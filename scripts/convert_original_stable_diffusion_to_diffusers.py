--- conflicted
+++ resolved
@@ -112,41 +112,4 @@
         upcast_attention=args.upcast_attention,
         from_safetensors=args.from_safetensors,
     )
-<<<<<<< HEAD
-
-    unet = UNet2DConditionModel(**unet_config)
-    unet.load_state_dict(converted_unet_checkpoint)
-
-    # Convert the VAE model.
-    vae_config = create_vae_diffusers_config(original_config)
-    converted_vae_checkpoint = convert_ldm_vae_checkpoint(checkpoint, vae_config)
-
-    vae = AutoencoderKL(**vae_config)
-    vae.load_state_dict(converted_vae_checkpoint)
-
-    # Convert the text model.
-    text_model_type = original_config.model.params.cond_stage_config.target.split(".")[-1]
-    if text_model_type == "FrozenCLIPEmbedder":
-        text_model = convert_ldm_clip_checkpoint(checkpoint)
-        tokenizer = CLIPTokenizer.from_pretrained("openai/clip-vit-large-patch14")
-#         safety_checker = StableDiffusionSafetyChecker.from_pretrained("CompVis/stable-diffusion-safety-checker")
-#         feature_extractor = AutoFeatureExtractor.from_pretrained("CompVis/stable-diffusion-safety-checker")
-        pipe = StableDiffusionPipeline(
-            vae=vae,
-            text_encoder=text_model,
-            tokenizer=tokenizer,
-            unet=unet,
-            scheduler=scheduler,
-#             safety_checker=safety_checker,
-#             feature_extractor=feature_extractor,
-        )
-    else:
-        text_config = create_ldm_bert_config(original_config)
-        text_model = convert_ldm_bert_checkpoint(checkpoint, text_config)
-        tokenizer = BertTokenizerFast.from_pretrained("bert-base-uncased")
-        pipe = LDMTextToImagePipeline(vqvae=vae, bert=text_model, tokenizer=tokenizer, unet=unet, scheduler=scheduler)
-
-    pipe.save_pretrained(args.dump_path)
-=======
-    pipe.save_pretrained(args.dump_path, safe_serialization=args.to_safetensors)
->>>>>>> f73d0b6b
+    pipe.save_pretrained(args.dump_path, safe_serialization=args.to_safetensors)