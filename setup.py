--- conflicted
+++ resolved
@@ -91,6 +91,7 @@
     "isort>=5.5.4",
     "jax>=0.2.8,!=0.3.2",
     "jaxlib>=0.1.65",
+    "librosa",
     "modelcards>=0.1.4",
     "numpy",
     "parameterized",
@@ -105,8 +106,7 @@
     "tensorboard",
     "torch>=1.4",
     "torchvision",
-    "transformers>=4.21.0",
-    "librosa"
+    "transformers>=4.21.0"
 ]
 
 # this is a lookup table with items like:
@@ -182,6 +182,7 @@
 extras["training"] = deps_list("accelerate", "datasets", "tensorboard", "modelcards")
 extras["test"] = deps_list(
     "datasets",
+    "librosa",
     "parameterized",
     "pytest",
     "pytest-timeout",
@@ -190,11 +191,7 @@
     "sentencepiece",
     "scipy",
     "torchvision",
-    "transformers",
-<<<<<<< HEAD
-    "librosa"
-=======
->>>>>>> 5755d168
+    "transformers"
 )
 extras["torch"] = deps_list("torch", "accelerate")
 
