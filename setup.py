# Copyright 2022 The HuggingFace Team. All rights reserved.
#
# Licensed under the Apache License, Version 2.0 (the "License");
# you may not use this file except in compliance with the License.
# You may obtain a copy of the License at
#
#     http://www.apache.org/licenses/LICENSE-2.0
#
# Unless required by applicable law or agreed to in writing, software
# distributed under the License is distributed on an "AS IS" BASIS,
# WITHOUT WARRANTIES OR CONDITIONS OF ANY KIND, either express or implied.
# See the License for the specific language governing permissions and
# limitations under the License.

"""
Simple check list from AllenNLP repo: https://github.com/allenai/allennlp/blob/main/setup.py

To create the package for pypi.

1. Run `make pre-release` (or `make pre-patch` for a patch release) then run `make fix-copies` to fix the index of the
   documentation.

   If releasing on a special branch, copy the updated README.md on the main branch for your the commit you will make
   for the post-release and run `make fix-copies` on the main branch as well.

2. Run Tests for Amazon Sagemaker. The documentation is located in `./tests/sagemaker/README.md`, otherwise @philschmid.

3. Unpin specific versions from setup.py that use a git install.

4. Checkout the release branch (v<RELEASE>-release, for example v4.19-release), and commit these changes with the
   message: "Release: <RELEASE>" and push.

5. Wait for the tests on main to be completed and be green (otherwise revert and fix bugs)

6. Add a tag in git to mark the release: "git tag v<RELEASE> -m 'Adds tag v<RELEASE> for pypi' "
   Push the tag to git: git push --tags origin v<RELEASE>-release

7. Build both the sources and the wheel. Do not change anything in setup.py between
   creating the wheel and the source distribution (obviously).

   For the wheel, run: "python setup.py bdist_wheel" in the top level directory.
   (this will build a wheel for the python version you use to build it).

   For the sources, run: "python setup.py sdist"
   You should now have a /dist directory with both .whl and .tar.gz source versions.

8. Check that everything looks correct by uploading the package to the pypi test server:

   twine upload dist/* -r pypitest
   (pypi suggest using twine as other methods upload files via plaintext.)
   You may have to specify the repository url, use the following command then:
   twine upload dist/* -r pypitest --repository-url=https://test.pypi.org/legacy/

   Check that you can install it in a virtualenv by running:
   pip install -i https://testpypi.python.org/pypi diffusers

   Check you can run the following commands:
   python -c "from diffusers import pipeline; classifier = pipeline('text-classification'); print(classifier('What a nice release'))"
   python -c "from diffusers import *"

9. Upload the final version to actual pypi:
   twine upload dist/* -r pypi

10. Copy the release notes from RELEASE.md to the tag in github once everything is looking hunky-dory.

11. Run `make post-release` (or, for a patch release, `make post-patch`). If you were on a branch for the release,
    you need to go back to main before executing this.
"""

import re
import os
from distutils.core import Command

from setuptools import find_packages, setup

# IMPORTANT:
# 1. all dependencies should be listed here with their version requirements if any
# 2. once modified, run: `make deps_table_update` to update src/diffusers/dependency_versions_table.py
_deps = [
    "Pillow<10.0",  # keep the PIL.Image.Resampling deprecation away
    "accelerate>=0.11.0",
    "black==22.8",
    "datasets",
    "filelock",
    "flake8>=3.8.3",
    "flax>=0.4.1",
    "hf-doc-builder>=0.3.0",
    "huggingface-hub>=0.9.1",
    "importlib_metadata",
    "isort>=5.5.4",
    "jax>=0.2.8,!=0.3.2,<=0.3.6",
    "jaxlib>=0.1.65,<=0.3.6",
    "modelcards>=0.1.4",
    "numpy",
    "onnxruntime",
    "onnxruntime-gpu",
    "pytest",
    "pytest-timeout",
    "pytest-xdist",
    "scipy",
    "regex!=2019.12.17",
    "requests",
    "tensorboard",
    "torch>=1.4",
    "torchvision",
    "transformers>=4.21.0",
    "accelerate>=0.12.0"
]

# this is a lookup table with items like:
#
# tokenizers: "huggingface-hub==0.8.0"
# packaging: "packaging"
#
# some of the values are versioned whereas others aren't.
deps = {b: a for a, b in (re.findall(r"^(([^!=<>~]+)(?:[!=<>~].*)?$)", x)[0] for x in _deps)}

# since we save this data in src/diffusers/dependency_versions_table.py it can be easily accessed from
# anywhere. If you need to quickly access the data from this table in a shell, you can do so easily with:
#
# python -c 'import sys; from diffusers.dependency_versions_table import deps; \
# print(" ".join([ deps[x] for x in sys.argv[1:]]))' tokenizers datasets
#
# Just pass the desired package names to that script as it's shown with 2 packages above.
#
# If diffusers is not yet installed and the work is done from the cloned repo remember to add `PYTHONPATH=src` to the script above
#
# You can then feed this for example to `pip`:
#
# pip install -U $(python -c 'import sys; from diffusers.dependency_versions_table import deps; \
# print(" ".join([ deps[x] for x in sys.argv[1:]]))' tokenizers datasets)
#


def deps_list(*pkgs):
    return [deps[pkg] for pkg in pkgs]


class DepsTableUpdateCommand(Command):
    """
    A custom distutils command that updates the dependency table.
    usage: python setup.py deps_table_update
    """

    description = "build runtime dependency table"
    user_options = [
        # format: (long option, short option, description).
        ("dep-table-update", None, "updates src/diffusers/dependency_versions_table.py"),
    ]

    def initialize_options(self):
        pass

    def finalize_options(self):
        pass

    def run(self):
        entries = "\n".join([f'    "{k}": "{v}",' for k, v in deps.items()])
        content = [
            "# THIS FILE HAS BEEN AUTOGENERATED. To update:",
            "# 1. modify the `_deps` dict in setup.py",
            "# 2. run `make deps_table_update``",
            "deps = {",
            entries,
            "}",
            "",
        ]
        target = "src/diffusers/dependency_versions_table.py"
        print(f"updating {target}")
        with open(target, "w", encoding="utf-8", newline="\n") as f:
            f.write("\n".join(content))


extras = {}


extras = {}
<<<<<<< HEAD
extras["quality"] = ["black==22.8", "isort>=5.5.4", "flake8>=3.8.3", "hf-doc-builder"]
extras["docs"] = ["hf-doc-builder"]
extras["training"] = ["accelerate", "datasets", "tensorboard", "modelcards"]
extras["test"] = ["accelerate", "datasets", "onnxruntime", "pytest", "pytest-timeout", "pytest-xdist", "scipy", "transformers", ]
=======
extras["quality"] = deps_list("black", "isort", "flake8", "hf-doc-builder")
extras["docs"] = deps_list("hf-doc-builder")
extras["training"] = deps_list("accelerate", "datasets", "tensorboard", "modelcards")
extras["test"] = deps_list(
    "datasets",
    "onnxruntime",
    "onnxruntime-gpu",
    "pytest",
    "pytest-timeout",
    "pytest-xdist",
    "scipy",
    "torchvision",
    "transformers"
)
>>>>>>> e7120bae
extras["torch"] = deps_list("torch")

if os.name == "nt":  # windows
    extras["flax"] = []  # jax is not supported on windows
else:
    extras["flax"] = deps_list("jax", "jaxlib", "flax")

extras["dev"] = extras["quality"] + extras["test"] + extras["training"] + extras["docs"] + extras["torch"] + extras["flax"]

install_requires = [
    deps["importlib_metadata"],
    deps["filelock"],
    deps["huggingface-hub"],
    deps["numpy"],
    deps["regex"],
    deps["requests"],
    deps["Pillow"],
]

setup(
    name="diffusers",
    version="0.4.0.dev0",  # expected format is one of x.y.z.dev0, or x.y.z.rc1 or x.y.z (no to dashes, yes to dots)
    description="Diffusers",
    long_description=open("README.md", "r", encoding="utf-8").read(),
    long_description_content_type="text/markdown",
    keywords="deep learning",
    license="Apache",
    author="The HuggingFace team",
    author_email="patrick@huggingface.co",
    url="https://github.com/huggingface/diffusers",
    package_dir={"": "src"},
    packages=find_packages("src"),
    include_package_data=True,
    python_requires=">=3.7.0",
    install_requires=install_requires,
    extras_require=extras,
    entry_points={"console_scripts": ["diffusers-cli=diffusers.commands.diffusers_cli:main"]},
    classifiers=[
        "Development Status :: 5 - Production/Stable",
        "Intended Audience :: Developers",
        "Intended Audience :: Education",
        "Intended Audience :: Science/Research",
        "License :: OSI Approved :: Apache Software License",
        "Operating System :: OS Independent",
        "Programming Language :: Python :: 3",
        "Programming Language :: Python :: 3.7",
        "Programming Language :: Python :: 3.8",
        "Programming Language :: Python :: 3.9",
        "Topic :: Scientific/Engineering :: Artificial Intelligence",
    ],
    cmdclass={"deps_table_update": DepsTableUpdateCommand},
)

# Release checklist
# 1. Change the version in __init__.py and setup.py.
# 2. Commit these changes with the message: "Release: Release"
# 3. Add a tag in git to mark the release: "git tag RELEASE -m 'Adds tag RELEASE for pypi' "
#    Push the tag to git: git push --tags origin main
# 4. Run the following commands in the top-level directory:
#      python setup.py bdist_wheel
#      python setup.py sdist
# 5. Upload the package to the pypi test server first:
#      twine upload dist/* -r pypitest
#      twine upload dist/* -r pypitest --repository-url=https://test.pypi.org/legacy/
# 6. Check that you can install it in a virtualenv by running:
#      pip install -i https://testpypi.python.org/pypi diffusers
#      diffusers env
#      diffusers test
# 7. Upload the final version to actual pypi:
#      twine upload dist/* -r pypi
# 8. Add release notes to the tag in github once everything is looking hunky-dory.
# 9. Update the version in __init__.py, setup.py to the new version "-dev" and push to master<|MERGE_RESOLUTION|>--- conflicted
+++ resolved
@@ -175,16 +175,11 @@
 
 
 extras = {}
-<<<<<<< HEAD
-extras["quality"] = ["black==22.8", "isort>=5.5.4", "flake8>=3.8.3", "hf-doc-builder"]
-extras["docs"] = ["hf-doc-builder"]
-extras["training"] = ["accelerate", "datasets", "tensorboard", "modelcards"]
-extras["test"] = ["accelerate", "datasets", "onnxruntime", "pytest", "pytest-timeout", "pytest-xdist", "scipy", "transformers", ]
-=======
 extras["quality"] = deps_list("black", "isort", "flake8", "hf-doc-builder")
 extras["docs"] = deps_list("hf-doc-builder")
 extras["training"] = deps_list("accelerate", "datasets", "tensorboard", "modelcards")
 extras["test"] = deps_list(
+    "accelerate",
     "datasets",
     "onnxruntime",
     "onnxruntime-gpu",
@@ -195,7 +190,6 @@
     "torchvision",
     "transformers"
 )
->>>>>>> e7120bae
 extras["torch"] = deps_list("torch")
 
 if os.name == "nt":  # windows
