<!--Copyright 2023 The HuggingFace Team. All rights reserved.

Licensed under the Apache License, Version 2.0 (the "License"); you may not use this file except in compliance with
the License. You may obtain a copy of the License at

http://www.apache.org/licenses/LICENSE-2.0

Unless required by applicable law or agreed to in writing, software distributed under the License is distributed on
an "AS IS" BASIS, WITHOUT WARRANTIES OR CONDITIONS OF ANY KIND, either express or implied. See the License for the
specific language governing permissions and limitations under the License.
-->

# How to contribute to Diffusers 🧨

We ❤️ contributions from the open-source community! Everyone is welcome, and all types of participation –not just code– are valued and appreciated. Answering questions, helping others, reaching out, and improving the documentation are all immensely valuable to the community, so don't be afraid and get involved if you're up for it!

Everyone is encouraged to start by saying 👋 in our public Discord channel. We discuss the latest trends in diffusion models, ask questions, show off personal projects, help each other with contributions, or just hang out ☕. <a href="https://Discord.gg/G7tWnz98XR"><img alt="Join us on Discord" src="https://img.shields.io/Discord/823813159592001537?color=5865F2&logo=Discord&logoColor=white"></a>

Whichever way you choose to contribute, we strive to be part of an open, welcoming, and kind community. Please, read our [code of conduct](https://github.com/huggingface/diffusers/blob/main/CODE_OF_CONDUCT.md) and be mindful to respect it during your interactions. We also recommend you become familiar with the [ethical guidelines](https://huggingface.co/docs/diffusers/conceptual/ethical_guidelines) that guide our project and ask you to adhere to the same principles of transparency and responsibility.

We enormously value feedback from the community, so please do not be afraid to speak up if you believe you have valuable feedback that can help improve the library - every message, comment, issue, and pull request (PR) is read and considered.

## Overview

You can contribute in many ways ranging from answering questions on issues to adding new diffusion models to
the core library.

In the following, we give an overview of different ways to contribute, ranked by difficulty in ascending order. All of them are valuable to the community.

* 1. Asking and answering questions on [the Diffusers discussion forum](https://discuss.huggingface.co/c/discussion-related-to-httpsgithubcomhuggingfacediffusers) or on [Discord](https://discord.gg/G7tWnz98XR).
* 2. Opening new issues on [the GitHub Issues tab](https://github.com/huggingface/diffusers/issues/new/choose)
* 3. Answering issues on [the GitHub Issues tab](https://github.com/huggingface/diffusers/issues)
* 4. Fix a simple issue, marked by the "Good first issue" label, see [here](https://github.com/huggingface/diffusers/issues?q=is%3Aopen+is%3Aissue+label%3A%22good+first+issue%22).
* 5. Contribute to the [documentation](https://github.com/huggingface/diffusers/tree/main/docs/source).
* 6. Contribute a [Community Pipeline](https://github.com/huggingface/diffusers/issues?q=is%3Aopen+is%3Aissue+label%3Acommunity-examples)
* 7. Contribute to the [examples](https://github.com/huggingface/diffusers/tree/main/examples).
* 8. Fix a more difficult issue, marked by the "Good second issue" label, see [here](https://github.com/huggingface/diffusers/issues?q=is%3Aopen+is%3Aissue+label%3A%22Good+second+issue%22).
* 9. Add a new pipeline, model, or scheduler, see ["New Pipeline/Model"](https://github.com/huggingface/diffusers/issues?q=is%3Aopen+is%3Aissue+label%3A%22New+pipeline%2Fmodel%22) and ["New scheduler"](https://github.com/huggingface/diffusers/issues?q=is%3Aopen+is%3Aissue+label%3A%22New+scheduler%22) issues. For this contribution, please have a look at [Design Philosophy](https://github.com/huggingface/diffusers/blob/main/PHILOSOPHY.md).

As said before, **all contributions are valuable to the community**.
In the following, we will explain each contribution a bit more in detail.

For all contributions 4.-9. you will need to open a PR. It is explained in detail how to do so in [Opening a pull requst](#how-to-open-a-pr)

### 1. Asking and answering questions on the Diffusers discussion forum or on the Diffusers Discord

Any question or comment related to the Diffusers library can be asked on the [discussion forum](https://discuss.huggingface.co/c/discussion-related-to-httpsgithubcomhuggingfacediffusers/) or on [Discord](https://discord.gg/G7tWnz98XR). Such questions and comments include (but are not limited to):
- Reports of training or inference experiments in an attempt to share knowledge
- Presentation of personal projects
- Questions to non-official training examples
- Project proposals
- General feedback
- Paper summaries
- Asking for help on personal projects that build on top of the Diffusers library
- General questions
- Ethical questions regarding diffusion models
- ...

Every question that is asked on the forum or on Discord actively encourages the community to publicly
share knowledge and might very well help a beginner in the future that has the same question you're
having. Please do pose any questions you might have.
In the same spirit, you are of immense help to the community by answering such questions because this way you are publicly documenting knowledge for everybody to learn from.

**Please** keep in mind that the more effort you put into asking or answering a question, the higher
the quality of the publicly documented knowledge. In the same way, well-posed and well-answered questions create a high-quality knowledge database accessible to everybody, while badly posed questions or answers reduce the overall quality of the public knowledge database.
In short, a high quality question or answer is *precise*, *concise*, *relevant*, *easy-to-understand*, *accesible*, and *well-formated/well-posed*. For more information, please have a look through the [How to write a good issue](#how-to-write-a-good-issue) section.

**NOTE about channels**:
[*The forum*](https://discuss.huggingface.co/c/discussion-related-to-httpsgithubcomhuggingfacediffusers/63) is much better indexed by search engines, such as Google. Posts are ranked by popularity rather than chronologically. Hence, it's easier to look up questions and answers that we posted some time ago.
In addition, questions and answers posted in the forum can easily be linked to.
In contrast, *Discord* has a chat-like format that invites fast back-and-forth communication.
While it will most likely take less time for you to get an answer to your question on Discord, your
question won't be visible anymore over time. Also, it's much harder to find information that was posted a while back on Discord. We therefore strongly recommend using the forum for high-quality questions and answers in an attempt to create long-lasting knowledge for the community. If discussions on Discord lead to very interesting answers and conclusions, we recommend posting the results on the forum to make the information more available for future readers.

### 2. Opening new issues on the GitHub issues tab

The 🧨 Diffusers library is robust and reliable thanks to the users who notify us of
the problems they encounter. So thank you for reporting an issue.

Remember, GitHub issues are reserved for technical questions directly related to the Diffusers library, bug reports, feature requests, or feedback on the library design.

In a nutshell, this means that everything that is **not** related to the **code of the Diffusers library** (including the documentation) should **not** be asked on GitHub, but rather on either the [forum](https://discuss.huggingface.co/c/discussion-related-to-httpsgithubcomhuggingfacediffusers/63) or [Discord](https://discord.gg/G7tWnz98XR).

**Please consider the following guidelines when opening a new issue**:
- Make sure you have searched whether your issue has already been asked before (use the search bar on GitHub under Issues).
- Please never report a new issue on another (related) issue. If another issue is highly related, please
open a new issue nevertheless and link to the related issue.
- Make sure your issue is written in English. Please use one of the great, free online translation services, such as [DeepL](https://www.deepl.com/translator) to translate from your native language to English if you are not comfortable in English.
- Check whether your issue might be solved by updating to the newest Diffusers version. Before posting your issue, please make sure that `python -c "import diffusers; print(diffusers.__version__)"` is higher or matches the latest Diffusers version.
- Remember that the more effort you put into opening a new issue, the higher the quality of your answer will be and the better the overall quality of the Diffusers issues.

New issues usually include the following.

#### 2.1. Reproducible, minimal bug reports.

A bug report should always have a reproducible code snippet and be as minimal and concise as possible.
This means in more detail:
- Narrow the bug down as much as you can, **do not just dump your whole code file**
- Format your code
- Do not include any external libraries except for Diffusers depending on them.
- **Always** provide all necessary information about your environment; for this, you can run: `diffusers-cli env` in your shell and copy-paste the displayed information to the issue.
- Explain the issue. If the reader doesn't know what the issue is and why it is an issue, she cannot solve it.
- **Always** make sure the reader can reproduce your issue with as little effort as possible. If your code snippet cannot be run because of missing libraries or undefined variables, the reader cannot help you. Make sure your reproducible code snippet is as minimal as possible and can be copy-pasted into a simple Python shell.
- If in order to reproduce your issue a model and/or dataset is required, make sure the reader has access to that model or dataset. You can always upload your model or dataset to the [Hub](https://huggingface.co) to make it easily downloadable. Try to keep your model and dataset as small as possible, to make the reproduction of your issue as effortless as possible.

For more information, please have a look through the [How to write a good issue](#how-to-write-a-good-issue) section.

You can open a bug report [here](https://github.com/huggingface/diffusers/issues/new/choose).

#### 2.2. Feature requests.

A world-class feature request addresses the following points:

1. Motivation first:
* Is it related to a problem/frustration with the library? If so, please explain
why. Providing a code snippet that demonstrates the problem is best.
* Is it related to something you would need for a project? We'd love to hear
about it!
* Is it something you worked on and think could benefit the community?
Awesome! Tell us what problem it solved for you.
2. Write a *full paragraph* describing the feature;
3. Provide a **code snippet** that demonstrates its future use;
4. In case this is related to a paper, please attach a link;
5. Attach any additional information (drawings, screenshots, etc.) you think may help.

You can open a feature request [here](https://github.com/huggingface/diffusers/issues/new?assignees=&labels=&template=feature_request.md&title=).

#### 2.3 Feedback. 

Feedback about the library design and why it is good or not good helps the core maintainers immensely to build a user-friendly library. To understand the philosophy behind the current design philosophy, please have a look [here](https://huggingface.co/docs/diffusers/conceptual/philosophy). If you feel like a certain design choice does not fit with the current design philosophy, please explain why and how it should be changed. If a certain design choice follows the design philosophy too much, hence restricting use cases, explain why and how it should be changed.
If a certain design choice is very useful for you, please also leave a note as this is great feedback for future design decisions.

You can open an issue about feedback [here](https://github.com/huggingface/diffusers/issues/new?assignees=&labels=&template=feedback.md&title=).

#### 2.4 Technical questions. 

Technical questions are mainly about why certain code of the library was written in a certain way, or what a certain part of the code does. Please make sure to link to the code in question and please provide detail on
why this part of the code is difficult to understand.

You can open an issue about a technical question [here](https://github.com/huggingface/diffusers/issues/new?assignees=&labels=bug&template=bug-report.yml).

#### 2.5 Proposal to add a new model, scheduler, or pipeline.

If the diffusion model community released a new model, pipeline, or scheduler that you would like to see in the Diffusers library, please provide the following information:

* Short description of the diffusion pipeline, model, or scheduler and link to the paper or public release.
* Link to any of its open-source implementation.
* Link to the model weights if they are available.

If you are willing to contribute to the model yourself, let us know so we can best guide you. Also, don't forget
to tag the original author of the component (model, scheduler, pipeline, etc.) by GitHub handle if you can find it.

You can open a request for a model/pipeline/scheduler [here](https://github.com/huggingface/diffusers/issues/new?assignees=&labels=New+model%2Fpipeline%2Fscheduler&template=new-model-addition.yml).

### 3. Answering issues on the GitHub issues tab

Answering issues on GitHub might require some technical knowledge of Diffusers, but we encourage everybody to give it a try even if you are not 100% certain that your answer is correct.
Some tips to give a high-quality answer to an issue:
- Be as concise and minimal as possible
- Stay on topic. An answer to the issue should concern the issue and only the issue.
- Provide links to code, papers, or other sources that prove or encourage your point.
- Answer in code. If a simple code snippet is the answer to the issue or shows how the issue can be solved, please provide a fully reproducible code snippet.

Also, many issues tend to be simply off-topic, duplicates of other issues, or irrelevant. It is of great
help to the maintainers if you can answer such issues, encouraging the author of the issue to be
more precise, provide the link to a duplicated issue or redirect them to [the forum](https://discuss.huggingface.co/c/discussion-related-to-httpsgithubcomhuggingfacediffusers/63) or [Discord](https://discord.gg/G7tWnz98XR)

If you have verified that the issued bug report is correct and requires a correction in the source code,
please have a look at the next sections.

For all of the following contributions, you will need to open a PR. It is explained in detail how to do so in the [Opening a pull requst](#how-to-open-a-pr) section.

### 4. Fixing a "Good first issue"

*Good first issues* are marked by the [Good first issue](https://github.com/huggingface/diffusers/issues?q=is%3Aopen+is%3Aissue+label%3A%22good+first+issue%22) label. Usually, the issue already
explains how a potential solution should look so that it is easier to fix.
If the issue hasn't been closed and you would like to try to fix this issue, you can just leave a message "I would like to try this issue.". There are usually three scenarios:
- a.) The issue description already proposes a fix. In this case and if the solution makes sense to you, you can open a PR or draft PR to fix it.
- b.) The issue description does not propose a fix. In this case, you can ask what a proposed fix could look like and someone from the Diffusers team should answer shortly. If you have a good idea of how to fix it, feel free to directly open a PR.
- c.) There is already an open PR to fix the issue, but the issue hasn't been closed yet. If the PR has gone stale, you can simply open a new PR and link to the stale PR. PRs often go stale if the original contributor who wanted to fix the issue suddenly cannot find the time anymore to proceed. This often happens in open-source and is very normal. In this case, the community will be very happy if you give it a new try and leverage the knowledge of the existing PR. If there is already a PR and it is active, you can help the author by giving suggestions, reviewing the PR or even asking whether you can contribute to the PR.


### 5. Contribute to the documentation

A good library **always** has good documentation! The official documentation is often one of the first points of contact for new users of the library, and therefore contributing to the documentation is a **highly
valuable contribution**.

Contributing to the library can have many forms:

- Correcting spelling or grammatical errors.
- Correct incorrect formatting of the docstring. If you see that the official documentation is weirdly displayed or a link is broken, we are very happy if you take some time to correct it.
- Correct the shape or dimensions of a docstring input or output tensor.
- Clarify documentation that is hard to understand or incorrect.
- Update outdated code examples.
- Translating the documentation to another language.

Anything displayed on [the official Diffusers doc page](https://huggingface.co/docs/diffusers/index) is part of the official documentation and can be corrected, adjusted in the respective [documentation source](https://github.com/huggingface/diffusers/tree/main/docs/source).

Please have a look at [this page](https://github.com/huggingface/diffusers/tree/main/docs) on how to verify changes made to the documentation locally.


### 6. Contribute a community pipeline

[Pipelines](https://huggingface.co/docs/diffusers/api/pipelines/overview) are usually the first point of contact between the Diffusers library and the user.
Pipelines are examples of how to use Diffusers [models](https://huggingface.co/docs/diffusers/api/models) and [schedulers](https://huggingface.co/docs/diffusers/api/schedulers/overview).
We support two types of pipelines:

- Official Pipelines
- Community Pipelines

Both official and community pipelines follow the same design and consist of the same type of components.

Official pipelines are tested and maintained by the core maintainers of Diffusers. Their code
resides in [src/diffusers/pipelines](https://github.com/huggingface/diffusers/tree/main/src/diffusers/pipelines).
In contrast, community pipelines are contributed and maintained purely by the **community** and are **not** tested.
They reside in [examples/community](https://github.com/huggingface/diffusers/tree/main/examples/community) and while they can be accessed via the [PyPI diffusers package](https://pypi.org/project/diffusers/), their code is not part of the PyPI distribution.

The reason for the distinction is that the core maintainers of the Diffusers library cannot maintain and test all
possible ways diffusion models can be used for inference, but some of them may be of interest to the community.
Officially released diffusion pipelines,
such as Stable Diffusion are added to the core src/diffusers/pipelines package which ensures
high quality of maintenance, no backward-breaking code changes, and testing.
More bleeding edge pipelines should be added as community pipelines. If usage for a community pipeline is high, the pipeline can be moved to the official pipelines upon request from the community. This is one of the ways we strive to be a community-driven library.

To add a community pipeline, one should add a <name-of-the-community>.py file to [examples/community](https://github.com/huggingface/diffusers/tree/main/examples/community) and adapt the [examples/community/README.md](https://github.com/huggingface/diffusers/tree/main/examples/community/README.md) to include an example of the new pipeline.

An example can be seen [here](https://github.com/huggingface/diffusers/pull/2400).

Community pipeline PRs are only checked at a superficial level and ideally they should be maintained by their original authors.

Contributing a community pipeline is a great way to understand how Diffusers models and schedulers work. Having contributed a community pipeline is usually the first stepping stone to contributing an official pipeline to the
core package.

### 7. Contribute to training examples

Diffusers examples are a collection of training scripts that reside in [examples](https://github.com/huggingface/diffusers/tree/main/examples).

We support two types of training examples:

- Official training examples
- Research training examples

Research training examples are located in [examples/research_projects](https://github.com/huggingface/diffusers/tree/main/examples/research_projects) whereas official training examples include all folders under [examples](https://github.com/huggingface/diffusers/tree/main/examples) except the `research_projects` and `community` folders.
The official training examples are maintained by the Diffusers' core maintainers whereas the research training examples are maintained by the community.
This is because of the same reasons put forward in [6. Contribute a community pipeline](#contribute-a-community-pipeline) for official pipelines vs. community pipelines: It is not feasible for the core maintainers to maintain all possible training methods for diffusion models.
If the Diffusers core maintainers and the community consider a certain training paradigm to be too experimental or not popular enough, the corresponding training code should be put in the `research_projects` folder and maintained by the author.

Both official training and research examples consist of a directory that contains one or more training scripts, a requirements.txt file, and a README.md file. In order for the user to make use of the
training examples, it is required to clone the repository:

```
git clone https://github.com/huggingface/diffusers
```

as well as to install all additional dependencies required for training:

```
pip install -r /examples/<your-example-folder>/requirements.txt
```

Therefore when adding an example, the `requirements.txt` file shall define all pip dependencies required for your training example so that once all those are installed, the user can run the example's training script. See, for example, the [DreamBooth `requirements.txt` file](https://github.com/huggingface/diffusers/blob/main/examples/dreambooth/requirements.txt).

Training examples of the Diffusers library should adhere to the following philosophy:
- All the code necessary to run the examples should be found in a single Python file
- One should be able to run the example from the command line with `python <your-example>.py --args`
- Examples should be kept simple and serve as **an example** on how to use Diffusers for training. The purpose of example scripts is **not** to create state-of-the-art diffusion models, but rather to reproduce known training schemes without adding too much custom logic. As a byproduct of this point, our examples also strive to serve as good educational materials.

To contribute an example, it is highly recommended to look at already existing examples such as [dreambooth](https://github.com/huggingface/diffusers/blob/main/examples/dreambooth/train_dreambooth.py) to get an idea of how they should look like.
We strongly advise contributors to make use of the [Accelerate library](https://github.com/huggingface/accelerate) as it's tightly integrated
with Diffusers.
Once an example script works, please make sure to add a comprehensive `README.md` that states how to use the example exactly. This README should include:
- An example command on how to run the example script as shown [here e.g.](https://github.com/huggingface/diffusers/tree/main/examples/dreambooth#running-locally-with-pytorch).
- A link to some training results (logs, models, ...) that show what the user can expect as shown [here e.g.](https://api.wandb.ai/report/patrickvonplaten/xm6cd5q5).
- If you are adding a non-official/research training example, **please don't forget** to add a sentence that you are maintaining this training example which includes your git handle as shown [here](https://github.com/huggingface/diffusers/tree/main/examples/research_projects/intel_opts#diffusers-examples-with-intel-optimizations).

If you are contributing to the official training examples, please also make sure to add a test to [examples/test_examples.py](https://github.com/huggingface/diffusers/blob/main/examples/test_examples.py). This is not necessary for non-official training examples.

### 8. Fixing a "Good second issue"

*Good second issues* are marked by the [Good second issue](https://github.com/huggingface/diffusers/issues?q=is%3Aopen+is%3Aissue+label%3A%22Good+second+issue%22) label. Good second issues are
usually more complicated to solve than [Good first issues](https://github.com/huggingface/diffusers/issues?q=is%3Aopen+is%3Aissue+label%3A%22good+first+issue%22).
The issue description usually gives less guidance on how to fix the issue and requires
a decent understanding of the library by the interested contributor.
If you are interested in tackling a second good issue, feel free to open a PR to fix it and link the PR to the issue. If you see that a PR has already been opened for this issue but did not get merged, have a look to understand why it wasn't merged and try to open an improved PR.
Good second issues are usually more difficult to get merged compared to good first issues, so don't hesitate to ask for help from the core maintainers. If your PR is almost finished the core maintainers can also jump into your PR and commit to it in order to get it merged.

### 9. Adding pipelines, models, schedulers

Pipelines, models, and schedulers are the most important pieces of the Diffusers library.
They provide easy access to state-of-the-art diffusion technologies and thus allow the community to
build powerful generative AI applications.

By adding a new model, pipeline, or scheduler you might enable a new powerful use case for any of the user interfaces relying on Diffusers which can be of immense value for the whole generative AI ecosystem.

Diffusers has a couple of open feature requests for all three components - feel free to gloss over them
if you don't know yet what specific component you would like to add:
- [Model or pipeline](https://github.com/huggingface/diffusers/issues?q=is%3Aopen+is%3Aissue+label%3A%22New+pipeline%2Fmodel%22)
- [Scheduler](https://github.com/huggingface/diffusers/issues?q=is%3Aopen+is%3Aissue+label%3A%22New+scheduler%22)

Before adding any of the three components, it is strongly recommended that you give the [Philosophy guide](https://github.com/huggingface/diffusers/issues?q=is%3Aopen+is%3Aissue+label%3A%22Good+second+issue%22) a read to better understand the design of any of the three components. Please be aware that
we cannot merge model, scheduler, or pipeline additions that strongly diverge from our design philosophy
as it will lead to API inconsistencies. If you fundamentally disagree with a design choice, please
open a [Feedback issue](https://github.com/huggingface/diffusers/issues/new?assignees=&labels=&template=feedback.md&title=) instead so that it can be discussed whether a certain design
pattern/design choice shall be changed everywhere in the library and whether we shall update our design philosophy. Consistency across the library is very important for us.

Please make sure to add links to the original codebase/paper to the PR and ideally also ping the
original author directly on the PR so that they can follow the progress and potentially help with questions.

If you are unsure or stuck in the PR, don't hesitate to leave a message to ask for a first review or help.

## How to write a good issue

**The better your issue is written, the higher the chances that it will be quickly resolved.**

1. Make sure that you've used the correct template for your issue. You can pick between *Bug Report*, *Feature Request*, *Feedback about API Design*, *New model/pipeline/scheduler addition*, *Forum*, or a blank issue. Make sure to pick the correct one when opening [a new issue](https://github.com/huggingface/diffusers/issues/new/choose).
2. **Be precise**: Give your issue a fitting title. Try to formulate your issue description as simple as possible. The more precise you are when submitting an issue, the less time it takes to understand the issue and potentially solve it. Make sure to open an issue for one issue only and not for multiple issues. If you found multiple issues, simply open multiple issues. If your issue is a bug, try to be as precise as possible about what bug it is - you should not just write "Error in diffusers".
3. **Reproducibility**: No reproducible code snippet == no solution. If you encounter a bug, maintainers **have to be able to reproduce** it. Make sure that you include a code snippet that can be copy-pasted into a Python interpreter to reproduce the issue. Make sure that your code snippet works, *i.e.* that there are no missing imports or missing links to images, ... Your issue should contain an error message **and** a code snippet that can be copy-pasted without any changes to reproduce the exact same error message. If your issue is using local model weights or local data that cannot be accessed by the reader, the issue cannot be solved. If you cannot share your data or model, try to make a dummy model or dummy data.
4. **Minimalistic**: Try to help the reader as much as you can to understand the issue as quickly as possible by staying as concise as possible. Remove all code / all information that is irrelevant to the issue. If you have found a bug, try to create the easiest code example you can to demonstrate your issue, do not just dump your whole workflow into the issue as soon as you have found a bug. E.g., if you train a model and get an error at some point during the training, you should first try to understand what part of the training code is responsible for the error and try to reproduce it with a couple of lines. Try to use dummy data instead of full datasets.
5. Add links. If you are referring to a certain naming, method, or model make sure to provide a link so that the reader can better understand what you mean. If you are referring to a specific PR or issue, make sure to link it to your issue. Do not assume that the reader knows what you are talking about. The more links you add to your issue the better.
6. Formatting. Make sure to nicely format your issue by formatting code into Python code syntax, and error messages into normal code syntax. See the [official GitHub formatting docs](https://docs.github.com/en/get-started/writing-on-github/getting-started-with-writing-and-formatting-on-github/basic-writing-and-formatting-syntax) for more information.
7. Think of your issue not as a ticket to be solved, but rather as a beautiful entry to a well-written encyclopedia. Every added issue is a contribution to publicly available knowledge. By adding a nicely written issue you not only make it easier for maintainers to solve your issue, but you are helping the whole community to better understand a certain aspect of the library.

## How to write a good PR

1. Be a chameleon. Understand existing design patterns and syntax and make sure your code additions flow seamlessly into the existing code base. Pull requests that significantly diverge from existing design patterns or user interfaces will not be merged.
2. Be laser focused. A pull request should solve one problem and one problem only. Make sure to not fall into the trap of "also fixing another problem while we're adding it". It is much more difficult to review pull requests that solve multiple, unrelated problems at once.
3. If helpful, try to add a code snippet that displays an example of how your addition can be used.
4. The title of your pull request should be a summary of its contribution.
5. If your pull request addresses an issue, please mention the issue number in
the pull request description to make sure they are linked (and people
consulting the issue know you are working on it);
6. To indicate a work in progress please prefix the title with `[WIP]`. These
are useful to avoid duplicated work, and to differentiate it from PRs ready
to be merged;
7. Try to formulate and format your text as explained in [How to write a good issue](#how-to-write-a-good-issue).
8. Make sure existing tests pass;
9. Add high-coverage tests. No quality testing = no merge.
- If you are adding new `@slow` tests, make sure they pass using
`RUN_SLOW=1 python -m pytest tests/test_my_new_model.py`.
CircleCI does not run the slow tests, but GitHub actions does every night!
10. All public methods must have informative docstrings that work nicely with markdown. See `[pipeline_latent_diffusion.py](https://github.com/huggingface/diffusers/blob/main/src/diffusers/pipelines/latent_diffusion/pipeline_latent_diffusion.py)` for an example.
11. Due to the rapidly growing repository, it is important to make sure that no files that would significantly weigh down the repository are added. This includes images, videos, and other non-text files. We prefer to leverage a hf.co hosted `dataset` like
[`hf-internal-testing`](https://huggingface.co/hf-internal-testing) or [huggingface/documentation-images](https://huggingface.co/datasets/huggingface/documentation-images) to place these files.
If an external contribution, feel free to add the images to your PR and ask a Hugging Face member to migrate your images
to this dataset.

## How to open a PR

Before writing code, we strongly advise you to search through the existing PRs or
issues to make sure that nobody is already working on the same thing. If you are
unsure, it is always a good idea to open an issue to get some feedback.

You will need basic `git` proficiency to be able to contribute to
🧨 Diffusers. `git` is not the easiest tool to use but it has the greatest
manual. Type `git --help` in a shell and enjoy. If you prefer books, [Pro
Git](https://git-scm.com/book/en/v2) is a very good reference.

Follow these steps to start contributing ([supported Python versions](https://github.com/huggingface/diffusers/blob/main/setup.py#L244)):

1. Fork the [repository](https://github.com/huggingface/diffusers) by
clicking on the 'Fork' button on the repository's page. This creates a copy of the code
under your GitHub user account.

2. Clone your fork to your local disk, and add the base repository as a remote:

 ```bash
 $ git clone git@github.com:<your Github handle>/diffusers.git
 $ cd diffusers
 $ git remote add upstream https://github.com/huggingface/diffusers.git
 ```

3. Create a new branch to hold your development changes:

 ```bash
 $ git checkout -b a-descriptive-name-for-my-changes
 ```

**Do not** work on the `main` branch.

4. Set up a development environment by running the following command in a virtual environment:

 ```bash
 $ pip install -e ".[dev]"
 ```

If you have already cloned the repo, you might need to `git pull` to get the most recent changes in the
library.

5. Develop the features on your branch.

As you work on the features, you should make sure that the test suite
passes. You should run the tests impacted by your changes like this:

 ```bash
 $ pytest tests/<TEST_TO_RUN>.py
 ```

You can also run the full suite with the following command, but it takes
a beefy machine to produce a result in a decent amount of time now that
Diffusers has grown a lot. Here is the command for it:

 ```bash
 $ make test
 ```

🧨 Diffusers relies on `black` and `isort` to format its source code
consistently. After you make changes, apply automatic style corrections and code verifications
that can't be automated in one go with:

 ```bash
 $ make style
 ```

🧨 Diffusers also uses `ruff` and a few custom scripts to check for coding mistakes. Quality
control runs in CI, however, you can also run the same checks with:

 ```bash
 $ make quality
 ```

Once you're happy with your changes, add changed files using `git add` and
make a commit with `git commit` to record your changes locally:

 ```bash
 $ git add modified_file.py
 $ git commit
 ```

It is a good idea to sync your copy of the code with the original
repository regularly. This way you can quickly account for changes:

 ```bash
 $ git pull upstream main
 ```

Push the changes to your account using:

 ```bash
 $ git push -u origin a-descriptive-name-for-my-changes
 ```

<<<<<<< HEAD
6. Once you are satisfied (**and the checklist below is happy too**), go to the
=======
6. Once you are satisfied, go to the
>>>>>>> 8c530fc2
webpage of your fork on GitHub. Click on 'Pull request' to send your changes
to the project maintainers for review.

7. It's ok if maintainers ask you for changes. It happens to core contributors
too! So everyone can see the changes in the Pull request, work in your local
branch and push the changes to your fork. They will automatically appear in
the pull request.

### Tests

An extensive test suite is included to test the library behavior and several examples. Library tests can be found in
the [tests folder](https://github.com/huggingface/diffusers/tree/main/tests).

We like `pytest` and `pytest-xdist` because it's faster. From the root of the
repository, here's how to run tests with `pytest` for the library:

```bash
$ python -m pytest -n auto --dist=loadfile -s -v ./tests/
```

In fact, that's how `make test` is implemented!

You can specify a smaller set of tests in order to test only the feature
you're working on.

By default, slow tests are skipped. Set the `RUN_SLOW` environment variable to
`yes` to run them. This will download many gigabytes of models — make sure you
have enough disk space and a good Internet connection, or a lot of patience!

```bash
$ RUN_SLOW=yes python -m pytest -n auto --dist=loadfile -s -v ./tests/
```

`unittest` is fully supported, here's how to run tests with it:

```bash
$ python -m unittest discover -s tests -t . -v
$ python -m unittest discover -s examples -t examples -v
```

### Syncing forked main with upstream (HuggingFace) main

To avoid pinging the upstream repository which adds reference notes to each upstream PR and sends unnecessary notifications to the developers involved in these PRs,
when syncing the main branch of a forked repository, please, follow these steps:
1. When possible, avoid syncing with the upstream using a branch and PR on the forked repository. Instead, merge directly into the forked main.
2. If a PR is absolutely necessary, use the following steps after checking out your branch:
```
$ git checkout -b your-branch-for-syncing
$ git pull --squash --no-commit upstream main
$ git commit -m '<your message without GitHub references>'
$ git push --set-upstream origin your-branch-for-syncing
```

### Style guide

For documentation strings, 🧨 Diffusers follows the [google style](https://google.github.io/styleguide/pyguide.html).<|MERGE_RESOLUTION|>--- conflicted
+++ resolved
@@ -439,11 +439,7 @@
  $ git push -u origin a-descriptive-name-for-my-changes
  ```
 
-<<<<<<< HEAD
-6. Once you are satisfied (**and the checklist below is happy too**), go to the
-=======
 6. Once you are satisfied, go to the
->>>>>>> 8c530fc2
 webpage of your fork on GitHub. Click on 'Pull request' to send your changes
 to the project maintainers for review.
 
