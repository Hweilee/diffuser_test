# coding=utf-8
# Copyright 2022 HuggingFace Inc.
#
# Licensed under the Apache License, Version 2.0 (the "License");
# you may not use this file except in compliance with the License.
# You may obtain a copy of the License at
#
#     http://www.apache.org/licenses/LICENSE-2.0
#
# Unless required by applicable law or agreed to in writing, software
# distributed under the License is distributed on an "AS IS" BASIS,
# WITHOUT WARRANTIES OR CONDITIONS OF ANY KIND, either express or implied.
# See the License for the specific language governing permissions and
# limitations under the License.
import tempfile
import unittest
from typing import Dict, List, Tuple

import numpy as np
import torch

from diffusers import DDIMScheduler, DDPMScheduler, LMSDiscreteScheduler, PNDMScheduler, ScoreSdeVeScheduler


torch.backends.cuda.matmul.allow_tf32 = False


class SchedulerCommonTest(unittest.TestCase):
    scheduler_classes = ()
    forward_default_kwargs = ()

    @property
    def dummy_sample(self):
        batch_size = 4
        num_channels = 3
        height = 8
        width = 8

        sample = torch.rand((batch_size, num_channels, height, width))

        return sample

    @property
    def dummy_sample_deter(self):
        batch_size = 4
        num_channels = 3
        height = 8
        width = 8

        num_elems = batch_size * num_channels * height * width
        sample = torch.arange(num_elems)
        sample = sample.reshape(num_channels, height, width, batch_size)
        sample = sample / num_elems
        sample = sample.permute(3, 0, 1, 2)

        return sample

    def get_scheduler_config(self):
        raise NotImplementedError

    def dummy_model(self):
        def model(sample, t, *args):
            return sample * t / (t + 1)

        return model

    def check_over_configs(self, time_step=0, **config):
        kwargs = dict(self.forward_default_kwargs)

        num_inference_steps = kwargs.pop("num_inference_steps", None)

        for scheduler_class in self.scheduler_classes:
            sample = self.dummy_sample
            residual = 0.1 * sample

            scheduler_config = self.get_scheduler_config(**config)
            scheduler = scheduler_class(**scheduler_config)

            with tempfile.TemporaryDirectory() as tmpdirname:
                scheduler.save_config(tmpdirname)
                new_scheduler = scheduler_class.from_config(tmpdirname)

            if num_inference_steps is not None and hasattr(scheduler, "set_timesteps"):
                scheduler.set_timesteps(num_inference_steps)
                new_scheduler.set_timesteps(num_inference_steps)
            elif num_inference_steps is not None and not hasattr(scheduler, "set_timesteps"):
                kwargs["num_inference_steps"] = num_inference_steps

            output = scheduler.step(residual, time_step, sample, **kwargs).prev_sample
            new_output = new_scheduler.step(residual, time_step, sample, **kwargs).prev_sample

            assert torch.sum(torch.abs(output - new_output)) < 1e-5, "Scheduler outputs are not identical"

    def check_over_forward(self, time_step=0, **forward_kwargs):
        kwargs = dict(self.forward_default_kwargs)
        kwargs.update(forward_kwargs)

        num_inference_steps = kwargs.pop("num_inference_steps", None)

        for scheduler_class in self.scheduler_classes:
            sample = self.dummy_sample
            residual = 0.1 * sample

            scheduler_config = self.get_scheduler_config()
            scheduler = scheduler_class(**scheduler_config)

            with tempfile.TemporaryDirectory() as tmpdirname:
                scheduler.save_config(tmpdirname)
                new_scheduler = scheduler_class.from_config(tmpdirname)

            if num_inference_steps is not None and hasattr(scheduler, "set_timesteps"):
                scheduler.set_timesteps(num_inference_steps)
                new_scheduler.set_timesteps(num_inference_steps)
            elif num_inference_steps is not None and not hasattr(scheduler, "set_timesteps"):
                kwargs["num_inference_steps"] = num_inference_steps

            torch.manual_seed(0)
            output = scheduler.step(residual, time_step, sample, **kwargs).prev_sample
            torch.manual_seed(0)
            new_output = new_scheduler.step(residual, time_step, sample, **kwargs).prev_sample

            assert torch.sum(torch.abs(output - new_output)) < 1e-5, "Scheduler outputs are not identical"

    def test_from_pretrained_save_pretrained(self):
        kwargs = dict(self.forward_default_kwargs)

        num_inference_steps = kwargs.pop("num_inference_steps", None)

        for scheduler_class in self.scheduler_classes:
            sample = self.dummy_sample
            residual = 0.1 * sample

            scheduler_config = self.get_scheduler_config()
            scheduler = scheduler_class(**scheduler_config)

            with tempfile.TemporaryDirectory() as tmpdirname:
                scheduler.save_config(tmpdirname)
                new_scheduler = scheduler_class.from_config(tmpdirname)

            if num_inference_steps is not None and hasattr(scheduler, "set_timesteps"):
                scheduler.set_timesteps(num_inference_steps)
                new_scheduler.set_timesteps(num_inference_steps)
            elif num_inference_steps is not None and not hasattr(scheduler, "set_timesteps"):
                kwargs["num_inference_steps"] = num_inference_steps

            torch.manual_seed(0)
            output = scheduler.step(residual, 1, sample, **kwargs).prev_sample
            torch.manual_seed(0)
            new_output = new_scheduler.step(residual, 1, sample, **kwargs).prev_sample

            assert torch.sum(torch.abs(output - new_output)) < 1e-5, "Scheduler outputs are not identical"

    def test_step_shape(self):
        kwargs = dict(self.forward_default_kwargs)

        num_inference_steps = kwargs.pop("num_inference_steps", None)

        for scheduler_class in self.scheduler_classes:
            scheduler_config = self.get_scheduler_config()
            scheduler = scheduler_class(**scheduler_config)

            sample = self.dummy_sample
            residual = 0.1 * sample

            if num_inference_steps is not None and hasattr(scheduler, "set_timesteps"):
                scheduler.set_timesteps(num_inference_steps)
            elif num_inference_steps is not None and not hasattr(scheduler, "set_timesteps"):
                kwargs["num_inference_steps"] = num_inference_steps

            output_0 = scheduler.step(residual, 0, sample, **kwargs).prev_sample
            output_1 = scheduler.step(residual, 1, sample, **kwargs).prev_sample

            self.assertEqual(output_0.shape, sample.shape)
            self.assertEqual(output_0.shape, output_1.shape)

    def test_scheduler_outputs_equivalence(self):
        def set_nan_tensor_to_zero(t):
            t[t != t] = 0
            return t

        def recursive_check(tuple_object, dict_object):
            if isinstance(tuple_object, (List, Tuple)):
                for tuple_iterable_value, dict_iterable_value in zip(tuple_object, dict_object.values()):
                    recursive_check(tuple_iterable_value, dict_iterable_value)
            elif isinstance(tuple_object, Dict):
                for tuple_iterable_value, dict_iterable_value in zip(tuple_object.values(), dict_object.values()):
                    recursive_check(tuple_iterable_value, dict_iterable_value)
            elif tuple_object is None:
                return
            else:
                self.assertTrue(
                    torch.allclose(
                        set_nan_tensor_to_zero(tuple_object), set_nan_tensor_to_zero(dict_object), atol=1e-5
                    ),
                    msg=(
                        "Tuple and dict output are not equal. Difference:"
                        f" {torch.max(torch.abs(tuple_object - dict_object))}. Tuple has `nan`:"
                        f" {torch.isnan(tuple_object).any()} and `inf`: {torch.isinf(tuple_object)}. Dict has"
                        f" `nan`: {torch.isnan(dict_object).any()} and `inf`: {torch.isinf(dict_object)}."
                    ),
                )

        kwargs = dict(self.forward_default_kwargs)
        num_inference_steps = kwargs.pop("num_inference_steps", 50)

        for scheduler_class in self.scheduler_classes:
            scheduler_config = self.get_scheduler_config()
            scheduler = scheduler_class(**scheduler_config)

            sample = self.dummy_sample
            residual = 0.1 * sample

            if num_inference_steps is not None and hasattr(scheduler, "set_timesteps"):
                scheduler.set_timesteps(num_inference_steps)
            elif num_inference_steps is not None and not hasattr(scheduler, "set_timesteps"):
                kwargs["num_inference_steps"] = num_inference_steps

            outputs_dict = scheduler.step(residual, 0, sample, **kwargs)

            if num_inference_steps is not None and hasattr(scheduler, "set_timesteps"):
                scheduler.set_timesteps(num_inference_steps)
            elif num_inference_steps is not None and not hasattr(scheduler, "set_timesteps"):
                kwargs["num_inference_steps"] = num_inference_steps

<<<<<<< HEAD
            output = scheduler.step(residual, 1, sample, **kwargs).prev_sample
            output_pt = scheduler_pt.step(residual_pt, 1, sample_pt, **kwargs).prev_sample
=======
            outputs_tuple = scheduler.step(residual, 0, sample, return_dict=False, **kwargs)

            recursive_check(outputs_tuple, outputs_dict)

    def test_scheduler_public_api(self):
        for scheduler_class in self.scheduler_classes:
            scheduler_config = self.get_scheduler_config()
            scheduler = scheduler_class(**scheduler_config)
            self.assertTrue(
                hasattr(scheduler, "init_noise_sigma"),
                f"{scheduler_class} does not implement a required attribute `init_noise_sigma`",
            )
            self.assertTrue(
                hasattr(scheduler, "scale_model_input"),
                f"{scheduler_class} does not implement a required class method `scale_model_input(sample, timestep)`",
            )
            self.assertTrue(
                hasattr(scheduler, "step"),
                f"{scheduler_class} does not implement a required class method `step(...)`",
            )
>>>>>>> 147b9fda

            sample = self.dummy_sample
            scaled_sample = scheduler.scale_model_input(sample, 0.0)
            self.assertEqual(sample.shape, scaled_sample.shape)

    def test_scheduler_outputs_equivalence(self):
        def set_nan_tensor_to_zero(t):
            t[t != t] = 0
            return t

        def recursive_check(tuple_object, dict_object):
            if isinstance(tuple_object, (List, Tuple)):
                for tuple_iterable_value, dict_iterable_value in zip(tuple_object, dict_object.values()):
                    recursive_check(tuple_iterable_value, dict_iterable_value)
            elif isinstance(tuple_object, Dict):
                for tuple_iterable_value, dict_iterable_value in zip(tuple_object.values(), dict_object.values()):
                    recursive_check(tuple_iterable_value, dict_iterable_value)
            elif tuple_object is None:
                return
            else:
                self.assertTrue(
                    torch.allclose(
                        set_nan_tensor_to_zero(tuple_object), set_nan_tensor_to_zero(dict_object), atol=1e-5
                    ),
                    msg=(
                        "Tuple and dict output are not equal. Difference:"
                        f" {torch.max(torch.abs(tuple_object - dict_object))}. Tuple has `nan`:"
                        f" {torch.isnan(tuple_object).any()} and `inf`: {torch.isinf(tuple_object)}. Dict has"
                        f" `nan`: {torch.isnan(dict_object).any()} and `inf`: {torch.isinf(dict_object)}."
                    ),
                )

        kwargs = dict(self.forward_default_kwargs)
        num_inference_steps = kwargs.pop("num_inference_steps", None)

        for scheduler_class in self.scheduler_classes:
            scheduler_config = self.get_scheduler_config()
            scheduler = scheduler_class(**scheduler_config)

            sample = self.dummy_sample
            residual = 0.1 * sample

            if num_inference_steps is not None and hasattr(scheduler, "set_timesteps"):
                scheduler.set_timesteps(num_inference_steps)
            elif num_inference_steps is not None and not hasattr(scheduler, "set_timesteps"):
                kwargs["num_inference_steps"] = num_inference_steps

            outputs_dict = scheduler.step(residual, 0, sample, **kwargs)

            if num_inference_steps is not None and hasattr(scheduler, "set_timesteps"):
                scheduler.set_timesteps(num_inference_steps)
            elif num_inference_steps is not None and not hasattr(scheduler, "set_timesteps"):
                kwargs["num_inference_steps"] = num_inference_steps

            outputs_tuple = scheduler.step(residual, 0, sample, return_dict=False, **kwargs)

            recursive_check(outputs_tuple, outputs_dict)


class DDPMSchedulerTest(SchedulerCommonTest):
    scheduler_classes = (DDPMScheduler,)

    def get_scheduler_config(self, **kwargs):
        config = {
            "num_train_timesteps": 1000,
            "beta_start": 0.0001,
            "beta_end": 0.02,
            "beta_schedule": "linear",
            "variance_type": "fixed_small",
            "clip_sample": True,
        }

        config.update(**kwargs)
        return config

    def test_timesteps(self):
        for timesteps in [1, 5, 100, 1000]:
            self.check_over_configs(num_train_timesteps=timesteps)

    def test_betas(self):
        for beta_start, beta_end in zip([0.0001, 0.001, 0.01, 0.1], [0.002, 0.02, 0.2, 2]):
            self.check_over_configs(beta_start=beta_start, beta_end=beta_end)

    def test_schedules(self):
        for schedule in ["linear", "squaredcos_cap_v2"]:
            self.check_over_configs(beta_schedule=schedule)

    def test_variance_type(self):
        for variance in ["fixed_small", "fixed_large", "other"]:
            self.check_over_configs(variance_type=variance)

    def test_clip_sample(self):
        for clip_sample in [True, False]:
            self.check_over_configs(clip_sample=clip_sample)

    def test_time_indices(self):
        for t in [0, 500, 999]:
            self.check_over_forward(time_step=t)

    def test_variance(self):
        scheduler_class = self.scheduler_classes[0]
        scheduler_config = self.get_scheduler_config()
        scheduler = scheduler_class(**scheduler_config)

        assert torch.sum(torch.abs(scheduler._get_variance(0) - 0.0)) < 1e-5
        assert torch.sum(torch.abs(scheduler._get_variance(487) - 0.00979)) < 1e-5
        assert torch.sum(torch.abs(scheduler._get_variance(999) - 0.02)) < 1e-5

    def test_full_loop_no_noise(self):
        scheduler_class = self.scheduler_classes[0]
        scheduler_config = self.get_scheduler_config()
        scheduler = scheduler_class(**scheduler_config)

        num_trained_timesteps = len(scheduler)

        model = self.dummy_model()
        sample = self.dummy_sample_deter
        generator = torch.manual_seed(0)

        for t in reversed(range(num_trained_timesteps)):
            # 1. predict noise residual
            residual = model(sample, t)

            # 2. predict previous mean of sample x_t-1
            pred_prev_sample = scheduler.step(residual, t, sample, generator=generator).prev_sample

            # if t > 0:
            #     noise = self.dummy_sample_deter
            #     variance = scheduler.get_variance(t) ** (0.5) * noise
            #
            # sample = pred_prev_sample + variance
            sample = pred_prev_sample

        result_sum = torch.sum(torch.abs(sample))
        result_mean = torch.mean(torch.abs(sample))

        assert abs(result_sum.item() - 258.9070) < 1e-2
        assert abs(result_mean.item() - 0.3374) < 1e-3


class DDIMSchedulerTest(SchedulerCommonTest):
    scheduler_classes = (DDIMScheduler,)
    forward_default_kwargs = (("eta", 0.0), ("num_inference_steps", 50))

    def get_scheduler_config(self, **kwargs):
        config = {
            "num_train_timesteps": 1000,
            "beta_start": 0.0001,
            "beta_end": 0.02,
            "beta_schedule": "linear",
            "clip_sample": True,
        }

        config.update(**kwargs)
        return config

    def full_loop(self, **config):
        scheduler_class = self.scheduler_classes[0]
        scheduler_config = self.get_scheduler_config(**config)
        scheduler = scheduler_class(**scheduler_config)

        num_inference_steps, eta = 10, 0.0

        model = self.dummy_model()
        sample = self.dummy_sample_deter

        scheduler.set_timesteps(num_inference_steps)

        for t in scheduler.timesteps:
            residual = model(sample, t)
            sample = scheduler.step(residual, t, sample, eta).prev_sample

        return sample

    def test_timesteps(self):
        for timesteps in [100, 500, 1000]:
            self.check_over_configs(num_train_timesteps=timesteps)

    def test_steps_offset(self):
        for steps_offset in [0, 1]:
            self.check_over_configs(steps_offset=steps_offset)

        scheduler_class = self.scheduler_classes[0]
        scheduler_config = self.get_scheduler_config(steps_offset=1)
        scheduler = scheduler_class(**scheduler_config)
        scheduler.set_timesteps(5)
<<<<<<< HEAD
        assert torch.equal(scheduler.timesteps, torch.tensor([801, 601, 401, 201, 1]))
=======
        assert torch.equal(scheduler.timesteps, torch.LongTensor([801, 601, 401, 201, 1]))
>>>>>>> 147b9fda

    def test_betas(self):
        for beta_start, beta_end in zip([0.0001, 0.001, 0.01, 0.1], [0.002, 0.02, 0.2, 2]):
            self.check_over_configs(beta_start=beta_start, beta_end=beta_end)

    def test_schedules(self):
        for schedule in ["linear", "squaredcos_cap_v2"]:
            self.check_over_configs(beta_schedule=schedule)

    def test_clip_sample(self):
        for clip_sample in [True, False]:
            self.check_over_configs(clip_sample=clip_sample)

    def test_time_indices(self):
        for t in [1, 10, 49]:
            self.check_over_forward(time_step=t)

    def test_inference_steps(self):
        for t, num_inference_steps in zip([1, 10, 50], [10, 50, 500]):
            self.check_over_forward(time_step=t, num_inference_steps=num_inference_steps)

    def test_eta(self):
        for t, eta in zip([1, 10, 49], [0.0, 0.5, 1.0]):
            self.check_over_forward(time_step=t, eta=eta)

    def test_variance(self):
        scheduler_class = self.scheduler_classes[0]
        scheduler_config = self.get_scheduler_config()
        scheduler = scheduler_class(**scheduler_config)

        assert torch.sum(torch.abs(scheduler._get_variance(0, 0) - 0.0)) < 1e-5
        assert torch.sum(torch.abs(scheduler._get_variance(420, 400) - 0.14771)) < 1e-5
        assert torch.sum(torch.abs(scheduler._get_variance(980, 960) - 0.32460)) < 1e-5
        assert torch.sum(torch.abs(scheduler._get_variance(0, 0) - 0.0)) < 1e-5
        assert torch.sum(torch.abs(scheduler._get_variance(487, 486) - 0.00979)) < 1e-5
        assert torch.sum(torch.abs(scheduler._get_variance(999, 998) - 0.02)) < 1e-5

    def test_full_loop_no_noise(self):
        sample = self.full_loop()

        result_sum = torch.sum(torch.abs(sample))
        result_mean = torch.mean(torch.abs(sample))

        assert abs(result_sum.item() - 172.0067) < 1e-2
        assert abs(result_mean.item() - 0.223967) < 1e-3

    def test_full_loop_with_set_alpha_to_one(self):
        # We specify different beta, so that the first alpha is 0.99
        sample = self.full_loop(set_alpha_to_one=True, beta_start=0.01)
        result_sum = torch.sum(torch.abs(sample))
        result_mean = torch.mean(torch.abs(sample))

        assert abs(result_sum.item() - 149.8295) < 1e-2
        assert abs(result_mean.item() - 0.1951) < 1e-3

    def test_full_loop_with_no_set_alpha_to_one(self):
        # We specify different beta, so that the first alpha is 0.99
        sample = self.full_loop(set_alpha_to_one=False, beta_start=0.01)
        result_sum = torch.sum(torch.abs(sample))
        result_mean = torch.mean(torch.abs(sample))

        assert abs(result_sum.item() - 149.0784) < 1e-2
        assert abs(result_mean.item() - 0.1941) < 1e-3


class PNDMSchedulerTest(SchedulerCommonTest):
    scheduler_classes = (PNDMScheduler,)
    forward_default_kwargs = (("num_inference_steps", 50),)

    def get_scheduler_config(self, **kwargs):
        config = {
            "num_train_timesteps": 1000,
            "beta_start": 0.0001,
            "beta_end": 0.02,
            "beta_schedule": "linear",
        }

        config.update(**kwargs)
        return config

    def check_over_configs(self, time_step=0, **config):
        kwargs = dict(self.forward_default_kwargs)
        num_inference_steps = kwargs.pop("num_inference_steps", None)
        sample = self.dummy_sample
        residual = 0.1 * sample
        dummy_past_residuals = [residual + 0.2, residual + 0.15, residual + 0.1, residual + 0.05]

        for scheduler_class in self.scheduler_classes:
            scheduler_config = self.get_scheduler_config(**config)
            scheduler = scheduler_class(**scheduler_config)
            scheduler.set_timesteps(num_inference_steps)
            # copy over dummy past residuals
            scheduler.ets = dummy_past_residuals[:]

            with tempfile.TemporaryDirectory() as tmpdirname:
                scheduler.save_config(tmpdirname)
                new_scheduler = scheduler_class.from_config(tmpdirname)
                new_scheduler.set_timesteps(num_inference_steps)
                # copy over dummy past residuals
                new_scheduler.ets = dummy_past_residuals[:]

            output = scheduler.step_prk(residual, time_step, sample, **kwargs).prev_sample
            new_output = new_scheduler.step_prk(residual, time_step, sample, **kwargs).prev_sample

            assert torch.sum(torch.abs(output - new_output)) < 1e-5, "Scheduler outputs are not identical"

            output = scheduler.step_plms(residual, time_step, sample, **kwargs).prev_sample
            new_output = new_scheduler.step_plms(residual, time_step, sample, **kwargs).prev_sample

            assert torch.sum(torch.abs(output - new_output)) < 1e-5, "Scheduler outputs are not identical"

    def test_from_pretrained_save_pretrained(self):
        pass

    def check_over_forward(self, time_step=0, **forward_kwargs):
        kwargs = dict(self.forward_default_kwargs)
        num_inference_steps = kwargs.pop("num_inference_steps", None)
        sample = self.dummy_sample
        residual = 0.1 * sample
        dummy_past_residuals = [residual + 0.2, residual + 0.15, residual + 0.1, residual + 0.05]

        for scheduler_class in self.scheduler_classes:
            scheduler_config = self.get_scheduler_config()
            scheduler = scheduler_class(**scheduler_config)
            scheduler.set_timesteps(num_inference_steps)

            # copy over dummy past residuals (must be after setting timesteps)
            scheduler.ets = dummy_past_residuals[:]

            with tempfile.TemporaryDirectory() as tmpdirname:
                scheduler.save_config(tmpdirname)
                new_scheduler = scheduler_class.from_config(tmpdirname)
                # copy over dummy past residuals
                new_scheduler.set_timesteps(num_inference_steps)

                # copy over dummy past residual (must be after setting timesteps)
                new_scheduler.ets = dummy_past_residuals[:]

            output = scheduler.step_prk(residual, time_step, sample, **kwargs).prev_sample
            new_output = new_scheduler.step_prk(residual, time_step, sample, **kwargs).prev_sample

            assert torch.sum(torch.abs(output - new_output)) < 1e-5, "Scheduler outputs are not identical"

            output = scheduler.step_plms(residual, time_step, sample, **kwargs).prev_sample
            new_output = new_scheduler.step_plms(residual, time_step, sample, **kwargs).prev_sample

            assert torch.sum(torch.abs(output - new_output)) < 1e-5, "Scheduler outputs are not identical"

    def full_loop(self, **config):
        scheduler_class = self.scheduler_classes[0]
        scheduler_config = self.get_scheduler_config(**config)
        scheduler = scheduler_class(**scheduler_config)
<<<<<<< HEAD

        num_inference_steps = 10
        model = self.dummy_model()
        sample = self.dummy_sample_deter
        scheduler.set_timesteps(num_inference_steps)

        for i, t in enumerate(scheduler.prk_timesteps):
            residual = model(sample, t)
            sample = scheduler.step_prk(residual, t, sample).prev_sample

        for i, t in enumerate(scheduler.plms_timesteps):
            residual = model(sample, t)
            sample = scheduler.step_plms(residual, t, sample).prev_sample

        return sample

    def test_pytorch_equal_numpy(self):
        kwargs = dict(self.forward_default_kwargs)
        num_inference_steps = kwargs.pop("num_inference_steps", None)

        for scheduler_class in self.scheduler_classes:
            sample_pt = self.dummy_sample
            residual_pt = 0.1 * sample_pt
            dummy_past_residuals_pt = [residual_pt + 0.2, residual_pt + 0.15, residual_pt + 0.1, residual_pt + 0.05]

            sample = sample_pt.numpy()
            residual = 0.1 * sample
            dummy_past_residuals = [residual + 0.2, residual + 0.15, residual + 0.1, residual + 0.05]

            scheduler_config = self.get_scheduler_config()
            scheduler = scheduler_class(tensor_format="np", **scheduler_config)

            scheduler_pt = scheduler_class(tensor_format="pt", **scheduler_config)

            if num_inference_steps is not None and hasattr(scheduler, "set_timesteps"):
                scheduler.set_timesteps(num_inference_steps)
                scheduler_pt.set_timesteps(num_inference_steps)
            elif num_inference_steps is not None and not hasattr(scheduler, "set_timesteps"):
                kwargs["num_inference_steps"] = num_inference_steps
=======
>>>>>>> 147b9fda

        num_inference_steps = 10
        model = self.dummy_model()
        sample = self.dummy_sample_deter
        scheduler.set_timesteps(num_inference_steps)

<<<<<<< HEAD
            output = scheduler.step_prk(residual, 1, sample, **kwargs).prev_sample
            output_pt = scheduler_pt.step_prk(residual_pt, 1, sample_pt, **kwargs).prev_sample
            assert np.sum(np.abs(output - output_pt.numpy())) < 1e-4, "Scheduler outputs are not identical"

            output = scheduler.step_plms(residual, 1, sample, **kwargs).prev_sample
            output_pt = scheduler_pt.step_plms(residual_pt, 1, sample_pt, **kwargs).prev_sample
=======
        for i, t in enumerate(scheduler.prk_timesteps):
            residual = model(sample, t)
            sample = scheduler.step_prk(residual, t, sample).prev_sample

        for i, t in enumerate(scheduler.plms_timesteps):
            residual = model(sample, t)
            sample = scheduler.step_plms(residual, t, sample).prev_sample
>>>>>>> 147b9fda

        return sample

    def test_set_format(self):
        kwargs = dict(self.forward_default_kwargs)
        num_inference_steps = kwargs.pop("num_inference_steps", None)

        for scheduler_class in self.scheduler_classes:
            scheduler_config = self.get_scheduler_config()
            scheduler = scheduler_class(tensor_format="np", **scheduler_config)
            scheduler_pt = scheduler_class(tensor_format="pt", **scheduler_config)

            if num_inference_steps is not None and hasattr(scheduler, "set_timesteps"):
                scheduler.set_timesteps(num_inference_steps)
                scheduler_pt.set_timesteps(num_inference_steps)

            for key, value in vars(scheduler).items():
                # we only allow `ets` attr to be a list
                assert not isinstance(value, list) or key in [
                    "ets"
                ], f"Scheduler is not correctly set to np format, the attribute {key} is {type(value)}"

            # check if `scheduler.set_format` does convert correctly attrs to pt format
            for key, value in vars(scheduler_pt).items():
                # we only allow `ets` attr to be a list
                assert not isinstance(value, list) or key in [
                    "ets"
                ], f"Scheduler is not correctly set to pt format, the attribute {key} is {type(value)}"
                assert not isinstance(
                    value, np.ndarray
                ), f"Scheduler is not correctly set to pt format, the attribute {key} is {type(value)}"

    def test_step_shape(self):
        kwargs = dict(self.forward_default_kwargs)

        num_inference_steps = kwargs.pop("num_inference_steps", None)

        for scheduler_class in self.scheduler_classes:
            scheduler_config = self.get_scheduler_config()
            scheduler = scheduler_class(**scheduler_config)

            sample = self.dummy_sample
            residual = 0.1 * sample

            if num_inference_steps is not None and hasattr(scheduler, "set_timesteps"):
                scheduler.set_timesteps(num_inference_steps)
            elif num_inference_steps is not None and not hasattr(scheduler, "set_timesteps"):
                kwargs["num_inference_steps"] = num_inference_steps

            # copy over dummy past residuals (must be done after set_timesteps)
            dummy_past_residuals = [residual + 0.2, residual + 0.15, residual + 0.1, residual + 0.05]
            scheduler.ets = dummy_past_residuals[:]

            output_0 = scheduler.step_prk(residual, 0, sample, **kwargs).prev_sample
            output_1 = scheduler.step_prk(residual, 1, sample, **kwargs).prev_sample

            self.assertEqual(output_0.shape, sample.shape)
            self.assertEqual(output_0.shape, output_1.shape)

            output_0 = scheduler.step_plms(residual, 0, sample, **kwargs).prev_sample
            output_1 = scheduler.step_plms(residual, 1, sample, **kwargs).prev_sample

            self.assertEqual(output_0.shape, sample.shape)
            self.assertEqual(output_0.shape, output_1.shape)

    def test_timesteps(self):
        for timesteps in [100, 1000]:
            self.check_over_configs(num_train_timesteps=timesteps)

    def test_steps_offset(self):
        for steps_offset in [0, 1]:
            self.check_over_configs(steps_offset=steps_offset)

        scheduler_class = self.scheduler_classes[0]
        scheduler_config = self.get_scheduler_config(steps_offset=1)
        scheduler = scheduler_class(**scheduler_config)
        scheduler.set_timesteps(10)
        assert torch.equal(
            scheduler.timesteps,
<<<<<<< HEAD
            torch.tensor(
=======
            torch.LongTensor(
>>>>>>> 147b9fda
                [901, 851, 851, 801, 801, 751, 751, 701, 701, 651, 651, 601, 601, 501, 401, 301, 201, 101, 1]
            ),
        )

    def test_betas(self):
        for beta_start, beta_end in zip([0.0001, 0.001], [0.002, 0.02]):
            self.check_over_configs(beta_start=beta_start, beta_end=beta_end)

    def test_schedules(self):
        for schedule in ["linear", "squaredcos_cap_v2"]:
            self.check_over_configs(beta_schedule=schedule)

    def test_time_indices(self):
        for t in [1, 5, 10]:
            self.check_over_forward(time_step=t)

    def test_inference_steps(self):
        for t, num_inference_steps in zip([1, 5, 10], [10, 50, 100]):
            self.check_over_forward(num_inference_steps=num_inference_steps)

    def test_pow_of_3_inference_steps(self):
        # earlier version of set_timesteps() caused an error indexing alpha's with inference steps as power of 3
        num_inference_steps = 27

        for scheduler_class in self.scheduler_classes:
            sample = self.dummy_sample
            residual = 0.1 * sample

            scheduler_config = self.get_scheduler_config()
            scheduler = scheduler_class(**scheduler_config)

            scheduler.set_timesteps(num_inference_steps)

            # before power of 3 fix, would error on first step, so we only need to do two
            for i, t in enumerate(scheduler.prk_timesteps[:2]):
                sample = scheduler.step_prk(residual, t, sample).prev_sample

    def test_inference_plms_no_past_residuals(self):
        with self.assertRaises(ValueError):
            scheduler_class = self.scheduler_classes[0]
            scheduler_config = self.get_scheduler_config()
            scheduler = scheduler_class(**scheduler_config)

            scheduler.step_plms(self.dummy_sample, 1, self.dummy_sample).prev_sample

    def test_full_loop_no_noise(self):
        sample = self.full_loop()
        result_sum = torch.sum(torch.abs(sample))
        result_mean = torch.mean(torch.abs(sample))

        assert abs(result_sum.item() - 198.1318) < 1e-2
        assert abs(result_mean.item() - 0.2580) < 1e-3

    def test_full_loop_with_set_alpha_to_one(self):
        # We specify different beta, so that the first alpha is 0.99
        sample = self.full_loop(set_alpha_to_one=True, beta_start=0.01)
        result_sum = torch.sum(torch.abs(sample))
        result_mean = torch.mean(torch.abs(sample))

        assert abs(result_sum.item() - 230.0399) < 1e-2
        assert abs(result_mean.item() - 0.2995) < 1e-3

    def test_full_loop_with_no_set_alpha_to_one(self):
        # We specify different beta, so that the first alpha is 0.99
        sample = self.full_loop(set_alpha_to_one=False, beta_start=0.01)
        result_sum = torch.sum(torch.abs(sample))
        result_mean = torch.mean(torch.abs(sample))

        assert abs(result_sum.item() - 186.9482) < 1e-2
        assert abs(result_mean.item() - 0.2434) < 1e-3


class ScoreSdeVeSchedulerTest(unittest.TestCase):
    # TODO adapt with class SchedulerCommonTest (scheduler needs Numpy Integration)
    scheduler_classes = (ScoreSdeVeScheduler,)
    forward_default_kwargs = ()

    @property
    def dummy_sample(self):
        batch_size = 4
        num_channels = 3
        height = 8
        width = 8

        sample = torch.rand((batch_size, num_channels, height, width))

        return sample

    @property
    def dummy_sample_deter(self):
        batch_size = 4
        num_channels = 3
        height = 8
        width = 8

        num_elems = batch_size * num_channels * height * width
        sample = torch.arange(num_elems)
        sample = sample.reshape(num_channels, height, width, batch_size)
        sample = sample / num_elems
        sample = sample.permute(3, 0, 1, 2)

        return sample

    def dummy_model(self):
        def model(sample, t, *args):
            return sample * t / (t + 1)

        return model

    def get_scheduler_config(self, **kwargs):
        config = {
            "num_train_timesteps": 2000,
            "snr": 0.15,
            "sigma_min": 0.01,
            "sigma_max": 1348,
            "sampling_eps": 1e-5,
        }

        config.update(**kwargs)
        return config

    def check_over_configs(self, time_step=0, **config):
        kwargs = dict(self.forward_default_kwargs)

        for scheduler_class in self.scheduler_classes:
            sample = self.dummy_sample
            residual = 0.1 * sample

            scheduler_config = self.get_scheduler_config(**config)
            scheduler = scheduler_class(**scheduler_config)

            with tempfile.TemporaryDirectory() as tmpdirname:
                scheduler.save_config(tmpdirname)
                new_scheduler = scheduler_class.from_config(tmpdirname)

            output = scheduler.step_pred(
                residual, time_step, sample, generator=torch.manual_seed(0), **kwargs
            ).prev_sample
            new_output = new_scheduler.step_pred(
                residual, time_step, sample, generator=torch.manual_seed(0), **kwargs
            ).prev_sample

            assert torch.sum(torch.abs(output - new_output)) < 1e-5, "Scheduler outputs are not identical"

            output = scheduler.step_correct(residual, sample, generator=torch.manual_seed(0), **kwargs).prev_sample
            new_output = new_scheduler.step_correct(
                residual, sample, generator=torch.manual_seed(0), **kwargs
            ).prev_sample

            assert torch.sum(torch.abs(output - new_output)) < 1e-5, "Scheduler correction are not identical"

    def check_over_forward(self, time_step=0, **forward_kwargs):
        kwargs = dict(self.forward_default_kwargs)
        kwargs.update(forward_kwargs)

        for scheduler_class in self.scheduler_classes:
            sample = self.dummy_sample
            residual = 0.1 * sample

            scheduler_config = self.get_scheduler_config()
            scheduler = scheduler_class(**scheduler_config)

            with tempfile.TemporaryDirectory() as tmpdirname:
                scheduler.save_config(tmpdirname)
                new_scheduler = scheduler_class.from_config(tmpdirname)

            output = scheduler.step_pred(
                residual, time_step, sample, generator=torch.manual_seed(0), **kwargs
            ).prev_sample
            new_output = new_scheduler.step_pred(
                residual, time_step, sample, generator=torch.manual_seed(0), **kwargs
            ).prev_sample

            assert torch.sum(torch.abs(output - new_output)) < 1e-5, "Scheduler outputs are not identical"

            output = scheduler.step_correct(residual, sample, generator=torch.manual_seed(0), **kwargs).prev_sample
            new_output = new_scheduler.step_correct(
                residual, sample, generator=torch.manual_seed(0), **kwargs
            ).prev_sample

            assert torch.sum(torch.abs(output - new_output)) < 1e-5, "Scheduler correction are not identical"

    def test_timesteps(self):
        for timesteps in [10, 100, 1000]:
            self.check_over_configs(num_train_timesteps=timesteps)

    def test_sigmas(self):
        for sigma_min, sigma_max in zip([0.0001, 0.001, 0.01], [1, 100, 1000]):
            self.check_over_configs(sigma_min=sigma_min, sigma_max=sigma_max)

    def test_time_indices(self):
        for t in [0.1, 0.5, 0.75]:
            self.check_over_forward(time_step=t)

    def test_full_loop_no_noise(self):
        kwargs = dict(self.forward_default_kwargs)

        scheduler_class = self.scheduler_classes[0]
        scheduler_config = self.get_scheduler_config()
        scheduler = scheduler_class(**scheduler_config)

        num_inference_steps = 3

        model = self.dummy_model()
        sample = self.dummy_sample_deter

        scheduler.set_sigmas(num_inference_steps)
        scheduler.set_timesteps(num_inference_steps)
        generator = torch.manual_seed(0)

        for i, t in enumerate(scheduler.timesteps):
            sigma_t = scheduler.sigmas[i]

            for _ in range(scheduler.config.correct_steps):
                with torch.no_grad():
                    model_output = model(sample, sigma_t)
                sample = scheduler.step_correct(model_output, sample, generator=generator, **kwargs).prev_sample

            with torch.no_grad():
                model_output = model(sample, sigma_t)

            output = scheduler.step_pred(model_output, t, sample, generator=generator, **kwargs)
            sample, _ = output.prev_sample, output.prev_sample_mean

        result_sum = torch.sum(torch.abs(sample))
        result_mean = torch.mean(torch.abs(sample))

        assert np.isclose(result_sum.item(), 14372758528.0)
        assert np.isclose(result_mean.item(), 18714530.0)

    def test_step_shape(self):
        kwargs = dict(self.forward_default_kwargs)

        num_inference_steps = kwargs.pop("num_inference_steps", None)

        for scheduler_class in self.scheduler_classes:
            scheduler_config = self.get_scheduler_config()
            scheduler = scheduler_class(**scheduler_config)

            sample = self.dummy_sample
            residual = 0.1 * sample

            if num_inference_steps is not None and hasattr(scheduler, "set_timesteps"):
                scheduler.set_timesteps(num_inference_steps)
            elif num_inference_steps is not None and not hasattr(scheduler, "set_timesteps"):
                kwargs["num_inference_steps"] = num_inference_steps

            output_0 = scheduler.step_pred(residual, 0, sample, generator=torch.manual_seed(0), **kwargs).prev_sample
            output_1 = scheduler.step_pred(residual, 1, sample, generator=torch.manual_seed(0), **kwargs).prev_sample

            self.assertEqual(output_0.shape, sample.shape)
            self.assertEqual(output_0.shape, output_1.shape)


class LMSDiscreteSchedulerTest(SchedulerCommonTest):
    scheduler_classes = (LMSDiscreteScheduler,)
    num_inference_steps = 10

    def get_scheduler_config(self, **kwargs):
        config = {
            "num_train_timesteps": 1100,
            "beta_start": 0.0001,
            "beta_end": 0.02,
            "beta_schedule": "linear",
            "trained_betas": None,
<<<<<<< HEAD
            "tensor_format": "pt",
=======
>>>>>>> 147b9fda
        }

        config.update(**kwargs)
        return config

    def test_timesteps(self):
        for timesteps in [10, 50, 100, 1000]:
            self.check_over_configs(num_train_timesteps=timesteps)

    def test_betas(self):
<<<<<<< HEAD
        for beta_start, beta_end in zip([0.0001, 0.001, 0.01, 0.1], [0.002, 0.02, 0.2, 2]):
=======
        for beta_start, beta_end in zip([0.00001, 0.0001, 0.001], [0.0002, 0.002, 0.02]):
>>>>>>> 147b9fda
            self.check_over_configs(beta_start=beta_start, beta_end=beta_end)

    def test_schedules(self):
        for schedule in ["linear", "scaled_linear"]:
            self.check_over_configs(beta_schedule=schedule)

    def test_time_indices(self):
        for t in [0, 500, 800]:
            self.check_over_forward(time_step=t)

<<<<<<< HEAD
    def test_pytorch_equal_numpy(self):
        for scheduler_class in self.scheduler_classes:
            sample_pt = self.dummy_sample
            residual_pt = 0.1 * sample_pt

            sample = sample_pt.numpy()
            residual = 0.1 * sample

            scheduler_config = self.get_scheduler_config()
            scheduler_config["tensor_format"] = "np"
            scheduler = scheduler_class(**scheduler_config)

            scheduler_config["tensor_format"] = "pt"
            scheduler_pt = scheduler_class(**scheduler_config)

            scheduler.set_timesteps(self.num_inference_steps)
            scheduler_pt.set_timesteps(self.num_inference_steps)

            output = scheduler.step(residual, 1, sample).prev_sample
            output_pt = scheduler_pt.step(residual_pt, 1, sample_pt).prev_sample
            assert np.sum(np.abs(output - output_pt.numpy())) < 1e-4, "Scheduler outputs are not identical"

=======
>>>>>>> 147b9fda
    def test_full_loop_no_noise(self):
        scheduler_class = self.scheduler_classes[0]
        scheduler_config = self.get_scheduler_config()
        scheduler = scheduler_class(**scheduler_config)

        scheduler.set_timesteps(self.num_inference_steps)

        model = self.dummy_model()
<<<<<<< HEAD
        sample = self.dummy_sample_deter * scheduler.sigmas[0]

        for i, t in enumerate(scheduler.timesteps):
            sample = sample / ((scheduler.sigmas[i] ** 2 + 1) ** 0.5)

            model_output = model(sample, t)

            output = scheduler.step(model_output, i, sample)
=======
        sample = self.dummy_sample_deter * scheduler.init_noise_sigma

        for i, t in enumerate(scheduler.timesteps):
            sample = scheduler.scale_model_input(sample, t)

            model_output = model(sample, t)

            output = scheduler.step(model_output, t, sample)
>>>>>>> 147b9fda
            sample = output.prev_sample

        result_sum = torch.sum(torch.abs(sample))
        result_mean = torch.mean(torch.abs(sample))

        assert abs(result_sum.item() - 1006.388) < 1e-2
        assert abs(result_mean.item() - 1.31) < 1e-3<|MERGE_RESOLUTION|>--- conflicted
+++ resolved
@@ -222,10 +222,6 @@
             elif num_inference_steps is not None and not hasattr(scheduler, "set_timesteps"):
                 kwargs["num_inference_steps"] = num_inference_steps
 
-<<<<<<< HEAD
-            output = scheduler.step(residual, 1, sample, **kwargs).prev_sample
-            output_pt = scheduler_pt.step(residual_pt, 1, sample_pt, **kwargs).prev_sample
-=======
             outputs_tuple = scheduler.step(residual, 0, sample, return_dict=False, **kwargs)
 
             recursive_check(outputs_tuple, outputs_dict)
@@ -246,64 +242,10 @@
                 hasattr(scheduler, "step"),
                 f"{scheduler_class} does not implement a required class method `step(...)`",
             )
->>>>>>> 147b9fda
 
             sample = self.dummy_sample
             scaled_sample = scheduler.scale_model_input(sample, 0.0)
             self.assertEqual(sample.shape, scaled_sample.shape)
-
-    def test_scheduler_outputs_equivalence(self):
-        def set_nan_tensor_to_zero(t):
-            t[t != t] = 0
-            return t
-
-        def recursive_check(tuple_object, dict_object):
-            if isinstance(tuple_object, (List, Tuple)):
-                for tuple_iterable_value, dict_iterable_value in zip(tuple_object, dict_object.values()):
-                    recursive_check(tuple_iterable_value, dict_iterable_value)
-            elif isinstance(tuple_object, Dict):
-                for tuple_iterable_value, dict_iterable_value in zip(tuple_object.values(), dict_object.values()):
-                    recursive_check(tuple_iterable_value, dict_iterable_value)
-            elif tuple_object is None:
-                return
-            else:
-                self.assertTrue(
-                    torch.allclose(
-                        set_nan_tensor_to_zero(tuple_object), set_nan_tensor_to_zero(dict_object), atol=1e-5
-                    ),
-                    msg=(
-                        "Tuple and dict output are not equal. Difference:"
-                        f" {torch.max(torch.abs(tuple_object - dict_object))}. Tuple has `nan`:"
-                        f" {torch.isnan(tuple_object).any()} and `inf`: {torch.isinf(tuple_object)}. Dict has"
-                        f" `nan`: {torch.isnan(dict_object).any()} and `inf`: {torch.isinf(dict_object)}."
-                    ),
-                )
-
-        kwargs = dict(self.forward_default_kwargs)
-        num_inference_steps = kwargs.pop("num_inference_steps", None)
-
-        for scheduler_class in self.scheduler_classes:
-            scheduler_config = self.get_scheduler_config()
-            scheduler = scheduler_class(**scheduler_config)
-
-            sample = self.dummy_sample
-            residual = 0.1 * sample
-
-            if num_inference_steps is not None and hasattr(scheduler, "set_timesteps"):
-                scheduler.set_timesteps(num_inference_steps)
-            elif num_inference_steps is not None and not hasattr(scheduler, "set_timesteps"):
-                kwargs["num_inference_steps"] = num_inference_steps
-
-            outputs_dict = scheduler.step(residual, 0, sample, **kwargs)
-
-            if num_inference_steps is not None and hasattr(scheduler, "set_timesteps"):
-                scheduler.set_timesteps(num_inference_steps)
-            elif num_inference_steps is not None and not hasattr(scheduler, "set_timesteps"):
-                kwargs["num_inference_steps"] = num_inference_steps
-
-            outputs_tuple = scheduler.step(residual, 0, sample, return_dict=False, **kwargs)
-
-            recursive_check(outputs_tuple, outputs_dict)
 
 
 class DDPMSchedulerTest(SchedulerCommonTest):
@@ -433,11 +375,7 @@
         scheduler_config = self.get_scheduler_config(steps_offset=1)
         scheduler = scheduler_class(**scheduler_config)
         scheduler.set_timesteps(5)
-<<<<<<< HEAD
-        assert torch.equal(scheduler.timesteps, torch.tensor([801, 601, 401, 201, 1]))
-=======
         assert torch.equal(scheduler.timesteps, torch.LongTensor([801, 601, 401, 201, 1]))
->>>>>>> 147b9fda
 
     def test_betas(self):
         for beta_start, beta_end in zip([0.0001, 0.001, 0.01, 0.1], [0.002, 0.02, 0.2, 2]):
@@ -590,7 +528,6 @@
         scheduler_class = self.scheduler_classes[0]
         scheduler_config = self.get_scheduler_config(**config)
         scheduler = scheduler_class(**scheduler_config)
-<<<<<<< HEAD
 
         num_inference_steps = 10
         model = self.dummy_model()
@@ -606,85 +543,6 @@
             sample = scheduler.step_plms(residual, t, sample).prev_sample
 
         return sample
-
-    def test_pytorch_equal_numpy(self):
-        kwargs = dict(self.forward_default_kwargs)
-        num_inference_steps = kwargs.pop("num_inference_steps", None)
-
-        for scheduler_class in self.scheduler_classes:
-            sample_pt = self.dummy_sample
-            residual_pt = 0.1 * sample_pt
-            dummy_past_residuals_pt = [residual_pt + 0.2, residual_pt + 0.15, residual_pt + 0.1, residual_pt + 0.05]
-
-            sample = sample_pt.numpy()
-            residual = 0.1 * sample
-            dummy_past_residuals = [residual + 0.2, residual + 0.15, residual + 0.1, residual + 0.05]
-
-            scheduler_config = self.get_scheduler_config()
-            scheduler = scheduler_class(tensor_format="np", **scheduler_config)
-
-            scheduler_pt = scheduler_class(tensor_format="pt", **scheduler_config)
-
-            if num_inference_steps is not None and hasattr(scheduler, "set_timesteps"):
-                scheduler.set_timesteps(num_inference_steps)
-                scheduler_pt.set_timesteps(num_inference_steps)
-            elif num_inference_steps is not None and not hasattr(scheduler, "set_timesteps"):
-                kwargs["num_inference_steps"] = num_inference_steps
-=======
->>>>>>> 147b9fda
-
-        num_inference_steps = 10
-        model = self.dummy_model()
-        sample = self.dummy_sample_deter
-        scheduler.set_timesteps(num_inference_steps)
-
-<<<<<<< HEAD
-            output = scheduler.step_prk(residual, 1, sample, **kwargs).prev_sample
-            output_pt = scheduler_pt.step_prk(residual_pt, 1, sample_pt, **kwargs).prev_sample
-            assert np.sum(np.abs(output - output_pt.numpy())) < 1e-4, "Scheduler outputs are not identical"
-
-            output = scheduler.step_plms(residual, 1, sample, **kwargs).prev_sample
-            output_pt = scheduler_pt.step_plms(residual_pt, 1, sample_pt, **kwargs).prev_sample
-=======
-        for i, t in enumerate(scheduler.prk_timesteps):
-            residual = model(sample, t)
-            sample = scheduler.step_prk(residual, t, sample).prev_sample
-
-        for i, t in enumerate(scheduler.plms_timesteps):
-            residual = model(sample, t)
-            sample = scheduler.step_plms(residual, t, sample).prev_sample
->>>>>>> 147b9fda
-
-        return sample
-
-    def test_set_format(self):
-        kwargs = dict(self.forward_default_kwargs)
-        num_inference_steps = kwargs.pop("num_inference_steps", None)
-
-        for scheduler_class in self.scheduler_classes:
-            scheduler_config = self.get_scheduler_config()
-            scheduler = scheduler_class(tensor_format="np", **scheduler_config)
-            scheduler_pt = scheduler_class(tensor_format="pt", **scheduler_config)
-
-            if num_inference_steps is not None and hasattr(scheduler, "set_timesteps"):
-                scheduler.set_timesteps(num_inference_steps)
-                scheduler_pt.set_timesteps(num_inference_steps)
-
-            for key, value in vars(scheduler).items():
-                # we only allow `ets` attr to be a list
-                assert not isinstance(value, list) or key in [
-                    "ets"
-                ], f"Scheduler is not correctly set to np format, the attribute {key} is {type(value)}"
-
-            # check if `scheduler.set_format` does convert correctly attrs to pt format
-            for key, value in vars(scheduler_pt).items():
-                # we only allow `ets` attr to be a list
-                assert not isinstance(value, list) or key in [
-                    "ets"
-                ], f"Scheduler is not correctly set to pt format, the attribute {key} is {type(value)}"
-                assert not isinstance(
-                    value, np.ndarray
-                ), f"Scheduler is not correctly set to pt format, the attribute {key} is {type(value)}"
 
     def test_step_shape(self):
         kwargs = dict(self.forward_default_kwargs)
@@ -733,11 +591,7 @@
         scheduler.set_timesteps(10)
         assert torch.equal(
             scheduler.timesteps,
-<<<<<<< HEAD
-            torch.tensor(
-=======
             torch.LongTensor(
->>>>>>> 147b9fda
                 [901, 851, 851, 801, 801, 751, 751, 701, 701, 651, 651, 601, 601, 501, 401, 301, 201, 101, 1]
             ),
         )
@@ -1003,10 +857,6 @@
             "beta_end": 0.02,
             "beta_schedule": "linear",
             "trained_betas": None,
-<<<<<<< HEAD
-            "tensor_format": "pt",
-=======
->>>>>>> 147b9fda
         }
 
         config.update(**kwargs)
@@ -1017,11 +867,7 @@
             self.check_over_configs(num_train_timesteps=timesteps)
 
     def test_betas(self):
-<<<<<<< HEAD
-        for beta_start, beta_end in zip([0.0001, 0.001, 0.01, 0.1], [0.002, 0.02, 0.2, 2]):
-=======
         for beta_start, beta_end in zip([0.00001, 0.0001, 0.001], [0.0002, 0.002, 0.02]):
->>>>>>> 147b9fda
             self.check_over_configs(beta_start=beta_start, beta_end=beta_end)
 
     def test_schedules(self):
@@ -1032,31 +878,6 @@
         for t in [0, 500, 800]:
             self.check_over_forward(time_step=t)
 
-<<<<<<< HEAD
-    def test_pytorch_equal_numpy(self):
-        for scheduler_class in self.scheduler_classes:
-            sample_pt = self.dummy_sample
-            residual_pt = 0.1 * sample_pt
-
-            sample = sample_pt.numpy()
-            residual = 0.1 * sample
-
-            scheduler_config = self.get_scheduler_config()
-            scheduler_config["tensor_format"] = "np"
-            scheduler = scheduler_class(**scheduler_config)
-
-            scheduler_config["tensor_format"] = "pt"
-            scheduler_pt = scheduler_class(**scheduler_config)
-
-            scheduler.set_timesteps(self.num_inference_steps)
-            scheduler_pt.set_timesteps(self.num_inference_steps)
-
-            output = scheduler.step(residual, 1, sample).prev_sample
-            output_pt = scheduler_pt.step(residual_pt, 1, sample_pt).prev_sample
-            assert np.sum(np.abs(output - output_pt.numpy())) < 1e-4, "Scheduler outputs are not identical"
-
-=======
->>>>>>> 147b9fda
     def test_full_loop_no_noise(self):
         scheduler_class = self.scheduler_classes[0]
         scheduler_config = self.get_scheduler_config()
@@ -1065,16 +886,6 @@
         scheduler.set_timesteps(self.num_inference_steps)
 
         model = self.dummy_model()
-<<<<<<< HEAD
-        sample = self.dummy_sample_deter * scheduler.sigmas[0]
-
-        for i, t in enumerate(scheduler.timesteps):
-            sample = sample / ((scheduler.sigmas[i] ** 2 + 1) ** 0.5)
-
-            model_output = model(sample, t)
-
-            output = scheduler.step(model_output, i, sample)
-=======
         sample = self.dummy_sample_deter * scheduler.init_noise_sigma
 
         for i, t in enumerate(scheduler.timesteps):
@@ -1083,7 +894,6 @@
             model_output = model(sample, t)
 
             output = scheduler.step(model_output, t, sample)
->>>>>>> 147b9fda
             sample = output.prev_sample
 
         result_sum = torch.sum(torch.abs(sample))
