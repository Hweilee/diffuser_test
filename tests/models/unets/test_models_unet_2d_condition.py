# coding=utf-8
# Copyright 2024 HuggingFace Inc.
#
# Licensed under the Apache License, Version 2.0 (the "License");
# you may not use this file except in compliance with the License.
# You may obtain a copy of the License at
#
#     http://www.apache.org/licenses/LICENSE-2.0
#
# Unless required by applicable law or agreed to in writing, software
# distributed under the License is distributed on an "AS IS" BASIS,
# WITHOUT WARRANTIES OR CONDITIONS OF ANY KIND, either express or implied.
# See the License for the specific language governing permissions and
# limitations under the License.

import copy
import gc
import os
import tempfile
import unittest
from collections import OrderedDict

import torch
from huggingface_hub import snapshot_download
from parameterized import parameterized
from pytest import mark

from diffusers import UNet2DConditionModel
from diffusers.models.attention_processor import (
    CustomDiffusionAttnProcessor,
    IPAdapterAttnProcessor,
    IPAdapterAttnProcessor2_0,
)
from diffusers.models.embeddings import ImageProjection, IPAdapterFaceIDImageProjection, IPAdapterPlusImageProjection
from diffusers.utils import logging
from diffusers.utils.import_utils import is_xformers_available
from diffusers.utils.testing_utils import (
    backend_empty_cache,
    enable_full_determinism,
    floats_tensor,
    is_peft_available,
    load_hf_numpy,
    require_peft_backend,
    require_torch_accelerator,
    require_torch_accelerator_with_fp16,
    require_torch_accelerator_with_training,
    require_torch_gpu,
    skip_mps,
    slow,
    torch_all_close,
    torch_device,
)

from ..test_modeling_common import ModelTesterMixin, UNetTesterMixin


if is_peft_available():
    from peft import LoraConfig
    from peft.tuners.tuners_utils import BaseTunerLayer


logger = logging.get_logger(__name__)

enable_full_determinism()


def get_unet_lora_config():
    rank = 4
    unet_lora_config = LoraConfig(
        r=rank,
        lora_alpha=rank,
        target_modules=["to_q", "to_k", "to_v", "to_out.0"],
        init_lora_weights=False,
        use_dora=False,
    )
    return unet_lora_config


def check_if_lora_correctly_set(model) -> bool:
    """
    Checks if the LoRA layers are correctly set with peft
    """
    for module in model.modules():
        if isinstance(module, BaseTunerLayer):
            return True
    return False


def create_ip_adapter_state_dict(model):
    # "ip_adapter" (cross-attention weights)
    ip_cross_attn_state_dict = {}
    key_id = 1

    for name in model.attn_processors.keys():
        cross_attention_dim = (
            None if name.endswith("attn1.processor") or "motion_module" in name else model.config.cross_attention_dim
        )

        if name.startswith("mid_block"):
            hidden_size = model.config.block_out_channels[-1]
        elif name.startswith("up_blocks"):
            block_id = int(name[len("up_blocks.")])
            hidden_size = list(reversed(model.config.block_out_channels))[block_id]
        elif name.startswith("down_blocks"):
            block_id = int(name[len("down_blocks.")])
            hidden_size = model.config.block_out_channels[block_id]

        if cross_attention_dim is not None:
            sd = IPAdapterAttnProcessor(
                hidden_size=hidden_size, cross_attention_dim=cross_attention_dim, scale=1.0
            ).state_dict()
            ip_cross_attn_state_dict.update(
                {
                    f"{key_id}.to_k_ip.weight": sd["to_k_ip.0.weight"],
                    f"{key_id}.to_v_ip.weight": sd["to_v_ip.0.weight"],
                }
            )

            key_id += 2

    # "image_proj" (ImageProjection layer weights)
    cross_attention_dim = model.config["cross_attention_dim"]
    image_projection = ImageProjection(
        cross_attention_dim=cross_attention_dim, image_embed_dim=cross_attention_dim, num_image_text_embeds=4
    )

    ip_image_projection_state_dict = {}
    sd = image_projection.state_dict()
    ip_image_projection_state_dict.update(
        {
            "proj.weight": sd["image_embeds.weight"],
            "proj.bias": sd["image_embeds.bias"],
            "norm.weight": sd["norm.weight"],
            "norm.bias": sd["norm.bias"],
        }
    )

    del sd
    ip_state_dict = {}
    ip_state_dict.update({"image_proj": ip_image_projection_state_dict, "ip_adapter": ip_cross_attn_state_dict})
    return ip_state_dict


def create_ip_adapter_plus_state_dict(model):
    # "ip_adapter" (cross-attention weights)
    ip_cross_attn_state_dict = {}
    key_id = 1

    for name in model.attn_processors.keys():
        cross_attention_dim = None if name.endswith("attn1.processor") else model.config.cross_attention_dim
        if name.startswith("mid_block"):
            hidden_size = model.config.block_out_channels[-1]
        elif name.startswith("up_blocks"):
            block_id = int(name[len("up_blocks.")])
            hidden_size = list(reversed(model.config.block_out_channels))[block_id]
        elif name.startswith("down_blocks"):
            block_id = int(name[len("down_blocks.")])
            hidden_size = model.config.block_out_channels[block_id]
        if cross_attention_dim is not None:
            sd = IPAdapterAttnProcessor(
                hidden_size=hidden_size, cross_attention_dim=cross_attention_dim, scale=1.0
            ).state_dict()
            ip_cross_attn_state_dict.update(
                {
                    f"{key_id}.to_k_ip.weight": sd["to_k_ip.0.weight"],
                    f"{key_id}.to_v_ip.weight": sd["to_v_ip.0.weight"],
                }
            )

            key_id += 2

    # "image_proj" (ImageProjection layer weights)
    cross_attention_dim = model.config["cross_attention_dim"]
    image_projection = IPAdapterPlusImageProjection(
        embed_dims=cross_attention_dim, output_dims=cross_attention_dim, dim_head=32, heads=2, num_queries=4
    )

    ip_image_projection_state_dict = OrderedDict()
    keys = [k for k in image_projection.state_dict() if "layers." in k]
    print(keys)
    for k, v in image_projection.state_dict().items():
        if "2.to" in k:
            k = k.replace("2.to", "0.to")
        elif "layers.0.ln0" in k:
            k = k.replace("layers.0.ln0", "layers.0.0.norm1")
        elif "layers.0.ln1" in k:
            k = k.replace("layers.0.ln1", "layers.0.0.norm2")
        elif "layers.1.ln0" in k:
            k = k.replace("layers.1.ln0", "layers.1.0.norm1")
        elif "layers.1.ln1" in k:
            k = k.replace("layers.1.ln1", "layers.1.0.norm2")
        elif "layers.2.ln0" in k:
            k = k.replace("layers.2.ln0", "layers.2.0.norm1")
        elif "layers.2.ln1" in k:
            k = k.replace("layers.2.ln1", "layers.2.0.norm2")
        elif "layers.3.ln0" in k:
            k = k.replace("layers.3.ln0", "layers.3.0.norm1")
        elif "layers.3.ln1" in k:
            k = k.replace("layers.3.ln1", "layers.3.0.norm2")
        elif "to_q" in k:
            parts = k.split(".")
            parts[2] = "attn"
            k = ".".join(parts)
        elif "to_out.0" in k:
            parts = k.split(".")
            parts[2] = "attn"
            k = ".".join(parts)
            k = k.replace("to_out.0", "to_out")
        else:
            k = k.replace("0.ff.0", "0.1.0")
            k = k.replace("0.ff.1.net.0.proj", "0.1.1")
            k = k.replace("0.ff.1.net.2", "0.1.3")

            k = k.replace("1.ff.0", "1.1.0")
            k = k.replace("1.ff.1.net.0.proj", "1.1.1")
            k = k.replace("1.ff.1.net.2", "1.1.3")

            k = k.replace("2.ff.0", "2.1.0")
            k = k.replace("2.ff.1.net.0.proj", "2.1.1")
            k = k.replace("2.ff.1.net.2", "2.1.3")

            k = k.replace("3.ff.0", "3.1.0")
            k = k.replace("3.ff.1.net.0.proj", "3.1.1")
            k = k.replace("3.ff.1.net.2", "3.1.3")

        # if "norm_cross" in k:
        #     ip_image_projection_state_dict[k.replace("norm_cross", "norm1")] = v
        # elif "layer_norm" in k:
        #     ip_image_projection_state_dict[k.replace("layer_norm", "norm2")] = v
        if "to_k" in k:
            parts = k.split(".")
            parts[2] = "attn"
            k = ".".join(parts)
            ip_image_projection_state_dict[k.replace("to_k", "to_kv")] = torch.cat([v, v], dim=0)
        elif "to_v" in k:
            continue
        else:
            ip_image_projection_state_dict[k] = v

    ip_state_dict = {}
    ip_state_dict.update({"image_proj": ip_image_projection_state_dict, "ip_adapter": ip_cross_attn_state_dict})
    return ip_state_dict


def create_ip_adapter_faceid_state_dict(model):
    # "ip_adapter" (cross-attention weights)
    # no LoRA weights
    ip_cross_attn_state_dict = {}
    key_id = 1

    for name in model.attn_processors.keys():
        cross_attention_dim = (
            None if name.endswith("attn1.processor") or "motion_module" in name else model.config.cross_attention_dim
        )

        if name.startswith("mid_block"):
            hidden_size = model.config.block_out_channels[-1]
        elif name.startswith("up_blocks"):
            block_id = int(name[len("up_blocks.")])
            hidden_size = list(reversed(model.config.block_out_channels))[block_id]
        elif name.startswith("down_blocks"):
            block_id = int(name[len("down_blocks.")])
            hidden_size = model.config.block_out_channels[block_id]

        if cross_attention_dim is not None:
            sd = IPAdapterAttnProcessor(
                hidden_size=hidden_size, cross_attention_dim=cross_attention_dim, scale=1.0
            ).state_dict()
            ip_cross_attn_state_dict.update(
                {
                    f"{key_id}.to_k_ip.weight": sd["to_k_ip.0.weight"],
                    f"{key_id}.to_v_ip.weight": sd["to_v_ip.0.weight"],
                }
            )

            key_id += 2

    # "image_proj" (ImageProjection layer weights)
    cross_attention_dim = model.config["cross_attention_dim"]
    image_projection = IPAdapterFaceIDImageProjection(
        cross_attention_dim=cross_attention_dim, image_embed_dim=cross_attention_dim, mult=2, num_tokens=4
    )

    ip_image_projection_state_dict = {}
    sd = image_projection.state_dict()
    ip_image_projection_state_dict.update(
        {
            "proj.0.weight": sd["ff.net.0.proj.weight"],
            "proj.0.bias": sd["ff.net.0.proj.bias"],
            "proj.2.weight": sd["ff.net.2.weight"],
            "proj.2.bias": sd["ff.net.2.bias"],
            "norm.weight": sd["norm.weight"],
            "norm.bias": sd["norm.bias"],
        }
    )

    del sd
    ip_state_dict = {}
    ip_state_dict.update({"image_proj": ip_image_projection_state_dict, "ip_adapter": ip_cross_attn_state_dict})
    return ip_state_dict


def create_custom_diffusion_layers(model, mock_weights: bool = True):
    train_kv = True
    train_q_out = True
    custom_diffusion_attn_procs = {}

    st = model.state_dict()
    for name, _ in model.attn_processors.items():
        cross_attention_dim = None if name.endswith("attn1.processor") else model.config.cross_attention_dim
        if name.startswith("mid_block"):
            hidden_size = model.config.block_out_channels[-1]
        elif name.startswith("up_blocks"):
            block_id = int(name[len("up_blocks.")])
            hidden_size = list(reversed(model.config.block_out_channels))[block_id]
        elif name.startswith("down_blocks"):
            block_id = int(name[len("down_blocks.")])
            hidden_size = model.config.block_out_channels[block_id]
        layer_name = name.split(".processor")[0]
        weights = {
            "to_k_custom_diffusion.weight": st[layer_name + ".to_k.weight"],
            "to_v_custom_diffusion.weight": st[layer_name + ".to_v.weight"],
        }
        if train_q_out:
            weights["to_q_custom_diffusion.weight"] = st[layer_name + ".to_q.weight"]
            weights["to_out_custom_diffusion.0.weight"] = st[layer_name + ".to_out.0.weight"]
            weights["to_out_custom_diffusion.0.bias"] = st[layer_name + ".to_out.0.bias"]
        if cross_attention_dim is not None:
            custom_diffusion_attn_procs[name] = CustomDiffusionAttnProcessor(
                train_kv=train_kv,
                train_q_out=train_q_out,
                hidden_size=hidden_size,
                cross_attention_dim=cross_attention_dim,
            ).to(model.device)
            custom_diffusion_attn_procs[name].load_state_dict(weights)
            if mock_weights:
                # add 1 to weights to mock trained weights
                with torch.no_grad():
                    custom_diffusion_attn_procs[name].to_k_custom_diffusion.weight += 1
                    custom_diffusion_attn_procs[name].to_v_custom_diffusion.weight += 1
        else:
            custom_diffusion_attn_procs[name] = CustomDiffusionAttnProcessor(
                train_kv=False,
                train_q_out=False,
                hidden_size=hidden_size,
                cross_attention_dim=cross_attention_dim,
            )
    del st
    return custom_diffusion_attn_procs


class UNet2DConditionModelTests(ModelTesterMixin, UNetTesterMixin, unittest.TestCase):
    model_class = UNet2DConditionModel
    main_input_name = "sample"
    # We override the items here because the unet under consideration is small.
    model_split_percents = [0.5, 0.3, 0.4]

    @property
    def dummy_input(self):
        batch_size = 4
        num_channels = 4
        sizes = (16, 16)

        noise = floats_tensor((batch_size, num_channels) + sizes).to(torch_device)
        time_step = torch.tensor([10]).to(torch_device)
        encoder_hidden_states = floats_tensor((batch_size, 4, 8)).to(torch_device)

        return {"sample": noise, "timestep": time_step, "encoder_hidden_states": encoder_hidden_states}

    @property
    def input_shape(self):
        return (4, 16, 16)

    @property
    def output_shape(self):
        return (4, 16, 16)

    def prepare_init_args_and_inputs_for_common(self):
        init_dict = {
            "block_out_channels": (4, 8),
            "norm_num_groups": 4,
            "down_block_types": ("CrossAttnDownBlock2D", "DownBlock2D"),
            "up_block_types": ("UpBlock2D", "CrossAttnUpBlock2D"),
            "cross_attention_dim": 8,
            "attention_head_dim": 2,
            "out_channels": 4,
            "in_channels": 4,
            "layers_per_block": 1,
            "sample_size": 16,
        }
        inputs_dict = self.dummy_input
        return init_dict, inputs_dict

    @unittest.skipIf(
        torch_device != "cuda" or not is_xformers_available(),
        reason="XFormers attention is only available with CUDA and `xformers` installed",
    )
    def test_xformers_enable_works(self):
        init_dict, inputs_dict = self.prepare_init_args_and_inputs_for_common()
        model = self.model_class(**init_dict)

        model.enable_xformers_memory_efficient_attention()

        assert (
            model.mid_block.attentions[0].transformer_blocks[0].attn1.processor.__class__.__name__
            == "XFormersAttnProcessor"
        ), "xformers is not enabled"

    @require_torch_accelerator_with_training
    def test_gradient_checkpointing(self):
        # enable deterministic behavior for gradient checkpointing
        init_dict, inputs_dict = self.prepare_init_args_and_inputs_for_common()
        model = self.model_class(**init_dict)
        model.to(torch_device)

        assert not model.is_gradient_checkpointing and model.training

        out = model(**inputs_dict).sample
        # run the backwards pass on the model. For backwards pass, for simplicity purpose,
        # we won't calculate the loss and rather backprop on out.sum()
        model.zero_grad()

        labels = torch.randn_like(out)
        loss = (out - labels).mean()
        loss.backward()

        # re-instantiate the model now enabling gradient checkpointing
        model_2 = self.model_class(**init_dict)
        # clone model
        model_2.load_state_dict(model.state_dict())
        model_2.to(torch_device)
        model_2.enable_gradient_checkpointing()

        assert model_2.is_gradient_checkpointing and model_2.training

        out_2 = model_2(**inputs_dict).sample
        # run the backwards pass on the model. For backwards pass, for simplicity purpose,
        # we won't calculate the loss and rather backprop on out.sum()
        model_2.zero_grad()
        loss_2 = (out_2 - labels).mean()
        loss_2.backward()

        # compare the output and parameters gradients
        self.assertTrue((loss - loss_2).abs() < 1e-5)
        named_params = dict(model.named_parameters())
        named_params_2 = dict(model_2.named_parameters())
        for name, param in named_params.items():
            self.assertTrue(torch_all_close(param.grad.data, named_params_2[name].grad.data, atol=5e-5))

    def test_model_with_attention_head_dim_tuple(self):
        init_dict, inputs_dict = self.prepare_init_args_and_inputs_for_common()

        init_dict["block_out_channels"] = (16, 32)
        init_dict["attention_head_dim"] = (8, 16)

        model = self.model_class(**init_dict)
        model.to(torch_device)
        model.eval()

        with torch.no_grad():
            output = model(**inputs_dict)

            if isinstance(output, dict):
                output = output.sample

        self.assertIsNotNone(output)
        expected_shape = inputs_dict["sample"].shape
        self.assertEqual(output.shape, expected_shape, "Input and output shapes do not match")

    def test_model_with_use_linear_projection(self):
        init_dict, inputs_dict = self.prepare_init_args_and_inputs_for_common()

        init_dict["use_linear_projection"] = True

        model = self.model_class(**init_dict)
        model.to(torch_device)
        model.eval()

        with torch.no_grad():
            output = model(**inputs_dict)

            if isinstance(output, dict):
                output = output.sample

        self.assertIsNotNone(output)
        expected_shape = inputs_dict["sample"].shape
        self.assertEqual(output.shape, expected_shape, "Input and output shapes do not match")

    def test_model_with_cross_attention_dim_tuple(self):
        init_dict, inputs_dict = self.prepare_init_args_and_inputs_for_common()

        init_dict["cross_attention_dim"] = (8, 8)

        model = self.model_class(**init_dict)
        model.to(torch_device)
        model.eval()

        with torch.no_grad():
            output = model(**inputs_dict)

            if isinstance(output, dict):
                output = output.sample

        self.assertIsNotNone(output)
        expected_shape = inputs_dict["sample"].shape
        self.assertEqual(output.shape, expected_shape, "Input and output shapes do not match")

    def test_model_with_simple_projection(self):
        init_dict, inputs_dict = self.prepare_init_args_and_inputs_for_common()

        batch_size, _, _, sample_size = inputs_dict["sample"].shape

        init_dict["class_embed_type"] = "simple_projection"
        init_dict["projection_class_embeddings_input_dim"] = sample_size

        inputs_dict["class_labels"] = floats_tensor((batch_size, sample_size)).to(torch_device)

        model = self.model_class(**init_dict)
        model.to(torch_device)
        model.eval()

        with torch.no_grad():
            output = model(**inputs_dict)

            if isinstance(output, dict):
                output = output.sample

        self.assertIsNotNone(output)
        expected_shape = inputs_dict["sample"].shape
        self.assertEqual(output.shape, expected_shape, "Input and output shapes do not match")

    def test_model_with_class_embeddings_concat(self):
        init_dict, inputs_dict = self.prepare_init_args_and_inputs_for_common()

        batch_size, _, _, sample_size = inputs_dict["sample"].shape

        init_dict["class_embed_type"] = "simple_projection"
        init_dict["projection_class_embeddings_input_dim"] = sample_size
        init_dict["class_embeddings_concat"] = True

        inputs_dict["class_labels"] = floats_tensor((batch_size, sample_size)).to(torch_device)

        model = self.model_class(**init_dict)
        model.to(torch_device)
        model.eval()

        with torch.no_grad():
            output = model(**inputs_dict)

            if isinstance(output, dict):
                output = output.sample

        self.assertIsNotNone(output)
        expected_shape = inputs_dict["sample"].shape
        self.assertEqual(output.shape, expected_shape, "Input and output shapes do not match")

    def test_model_attention_slicing(self):
        init_dict, inputs_dict = self.prepare_init_args_and_inputs_for_common()

        init_dict["block_out_channels"] = (16, 32)
        init_dict["attention_head_dim"] = (8, 16)

        model = self.model_class(**init_dict)
        model.to(torch_device)
        model.eval()

        model.set_attention_slice("auto")
        with torch.no_grad():
            output = model(**inputs_dict)
        assert output is not None

        model.set_attention_slice("max")
        with torch.no_grad():
            output = model(**inputs_dict)
        assert output is not None

        model.set_attention_slice(2)
        with torch.no_grad():
            output = model(**inputs_dict)
        assert output is not None

    def test_model_sliceable_head_dim(self):
        init_dict, inputs_dict = self.prepare_init_args_and_inputs_for_common()

        init_dict["block_out_channels"] = (16, 32)
        init_dict["attention_head_dim"] = (8, 16)

        model = self.model_class(**init_dict)

        def check_sliceable_dim_attr(module: torch.nn.Module):
            if hasattr(module, "set_attention_slice"):
                assert isinstance(module.sliceable_head_dim, int)

            for child in module.children():
                check_sliceable_dim_attr(child)

        # retrieve number of attention layers
        for module in model.children():
            check_sliceable_dim_attr(module)

    def test_gradient_checkpointing_is_applied(self):
        init_dict, inputs_dict = self.prepare_init_args_and_inputs_for_common()

        init_dict["block_out_channels"] = (16, 32)
        init_dict["attention_head_dim"] = (8, 16)

        model_class_copy = copy.copy(self.model_class)

        modules_with_gc_enabled = {}

        # now monkey patch the following function:
        #     def _set_gradient_checkpointing(self, module, value=False):
        #         if hasattr(module, "gradient_checkpointing"):
        #             module.gradient_checkpointing = value

        def _set_gradient_checkpointing_new(self, module, value=False):
            if hasattr(module, "gradient_checkpointing"):
                module.gradient_checkpointing = value
                modules_with_gc_enabled[module.__class__.__name__] = True

        model_class_copy._set_gradient_checkpointing = _set_gradient_checkpointing_new

        model = model_class_copy(**init_dict)
        model.enable_gradient_checkpointing()

        EXPECTED_SET = {
            "CrossAttnUpBlock2D",
            "CrossAttnDownBlock2D",
            "UNetMidBlock2DCrossAttn",
            "UpBlock2D",
            "Transformer2DModel",
            "DownBlock2D",
        }

        assert set(modules_with_gc_enabled.keys()) == EXPECTED_SET
        assert all(modules_with_gc_enabled.values()), "All modules should be enabled"

    def test_special_attn_proc(self):
        class AttnEasyProc(torch.nn.Module):
            def __init__(self, num):
                super().__init__()
                self.weight = torch.nn.Parameter(torch.tensor(num))
                self.is_run = False
                self.number = 0
                self.counter = 0

            def __call__(self, attn, hidden_states, encoder_hidden_states=None, attention_mask=None, number=None):
                batch_size, sequence_length, _ = hidden_states.shape
                attention_mask = attn.prepare_attention_mask(attention_mask, sequence_length, batch_size)

                query = attn.to_q(hidden_states)

                encoder_hidden_states = encoder_hidden_states if encoder_hidden_states is not None else hidden_states
                key = attn.to_k(encoder_hidden_states)
                value = attn.to_v(encoder_hidden_states)

                query = attn.head_to_batch_dim(query)
                key = attn.head_to_batch_dim(key)
                value = attn.head_to_batch_dim(value)

                attention_probs = attn.get_attention_scores(query, key, attention_mask)
                hidden_states = torch.bmm(attention_probs, value)
                hidden_states = attn.batch_to_head_dim(hidden_states)

                # linear proj
                hidden_states = attn.to_out[0](hidden_states)
                # dropout
                hidden_states = attn.to_out[1](hidden_states)

                hidden_states += self.weight

                self.is_run = True
                self.counter += 1
                self.number = number

                return hidden_states

        # enable deterministic behavior for gradient checkpointing
        init_dict, inputs_dict = self.prepare_init_args_and_inputs_for_common()

        init_dict["block_out_channels"] = (16, 32)
        init_dict["attention_head_dim"] = (8, 16)

        model = self.model_class(**init_dict)
        model.to(torch_device)

        processor = AttnEasyProc(5.0)

        model.set_attn_processor(processor)
        model(**inputs_dict, cross_attention_kwargs={"number": 123}).sample

        assert processor.counter == 8
        assert processor.is_run
        assert processor.number == 123

    @parameterized.expand(
        [
            # fmt: off
            [torch.bool],
            [torch.long],
            [torch.float],
            # fmt: on
        ]
    )
    def test_model_xattn_mask(self, mask_dtype):
        init_dict, inputs_dict = self.prepare_init_args_and_inputs_for_common()

        model = self.model_class(**{**init_dict, "attention_head_dim": (8, 16), "block_out_channels": (16, 32)})
        model.to(torch_device)
        model.eval()

        cond = inputs_dict["encoder_hidden_states"]
        with torch.no_grad():
            full_cond_out = model(**inputs_dict).sample
            assert full_cond_out is not None

            keepall_mask = torch.ones(*cond.shape[:-1], device=cond.device, dtype=mask_dtype)
            full_cond_keepallmask_out = model(**{**inputs_dict, "encoder_attention_mask": keepall_mask}).sample
            assert full_cond_keepallmask_out.allclose(
                full_cond_out, rtol=1e-05, atol=1e-05
            ), "a 'keep all' mask should give the same result as no mask"

            trunc_cond = cond[:, :-1, :]
            trunc_cond_out = model(**{**inputs_dict, "encoder_hidden_states": trunc_cond}).sample
            assert not trunc_cond_out.allclose(
                full_cond_out, rtol=1e-05, atol=1e-05
            ), "discarding the last token from our cond should change the result"

            batch, tokens, _ = cond.shape
            mask_last = (torch.arange(tokens) < tokens - 1).expand(batch, -1).to(cond.device, mask_dtype)
            masked_cond_out = model(**{**inputs_dict, "encoder_attention_mask": mask_last}).sample
            assert masked_cond_out.allclose(
                trunc_cond_out, rtol=1e-05, atol=1e-05
            ), "masking the last token from our cond should be equivalent to truncating that token out of the condition"

    # see diffusers.models.attention_processor::Attention#prepare_attention_mask
    # note: we may not need to fix mask padding to work for stable-diffusion cross-attn masks.
    # since the use-case (somebody passes in a too-short cross-attn mask) is pretty esoteric.
    # maybe it's fine that this only works for the unclip use-case.
    @mark.skip(
        reason="we currently pad mask by target_length tokens (what unclip needs), whereas stable-diffusion's cross-attn needs to instead pad by remaining_length."
    )
    def test_model_xattn_padding(self):
        init_dict, inputs_dict = self.prepare_init_args_and_inputs_for_common()

        model = self.model_class(**{**init_dict, "attention_head_dim": (8, 16)})
        model.to(torch_device)
        model.eval()

        cond = inputs_dict["encoder_hidden_states"]
        with torch.no_grad():
            full_cond_out = model(**inputs_dict).sample
            assert full_cond_out is not None

            batch, tokens, _ = cond.shape
            keeplast_mask = (torch.arange(tokens) == tokens - 1).expand(batch, -1).to(cond.device, torch.bool)
            keeplast_out = model(**{**inputs_dict, "encoder_attention_mask": keeplast_mask}).sample
            assert not keeplast_out.allclose(full_cond_out), "a 'keep last token' mask should change the result"

            trunc_mask = torch.zeros(batch, tokens - 1, device=cond.device, dtype=torch.bool)
            trunc_mask_out = model(**{**inputs_dict, "encoder_attention_mask": trunc_mask}).sample
            assert trunc_mask_out.allclose(
                keeplast_out
            ), "a mask with fewer tokens than condition, will be padded with 'keep' tokens. a 'discard-all' mask missing the final token is thus equivalent to a 'keep last' mask."

    def test_custom_diffusion_processors(self):
        # enable deterministic behavior for gradient checkpointing
        init_dict, inputs_dict = self.prepare_init_args_and_inputs_for_common()

        init_dict["block_out_channels"] = (16, 32)
        init_dict["attention_head_dim"] = (8, 16)

        model = self.model_class(**init_dict)
        model.to(torch_device)

        with torch.no_grad():
            sample1 = model(**inputs_dict).sample

        custom_diffusion_attn_procs = create_custom_diffusion_layers(model, mock_weights=False)

        # make sure we can set a list of attention processors
        model.set_attn_processor(custom_diffusion_attn_procs)
        model.to(torch_device)

        # test that attn processors can be set to itself
        model.set_attn_processor(model.attn_processors)

        with torch.no_grad():
            sample2 = model(**inputs_dict).sample

        assert (sample1 - sample2).abs().max() < 3e-3

    def test_custom_diffusion_save_load(self):
        # enable deterministic behavior for gradient checkpointing
        init_dict, inputs_dict = self.prepare_init_args_and_inputs_for_common()

        init_dict["block_out_channels"] = (16, 32)
        init_dict["attention_head_dim"] = (8, 16)

        torch.manual_seed(0)
        model = self.model_class(**init_dict)
        model.to(torch_device)

        with torch.no_grad():
            old_sample = model(**inputs_dict).sample

        custom_diffusion_attn_procs = create_custom_diffusion_layers(model, mock_weights=False)
        model.set_attn_processor(custom_diffusion_attn_procs)

        with torch.no_grad():
            sample = model(**inputs_dict).sample

        with tempfile.TemporaryDirectory() as tmpdirname:
            model.save_attn_procs(tmpdirname, safe_serialization=False)
            self.assertTrue(os.path.isfile(os.path.join(tmpdirname, "pytorch_custom_diffusion_weights.bin")))
            torch.manual_seed(0)
            new_model = self.model_class(**init_dict)
            new_model.load_attn_procs(tmpdirname, weight_name="pytorch_custom_diffusion_weights.bin")
            new_model.to(torch_device)

        with torch.no_grad():
            new_sample = new_model(**inputs_dict).sample

        assert (sample - new_sample).abs().max() < 1e-4

        # custom diffusion and no custom diffusion should be the same
        assert (sample - old_sample).abs().max() < 3e-3

    @unittest.skipIf(
        torch_device != "cuda" or not is_xformers_available(),
        reason="XFormers attention is only available with CUDA and `xformers` installed",
    )
    def test_custom_diffusion_xformers_on_off(self):
        # enable deterministic behavior for gradient checkpointing
        init_dict, inputs_dict = self.prepare_init_args_and_inputs_for_common()

        init_dict["block_out_channels"] = (16, 32)
        init_dict["attention_head_dim"] = (8, 16)

        torch.manual_seed(0)
        model = self.model_class(**init_dict)
        model.to(torch_device)
        custom_diffusion_attn_procs = create_custom_diffusion_layers(model, mock_weights=False)
        model.set_attn_processor(custom_diffusion_attn_procs)

        # default
        with torch.no_grad():
            sample = model(**inputs_dict).sample

            model.enable_xformers_memory_efficient_attention()
            on_sample = model(**inputs_dict).sample

            model.disable_xformers_memory_efficient_attention()
            off_sample = model(**inputs_dict).sample

        assert (sample - on_sample).abs().max() < 1e-4
        assert (sample - off_sample).abs().max() < 1e-4

    def test_pickle(self):
        # enable deterministic behavior for gradient checkpointing
        init_dict, inputs_dict = self.prepare_init_args_and_inputs_for_common()

        init_dict["block_out_channels"] = (16, 32)
        init_dict["attention_head_dim"] = (8, 16)

        model = self.model_class(**init_dict)
        model.to(torch_device)

        with torch.no_grad():
            sample = model(**inputs_dict).sample

        sample_copy = copy.copy(sample)

        assert (sample - sample_copy).abs().max() < 1e-4

    def test_asymmetrical_unet(self):
        init_dict, inputs_dict = self.prepare_init_args_and_inputs_for_common()
        # Add asymmetry to configs
        init_dict["transformer_layers_per_block"] = [[3, 2], 1]
        init_dict["reverse_transformer_layers_per_block"] = [[3, 4], 1]

        torch.manual_seed(0)
        model = self.model_class(**init_dict)
        model.to(torch_device)

        output = model(**inputs_dict).sample
        expected_shape = inputs_dict["sample"].shape

        # Check if input and output shapes are the same
        self.assertEqual(output.shape, expected_shape, "Input and output shapes do not match")

    def test_ip_adapter(self):
        init_dict, inputs_dict = self.prepare_init_args_and_inputs_for_common()

        init_dict["block_out_channels"] = (16, 32)
        init_dict["attention_head_dim"] = (8, 16)

        model = self.model_class(**init_dict)
        model.to(torch_device)

        # forward pass without ip-adapter
        with torch.no_grad():
            sample1 = model(**inputs_dict).sample

        # update inputs_dict for ip-adapter
        batch_size = inputs_dict["encoder_hidden_states"].shape[0]
        # for ip-adapter image_embeds has shape [batch_size, num_image, embed_dim]
        image_embeds = floats_tensor((batch_size, 1, model.config.cross_attention_dim)).to(torch_device)
        inputs_dict["added_cond_kwargs"] = {"image_embeds": [image_embeds]}

        # make ip_adapter_1 and ip_adapter_2
        ip_adapter_1 = create_ip_adapter_state_dict(model)

        image_proj_state_dict_2 = {k: w + 1.0 for k, w in ip_adapter_1["image_proj"].items()}
        cross_attn_state_dict_2 = {k: w + 1.0 for k, w in ip_adapter_1["ip_adapter"].items()}
        ip_adapter_2 = {}
        ip_adapter_2.update({"image_proj": image_proj_state_dict_2, "ip_adapter": cross_attn_state_dict_2})

        # forward pass ip_adapter_1
        model._load_ip_adapter_weights([ip_adapter_1])
        assert model.config.encoder_hid_dim_type == "ip_image_proj"
        assert model.encoder_hid_proj is not None
        assert model.down_blocks[0].attentions[0].transformer_blocks[0].attn2.processor.__class__.__name__ in (
            "IPAdapterAttnProcessor",
            "IPAdapterAttnProcessor2_0",
        )
        with torch.no_grad():
            sample2 = model(**inputs_dict).sample

        # forward pass with ip_adapter_2
        model._load_ip_adapter_weights([ip_adapter_2])
        with torch.no_grad():
            sample3 = model(**inputs_dict).sample

        # forward pass with ip_adapter_1 again
        model._load_ip_adapter_weights([ip_adapter_1])
        with torch.no_grad():
            sample4 = model(**inputs_dict).sample

        # forward pass with multiple ip-adapters and multiple images
        model._load_ip_adapter_weights([ip_adapter_1, ip_adapter_2])
        # set the scale for ip_adapter_2 to 0 so that result should be same as only load ip_adapter_1
        for attn_processor in model.attn_processors.values():
            if isinstance(attn_processor, (IPAdapterAttnProcessor, IPAdapterAttnProcessor2_0)):
                attn_processor.scale = [1, 0]
        image_embeds_multi = image_embeds.repeat(1, 2, 1)
        inputs_dict["added_cond_kwargs"] = {"image_embeds": [image_embeds_multi, image_embeds_multi]}
        with torch.no_grad():
            sample5 = model(**inputs_dict).sample

        # forward pass with single ip-adapter & single image when image_embeds is not a list and a 2-d tensor
        image_embeds = image_embeds.squeeze(1)
        inputs_dict["added_cond_kwargs"] = {"image_embeds": image_embeds}

        model._load_ip_adapter_weights(ip_adapter_1)
        with torch.no_grad():
            sample6 = model(**inputs_dict).sample

        assert not sample1.allclose(sample2, atol=1e-4, rtol=1e-4)
        assert not sample2.allclose(sample3, atol=1e-4, rtol=1e-4)
        assert sample2.allclose(sample4, atol=1e-4, rtol=1e-4)
        assert sample2.allclose(sample5, atol=1e-4, rtol=1e-4)
        assert sample2.allclose(sample6, atol=1e-4, rtol=1e-4)

    def test_ip_adapter_plus(self):
        init_dict, inputs_dict = self.prepare_init_args_and_inputs_for_common()

        init_dict["block_out_channels"] = (16, 32)
        init_dict["attention_head_dim"] = (8, 16)

        model = self.model_class(**init_dict)
        model.to(torch_device)

        # forward pass without ip-adapter
        with torch.no_grad():
            sample1 = model(**inputs_dict).sample

        # update inputs_dict for ip-adapter
        batch_size = inputs_dict["encoder_hidden_states"].shape[0]
        # for ip-adapter-plus image_embeds has shape [batch_size, num_image, sequence_length, embed_dim]
        image_embeds = floats_tensor((batch_size, 1, 1, model.config.cross_attention_dim)).to(torch_device)
        inputs_dict["added_cond_kwargs"] = {"image_embeds": [image_embeds]}

        # make ip_adapter_1 and ip_adapter_2
        ip_adapter_1 = create_ip_adapter_plus_state_dict(model)

        image_proj_state_dict_2 = {k: w + 1.0 for k, w in ip_adapter_1["image_proj"].items()}
        cross_attn_state_dict_2 = {k: w + 1.0 for k, w in ip_adapter_1["ip_adapter"].items()}
        ip_adapter_2 = {}
        ip_adapter_2.update({"image_proj": image_proj_state_dict_2, "ip_adapter": cross_attn_state_dict_2})

        # forward pass ip_adapter_1
        model._load_ip_adapter_weights([ip_adapter_1])
        assert model.config.encoder_hid_dim_type == "ip_image_proj"
        assert model.encoder_hid_proj is not None
        assert model.down_blocks[0].attentions[0].transformer_blocks[0].attn2.processor.__class__.__name__ in (
            "IPAdapterAttnProcessor",
            "IPAdapterAttnProcessor2_0",
        )
        with torch.no_grad():
            sample2 = model(**inputs_dict).sample

        # forward pass with ip_adapter_2
        model._load_ip_adapter_weights([ip_adapter_2])
        with torch.no_grad():
            sample3 = model(**inputs_dict).sample

        # forward pass with ip_adapter_1 again
        model._load_ip_adapter_weights([ip_adapter_1])
        with torch.no_grad():
            sample4 = model(**inputs_dict).sample

        # forward pass with multiple ip-adapters and multiple images
        model._load_ip_adapter_weights([ip_adapter_1, ip_adapter_2])
        # set the scale for ip_adapter_2 to 0 so that result should be same as only load ip_adapter_1
        for attn_processor in model.attn_processors.values():
            if isinstance(attn_processor, (IPAdapterAttnProcessor, IPAdapterAttnProcessor2_0)):
                attn_processor.scale = [1, 0]
        image_embeds_multi = image_embeds.repeat(1, 2, 1, 1)
        inputs_dict["added_cond_kwargs"] = {"image_embeds": [image_embeds_multi, image_embeds_multi]}
        with torch.no_grad():
            sample5 = model(**inputs_dict).sample

        # forward pass with single ip-adapter & single image when image_embeds is a 3-d tensor
        image_embeds = image_embeds[:,].squeeze(1)
        inputs_dict["added_cond_kwargs"] = {"image_embeds": image_embeds}

        model._load_ip_adapter_weights(ip_adapter_1)
        with torch.no_grad():
            sample6 = model(**inputs_dict).sample

        assert not sample1.allclose(sample2, atol=1e-4, rtol=1e-4)
        assert not sample2.allclose(sample3, atol=1e-4, rtol=1e-4)
        assert sample2.allclose(sample4, atol=1e-4, rtol=1e-4)
        assert sample2.allclose(sample5, atol=1e-4, rtol=1e-4)
        assert sample2.allclose(sample6, atol=1e-4, rtol=1e-4)

<<<<<<< HEAD
    @require_torch_gpu
    def test_load_sharded_checkpoint_from_hub(self):
        _, inputs_dict = self.prepare_init_args_and_inputs_for_common()
        loaded_model = self.model_class.from_pretrained("hf-internal-testing/unet2d-sharded-dummy", device_map="auto")
        new_output = loaded_model(**inputs_dict)

        assert loaded_model
        assert new_output.sample.shape == (4, 4, 16, 16)

    @require_torch_gpu
    def test_load_sharded_checkpoint_from_hub_local(self):
        _, inputs_dict = self.prepare_init_args_and_inputs_for_common()
        ckpt_path = snapshot_download("hf-internal-testing/unet2d-sharded-dummy")
        loaded_model = self.model_class.from_pretrained(ckpt_path, local_files_only=True, device_map="auto")
        new_output = loaded_model(**inputs_dict)

        assert loaded_model
        assert new_output.sample.shape == (4, 4, 16, 16)
=======
    @require_peft_backend
    def test_lora(self):
        init_dict, inputs_dict = self.prepare_init_args_and_inputs_for_common()
        model = self.model_class(**init_dict)
        model.to(torch_device)

        # forward pass without LoRA
        with torch.no_grad():
            non_lora_sample = model(**inputs_dict).sample

        unet_lora_config = get_unet_lora_config()
        model.add_adapter(unet_lora_config)

        assert check_if_lora_correctly_set(model), "Lora not correctly set in UNet."

        # forward pass with LoRA
        with torch.no_grad():
            lora_sample = model(**inputs_dict).sample

        assert not torch.allclose(
            non_lora_sample, lora_sample, atol=1e-4, rtol=1e-4
        ), "LoRA injected UNet should produce different results."

    @require_peft_backend
    def test_lora_serialization(self):
        init_dict, inputs_dict = self.prepare_init_args_and_inputs_for_common()
        model = self.model_class(**init_dict)
        model.to(torch_device)

        # forward pass without LoRA
        with torch.no_grad():
            non_lora_sample = model(**inputs_dict).sample

        unet_lora_config = get_unet_lora_config()
        model.add_adapter(unet_lora_config)

        assert check_if_lora_correctly_set(model), "Lora not correctly set in UNet."

        # forward pass with LoRA
        with torch.no_grad():
            lora_sample_1 = model(**inputs_dict).sample

        with tempfile.TemporaryDirectory() as tmpdirname:
            model.save_attn_procs(tmpdirname)
            model.unload_lora()
            model.load_attn_procs(os.path.join(tmpdirname, "pytorch_lora_weights.safetensors"))

            assert check_if_lora_correctly_set(model), "Lora not correctly set in UNet."

            with torch.no_grad():
                lora_sample_2 = model(**inputs_dict).sample

        assert not torch.allclose(
            non_lora_sample, lora_sample_1, atol=1e-4, rtol=1e-4
        ), "LoRA injected UNet should produce different results."
        assert torch.allclose(
            lora_sample_1, lora_sample_2, atol=1e-4, rtol=1e-4
        ), "Loading from a saved checkpoint should produce identical results."
>>>>>>> ec1aded1


@slow
class UNet2DConditionModelIntegrationTests(unittest.TestCase):
    def get_file_format(self, seed, shape):
        return f"gaussian_noise_s={seed}_shape={'_'.join([str(s) for s in shape])}.npy"

    def tearDown(self):
        # clean up the VRAM after each test
        super().tearDown()
        gc.collect()
        backend_empty_cache(torch_device)

    def get_latents(self, seed=0, shape=(4, 4, 64, 64), fp16=False):
        dtype = torch.float16 if fp16 else torch.float32
        image = torch.from_numpy(load_hf_numpy(self.get_file_format(seed, shape))).to(torch_device).to(dtype)
        return image

    def get_unet_model(self, fp16=False, model_id="CompVis/stable-diffusion-v1-4"):
        revision = "fp16" if fp16 else None
        torch_dtype = torch.float16 if fp16 else torch.float32

        model = UNet2DConditionModel.from_pretrained(
            model_id, subfolder="unet", torch_dtype=torch_dtype, revision=revision
        )
        model.to(torch_device).eval()

        return model

    @require_torch_gpu
    def test_set_attention_slice_auto(self):
        torch.cuda.empty_cache()
        torch.cuda.reset_max_memory_allocated()
        torch.cuda.reset_peak_memory_stats()

        unet = self.get_unet_model()
        unet.set_attention_slice("auto")

        latents = self.get_latents(33)
        encoder_hidden_states = self.get_encoder_hidden_states(33)
        timestep = 1

        with torch.no_grad():
            _ = unet(latents, timestep=timestep, encoder_hidden_states=encoder_hidden_states).sample

        mem_bytes = torch.cuda.max_memory_allocated()

        assert mem_bytes < 5 * 10**9

    @require_torch_gpu
    def test_set_attention_slice_max(self):
        torch.cuda.empty_cache()
        torch.cuda.reset_max_memory_allocated()
        torch.cuda.reset_peak_memory_stats()

        unet = self.get_unet_model()
        unet.set_attention_slice("max")

        latents = self.get_latents(33)
        encoder_hidden_states = self.get_encoder_hidden_states(33)
        timestep = 1

        with torch.no_grad():
            _ = unet(latents, timestep=timestep, encoder_hidden_states=encoder_hidden_states).sample

        mem_bytes = torch.cuda.max_memory_allocated()

        assert mem_bytes < 5 * 10**9

    @require_torch_gpu
    def test_set_attention_slice_int(self):
        torch.cuda.empty_cache()
        torch.cuda.reset_max_memory_allocated()
        torch.cuda.reset_peak_memory_stats()

        unet = self.get_unet_model()
        unet.set_attention_slice(2)

        latents = self.get_latents(33)
        encoder_hidden_states = self.get_encoder_hidden_states(33)
        timestep = 1

        with torch.no_grad():
            _ = unet(latents, timestep=timestep, encoder_hidden_states=encoder_hidden_states).sample

        mem_bytes = torch.cuda.max_memory_allocated()

        assert mem_bytes < 5 * 10**9

    @require_torch_gpu
    def test_set_attention_slice_list(self):
        torch.cuda.empty_cache()
        torch.cuda.reset_max_memory_allocated()
        torch.cuda.reset_peak_memory_stats()

        # there are 32 sliceable layers
        slice_list = 16 * [2, 3]
        unet = self.get_unet_model()
        unet.set_attention_slice(slice_list)

        latents = self.get_latents(33)
        encoder_hidden_states = self.get_encoder_hidden_states(33)
        timestep = 1

        with torch.no_grad():
            _ = unet(latents, timestep=timestep, encoder_hidden_states=encoder_hidden_states).sample

        mem_bytes = torch.cuda.max_memory_allocated()

        assert mem_bytes < 5 * 10**9

    def get_encoder_hidden_states(self, seed=0, shape=(4, 77, 768), fp16=False):
        dtype = torch.float16 if fp16 else torch.float32
        hidden_states = torch.from_numpy(load_hf_numpy(self.get_file_format(seed, shape))).to(torch_device).to(dtype)
        return hidden_states

    @parameterized.expand(
        [
            # fmt: off
            [33, 4, [-0.4424, 0.1510, -0.1937, 0.2118, 0.3746, -0.3957, 0.0160, -0.0435]],
            [47, 0.55, [-0.1508, 0.0379, -0.3075, 0.2540, 0.3633, -0.0821, 0.1719, -0.0207]],
            [21, 0.89, [-0.6479, 0.6364, -0.3464, 0.8697, 0.4443, -0.6289, -0.0091, 0.1778]],
            [9, 1000, [0.8888, -0.5659, 0.5834, -0.7469, 1.1912, -0.3923, 1.1241, -0.4424]],
            # fmt: on
        ]
    )
    @require_torch_accelerator_with_fp16
    def test_compvis_sd_v1_4(self, seed, timestep, expected_slice):
        model = self.get_unet_model(model_id="CompVis/stable-diffusion-v1-4")
        latents = self.get_latents(seed)
        encoder_hidden_states = self.get_encoder_hidden_states(seed)

        timestep = torch.tensor([timestep], dtype=torch.long, device=torch_device)

        with torch.no_grad():
            sample = model(latents, timestep=timestep, encoder_hidden_states=encoder_hidden_states).sample

        assert sample.shape == latents.shape

        output_slice = sample[-1, -2:, -2:, :2].flatten().float().cpu()
        expected_output_slice = torch.tensor(expected_slice)

        assert torch_all_close(output_slice, expected_output_slice, atol=1e-3)

    @parameterized.expand(
        [
            # fmt: off
            [83, 4, [-0.2323, -0.1304, 0.0813, -0.3093, -0.0919, -0.1571, -0.1125, -0.5806]],
            [17, 0.55, [-0.0831, -0.2443, 0.0901, -0.0919, 0.3396, 0.0103, -0.3743, 0.0701]],
            [8, 0.89, [-0.4863, 0.0859, 0.0875, -0.1658, 0.9199, -0.0114, 0.4839, 0.4639]],
            [3, 1000, [-0.5649, 0.2402, -0.5518, 0.1248, 1.1328, -0.2443, -0.0325, -1.0078]],
            # fmt: on
        ]
    )
    @require_torch_accelerator_with_fp16
    def test_compvis_sd_v1_4_fp16(self, seed, timestep, expected_slice):
        model = self.get_unet_model(model_id="CompVis/stable-diffusion-v1-4", fp16=True)
        latents = self.get_latents(seed, fp16=True)
        encoder_hidden_states = self.get_encoder_hidden_states(seed, fp16=True)

        timestep = torch.tensor([timestep], dtype=torch.long, device=torch_device)

        with torch.no_grad():
            sample = model(latents, timestep=timestep, encoder_hidden_states=encoder_hidden_states).sample

        assert sample.shape == latents.shape

        output_slice = sample[-1, -2:, -2:, :2].flatten().float().cpu()
        expected_output_slice = torch.tensor(expected_slice)

        assert torch_all_close(output_slice, expected_output_slice, atol=5e-3)

    @parameterized.expand(
        [
            # fmt: off
            [33, 4, [-0.4430, 0.1570, -0.1867, 0.2376, 0.3205, -0.3681, 0.0525, -0.0722]],
            [47, 0.55, [-0.1415, 0.0129, -0.3136, 0.2257, 0.3430, -0.0536, 0.2114, -0.0436]],
            [21, 0.89, [-0.7091, 0.6664, -0.3643, 0.9032, 0.4499, -0.6541, 0.0139, 0.1750]],
            [9, 1000, [0.8878, -0.5659, 0.5844, -0.7442, 1.1883, -0.3927, 1.1192, -0.4423]],
            # fmt: on
        ]
    )
    @require_torch_accelerator
    @skip_mps
    def test_compvis_sd_v1_5(self, seed, timestep, expected_slice):
        model = self.get_unet_model(model_id="runwayml/stable-diffusion-v1-5")
        latents = self.get_latents(seed)
        encoder_hidden_states = self.get_encoder_hidden_states(seed)

        timestep = torch.tensor([timestep], dtype=torch.long, device=torch_device)

        with torch.no_grad():
            sample = model(latents, timestep=timestep, encoder_hidden_states=encoder_hidden_states).sample

        assert sample.shape == latents.shape

        output_slice = sample[-1, -2:, -2:, :2].flatten().float().cpu()
        expected_output_slice = torch.tensor(expected_slice)

        assert torch_all_close(output_slice, expected_output_slice, atol=1e-3)

    @parameterized.expand(
        [
            # fmt: off
            [83, 4, [-0.2695, -0.1669, 0.0073, -0.3181, -0.1187, -0.1676, -0.1395, -0.5972]],
            [17, 0.55, [-0.1290, -0.2588, 0.0551, -0.0916, 0.3286, 0.0238, -0.3669, 0.0322]],
            [8, 0.89, [-0.5283, 0.1198, 0.0870, -0.1141, 0.9189, -0.0150, 0.5474, 0.4319]],
            [3, 1000, [-0.5601, 0.2411, -0.5435, 0.1268, 1.1338, -0.2427, -0.0280, -1.0020]],
            # fmt: on
        ]
    )
    @require_torch_accelerator_with_fp16
    def test_compvis_sd_v1_5_fp16(self, seed, timestep, expected_slice):
        model = self.get_unet_model(model_id="runwayml/stable-diffusion-v1-5", fp16=True)
        latents = self.get_latents(seed, fp16=True)
        encoder_hidden_states = self.get_encoder_hidden_states(seed, fp16=True)

        timestep = torch.tensor([timestep], dtype=torch.long, device=torch_device)

        with torch.no_grad():
            sample = model(latents, timestep=timestep, encoder_hidden_states=encoder_hidden_states).sample

        assert sample.shape == latents.shape

        output_slice = sample[-1, -2:, -2:, :2].flatten().float().cpu()
        expected_output_slice = torch.tensor(expected_slice)

        assert torch_all_close(output_slice, expected_output_slice, atol=5e-3)

    @parameterized.expand(
        [
            # fmt: off
            [33, 4, [-0.7639, 0.0106, -0.1615, -0.3487, -0.0423, -0.7972, 0.0085, -0.4858]],
            [47, 0.55, [-0.6564, 0.0795, -1.9026, -0.6258, 1.8235, 1.2056, 1.2169, 0.9073]],
            [21, 0.89, [0.0327, 0.4399, -0.6358, 0.3417, 0.4120, -0.5621, -0.0397, -1.0430]],
            [9, 1000, [0.1600, 0.7303, -1.0556, -0.3515, -0.7440, -1.2037, -1.8149, -1.8931]],
            # fmt: on
        ]
    )
    @require_torch_accelerator
    @skip_mps
    def test_compvis_sd_inpaint(self, seed, timestep, expected_slice):
        model = self.get_unet_model(model_id="runwayml/stable-diffusion-inpainting")
        latents = self.get_latents(seed, shape=(4, 9, 64, 64))
        encoder_hidden_states = self.get_encoder_hidden_states(seed)

        timestep = torch.tensor([timestep], dtype=torch.long, device=torch_device)

        with torch.no_grad():
            sample = model(latents, timestep=timestep, encoder_hidden_states=encoder_hidden_states).sample

        assert sample.shape == (4, 4, 64, 64)

        output_slice = sample[-1, -2:, -2:, :2].flatten().float().cpu()
        expected_output_slice = torch.tensor(expected_slice)

        assert torch_all_close(output_slice, expected_output_slice, atol=3e-3)

    @parameterized.expand(
        [
            # fmt: off
            [83, 4, [-0.1047, -1.7227, 0.1067, 0.0164, -0.5698, -0.4172, -0.1388, 1.1387]],
            [17, 0.55, [0.0975, -0.2856, -0.3508, -0.4600, 0.3376, 0.2930, -0.2747, -0.7026]],
            [8, 0.89, [-0.0952, 0.0183, -0.5825, -0.1981, 0.1131, 0.4668, -0.0395, -0.3486]],
            [3, 1000, [0.4790, 0.4949, -1.0732, -0.7158, 0.7959, -0.9478, 0.1105, -0.9741]],
            # fmt: on
        ]
    )
    @require_torch_accelerator_with_fp16
    def test_compvis_sd_inpaint_fp16(self, seed, timestep, expected_slice):
        model = self.get_unet_model(model_id="runwayml/stable-diffusion-inpainting", fp16=True)
        latents = self.get_latents(seed, shape=(4, 9, 64, 64), fp16=True)
        encoder_hidden_states = self.get_encoder_hidden_states(seed, fp16=True)

        timestep = torch.tensor([timestep], dtype=torch.long, device=torch_device)

        with torch.no_grad():
            sample = model(latents, timestep=timestep, encoder_hidden_states=encoder_hidden_states).sample

        assert sample.shape == (4, 4, 64, 64)

        output_slice = sample[-1, -2:, -2:, :2].flatten().float().cpu()
        expected_output_slice = torch.tensor(expected_slice)

        assert torch_all_close(output_slice, expected_output_slice, atol=5e-3)

    @parameterized.expand(
        [
            # fmt: off
            [83, 4, [0.1514, 0.0807, 0.1624, 0.1016, -0.1896, 0.0263, 0.0677, 0.2310]],
            [17, 0.55, [0.1164, -0.0216, 0.0170, 0.1589, -0.3120, 0.1005, -0.0581, -0.1458]],
            [8, 0.89, [-0.1758, -0.0169, 0.1004, -0.1411, 0.1312, 0.1103, -0.1996, 0.2139]],
            [3, 1000, [0.1214, 0.0352, -0.0731, -0.1562, -0.0994, -0.0906, -0.2340, -0.0539]],
            # fmt: on
        ]
    )
    @require_torch_accelerator_with_fp16
    def test_stabilityai_sd_v2_fp16(self, seed, timestep, expected_slice):
        model = self.get_unet_model(model_id="stabilityai/stable-diffusion-2", fp16=True)
        latents = self.get_latents(seed, shape=(4, 4, 96, 96), fp16=True)
        encoder_hidden_states = self.get_encoder_hidden_states(seed, shape=(4, 77, 1024), fp16=True)

        timestep = torch.tensor([timestep], dtype=torch.long, device=torch_device)

        with torch.no_grad():
            sample = model(latents, timestep=timestep, encoder_hidden_states=encoder_hidden_states).sample

        assert sample.shape == latents.shape

        output_slice = sample[-1, -2:, -2:, :2].flatten().float().cpu()
        expected_output_slice = torch.tensor(expected_slice)

        assert torch_all_close(output_slice, expected_output_slice, atol=5e-3)<|MERGE_RESOLUTION|>--- conflicted
+++ resolved
@@ -1035,7 +1035,6 @@
         assert sample2.allclose(sample5, atol=1e-4, rtol=1e-4)
         assert sample2.allclose(sample6, atol=1e-4, rtol=1e-4)
 
-<<<<<<< HEAD
     @require_torch_gpu
     def test_load_sharded_checkpoint_from_hub(self):
         _, inputs_dict = self.prepare_init_args_and_inputs_for_common()
@@ -1054,7 +1053,7 @@
 
         assert loaded_model
         assert new_output.sample.shape == (4, 4, 16, 16)
-=======
+
     @require_peft_backend
     def test_lora(self):
         init_dict, inputs_dict = self.prepare_init_args_and_inputs_for_common()
@@ -1113,7 +1112,6 @@
         assert torch.allclose(
             lora_sample_1, lora_sample_2, atol=1e-4, rtol=1e-4
         ), "Loading from a saved checkpoint should produce identical results."
->>>>>>> ec1aded1
 
 
 @slow
