--- conflicted
+++ resolved
@@ -298,45 +298,7 @@
             generator=generator,
             num_inference_steps=2,
             output_type="np",
-<<<<<<< HEAD
-            return_dict=False,
-        )[0]
-
-        image_slice = image[0, -3:, -3:, -1]
-        image_from_tuple_slice = image_from_tuple[0, -3:, -3:, -1]
-
-        assert image.shape == (1, 128, 128, 3)
-        expected_slice = np.array([0.4937, 0.4649, 0.4716, 0.5145, 0.4889, 0.513, 0.513, 0.4905, 0.4738])
-        assert np.abs(image_slice.flatten() - expected_slice).max() < 1e-2
-        assert np.abs(image_from_tuple_slice.flatten() - expected_slice).max() < 1e-2
-
-    def test_from_pretrained_error_message_uninstalled_packages(self):
-        # TODO(Patrick, Pedro) - need better test here for the future
-        pipe = StableDiffusionPipeline.from_pretrained("hf-internal-testing/tiny-stable-diffusion-lms-pipe")
-        assert isinstance(pipe, StableDiffusionPipeline)
-        assert isinstance(pipe.scheduler, LMSDiscreteScheduler)
-
-    def test_stable_diffusion_no_safety_checker(self):
-        pipe = StableDiffusionPipeline.from_pretrained(
-            "hf-internal-testing/tiny-stable-diffusion-lms-pipe", safety_checker=None
-        )
-        assert isinstance(pipe, StableDiffusionPipeline)
-        assert isinstance(pipe.scheduler, LMSDiscreteScheduler)
-        assert pipe.safety_checker is None
-
-        image = pipe("example prompt", num_inference_steps=2).images[0]
-        assert image is not None
-
-    def test_stable_diffusion_k_lms(self):
-        device = "cpu"  # ensure determinism for the device-dependent torch.Generator
-        unet = self.dummy_cond_unet
-        scheduler = LMSDiscreteScheduler.from_config("CompVis/stable-diffusion-v1-4", subfolder="scheduler")
-        vae = self.dummy_vae
-        bert = self.dummy_text_encoder
-        tokenizer = CLIPTokenizer.from_pretrained("hf-internal-testing/tiny-random-clip")
-=======
         ).images
->>>>>>> 82d56cf1
 
         assert image_inpaint.shape == (1, 32, 32, 3)
         assert image_img2img.shape == (1, 32, 32, 3)
@@ -383,17 +345,7 @@
                     model_id, not_used=True, cache_dir=tmpdirname, force_download=True, device_map="auto"
                 )
 
-<<<<<<< HEAD
-    def test_stable_diffusion_attention_chunk(self):
-        device = "cpu"  # ensure determinism for the device-dependent torch.Generator
-        unet = self.dummy_cond_unet
-        scheduler = LMSDiscreteScheduler.from_config("CompVis/stable-diffusion-v1-4", subfolder="scheduler")
-        vae = self.dummy_vae
-        bert = self.dummy_text_encoder
-        tokenizer = CLIPTokenizer.from_pretrained("hf-internal-testing/tiny-random-clip")
-=======
         assert cap_logger.out == "Keyword arguments {'not_used': True} not recognized.\n"
->>>>>>> 82d56cf1
 
     def test_from_pretrained_save_pretrained(self):
         # 1. Load models
@@ -479,967 +431,9 @@
         pipe.set_progress_bar_config(disable=None)
 
         generator = torch.manual_seed(0)
-<<<<<<< HEAD
-        image = pipe(num_inference_steps=2, generator=generator, output_type="numpy").images
-
-        generator = torch.manual_seed(0)
-        image_from_tuple = pipe(num_inference_steps=2, generator=generator, output_type="numpy", return_dict=False)[0]
-
-        image_slice = image[0, -3:, -3:, -1]
-        image_from_tuple_slice = image_from_tuple[0, -3:, -3:, -1]
-
-        assert image.shape == (1, 32, 32, 3)
-        expected_slice = np.array([0.0, 1.0, 0.0, 0.0, 0.0, 1.0, 0.0, 0.0, 0.0])
-        assert np.abs(image_slice.flatten() - expected_slice).max() < 1e-2
-        assert np.abs(image_from_tuple_slice.flatten() - expected_slice).max() < 1e-2
-
-    def test_stable_diffusion_img2img(self):
-        device = "cpu"  # ensure determinism for the device-dependent torch.Generator
-        unet = self.dummy_cond_unet
-        scheduler = PNDMScheduler(skip_prk_steps=True)
-        vae = self.dummy_vae
-        bert = self.dummy_text_encoder
-        tokenizer = CLIPTokenizer.from_pretrained("hf-internal-testing/tiny-random-clip")
-
-        init_image = self.dummy_image.to(device)
-
-        # make sure here that pndm scheduler skips prk
-        sd_pipe = StableDiffusionImg2ImgPipeline(
-            unet=unet,
-            scheduler=scheduler,
-            vae=vae,
-            text_encoder=bert,
-            tokenizer=tokenizer,
-            safety_checker=self.dummy_safety_checker,
-            feature_extractor=self.dummy_extractor,
-        )
-        sd_pipe = sd_pipe.to(device)
-        sd_pipe.set_progress_bar_config(disable=None)
-
-        prompt = "A painting of a squirrel eating a burger"
-        generator = torch.Generator(device=device).manual_seed(0)
-        output = sd_pipe(
-            [prompt],
-            generator=generator,
-            guidance_scale=6.0,
-            num_inference_steps=2,
-            output_type="np",
-            init_image=init_image,
-        )
-
-        image = output.images
-
-        generator = torch.Generator(device=device).manual_seed(0)
-        image_from_tuple = sd_pipe(
-            [prompt],
-            generator=generator,
-            guidance_scale=6.0,
-            num_inference_steps=2,
-            output_type="np",
-            init_image=init_image,
-            return_dict=False,
-        )[0]
-
-        image_slice = image[0, -3:, -3:, -1]
-        image_from_tuple_slice = image_from_tuple[0, -3:, -3:, -1]
-
-        assert image.shape == (1, 32, 32, 3)
-        expected_slice = np.array([0.4492, 0.3865, 0.4222, 0.5854, 0.5139, 0.4379, 0.4193, 0.48, 0.4218])
-        assert np.abs(image_slice.flatten() - expected_slice).max() < 1e-2
-        assert np.abs(image_from_tuple_slice.flatten() - expected_slice).max() < 1e-2
-
-    def test_stable_diffusion_img2img_negative_prompt(self):
-        device = "cpu"  # ensure determinism for the device-dependent torch.Generator
-        unet = self.dummy_cond_unet
-        scheduler = PNDMScheduler(skip_prk_steps=True)
-        vae = self.dummy_vae
-        bert = self.dummy_text_encoder
-        tokenizer = CLIPTokenizer.from_pretrained("hf-internal-testing/tiny-random-clip")
-
-        init_image = self.dummy_image.to(device)
-
-        # make sure here that pndm scheduler skips prk
-        sd_pipe = StableDiffusionImg2ImgPipeline(
-            unet=unet,
-            scheduler=scheduler,
-            vae=vae,
-            text_encoder=bert,
-            tokenizer=tokenizer,
-            safety_checker=self.dummy_safety_checker,
-            feature_extractor=self.dummy_extractor,
-        )
-        sd_pipe = sd_pipe.to(device)
-        sd_pipe.set_progress_bar_config(disable=None)
-
-        prompt = "A painting of a squirrel eating a burger"
-        negative_prompt = "french fries"
-        generator = torch.Generator(device=device).manual_seed(0)
-        output = sd_pipe(
-            prompt,
-            negative_prompt=negative_prompt,
-            generator=generator,
-            guidance_scale=6.0,
-            num_inference_steps=2,
-            output_type="np",
-            init_image=init_image,
-        )
-        image = output.images
-        image_slice = image[0, -3:, -3:, -1]
-
-        assert image.shape == (1, 32, 32, 3)
-        expected_slice = np.array([0.4065, 0.3783, 0.4050, 0.5266, 0.4781, 0.4252, 0.4203, 0.4692, 0.4365])
-        assert np.abs(image_slice.flatten() - expected_slice).max() < 1e-2
-
-    def test_stable_diffusion_img2img_multiple_init_images(self):
-        device = "cpu"  # ensure determinism for the device-dependent torch.Generator
-        unet = self.dummy_cond_unet
-        scheduler = PNDMScheduler(skip_prk_steps=True)
-        vae = self.dummy_vae
-        bert = self.dummy_text_encoder
-        tokenizer = CLIPTokenizer.from_pretrained("hf-internal-testing/tiny-random-clip")
-
-        init_image = self.dummy_image.to(device).repeat(2, 1, 1, 1)
-
-        # make sure here that pndm scheduler skips prk
-        sd_pipe = StableDiffusionImg2ImgPipeline(
-            unet=unet,
-            scheduler=scheduler,
-            vae=vae,
-            text_encoder=bert,
-            tokenizer=tokenizer,
-            safety_checker=self.dummy_safety_checker,
-            feature_extractor=self.dummy_extractor,
-        )
-        sd_pipe = sd_pipe.to(device)
-        sd_pipe.set_progress_bar_config(disable=None)
-
-        prompt = 2 * ["A painting of a squirrel eating a burger"]
-        generator = torch.Generator(device=device).manual_seed(0)
-        output = sd_pipe(
-            prompt,
-            generator=generator,
-            guidance_scale=6.0,
-            num_inference_steps=2,
-            output_type="np",
-            init_image=init_image,
-        )
-
-        image = output.images
-
-        image_slice = image[-1, -3:, -3:, -1]
-
-        assert image.shape == (2, 32, 32, 3)
-        expected_slice = np.array([0.5144, 0.4447, 0.4735, 0.6676, 0.5526, 0.5454, 0.645, 0.5149, 0.4689])
-        assert np.abs(image_slice.flatten() - expected_slice).max() < 1e-2
-
-    def test_stable_diffusion_img2img_k_lms(self):
-        device = "cpu"  # ensure determinism for the device-dependent torch.Generator
-        unet = self.dummy_cond_unet
-        scheduler = LMSDiscreteScheduler.from_config("CompVis/stable-diffusion-v1-4", subfolder="scheduler")
-
-        vae = self.dummy_vae
-        bert = self.dummy_text_encoder
-        tokenizer = CLIPTokenizer.from_pretrained("hf-internal-testing/tiny-random-clip")
-
-        init_image = self.dummy_image.to(device)
-
-        # make sure here that pndm scheduler skips prk
-        sd_pipe = StableDiffusionImg2ImgPipeline(
-            unet=unet,
-            scheduler=scheduler,
-            vae=vae,
-            text_encoder=bert,
-            tokenizer=tokenizer,
-            safety_checker=self.dummy_safety_checker,
-            feature_extractor=self.dummy_extractor,
-        )
-        sd_pipe = sd_pipe.to(device)
-        sd_pipe.set_progress_bar_config(disable=None)
-
-        prompt = "A painting of a squirrel eating a burger"
-        generator = torch.Generator(device=device).manual_seed(0)
-        output = sd_pipe(
-            [prompt],
-            generator=generator,
-            guidance_scale=6.0,
-            num_inference_steps=2,
-            output_type="np",
-            init_image=init_image,
-        )
-        image = output.images
-
-        generator = torch.Generator(device=device).manual_seed(0)
-        output = sd_pipe(
-            [prompt],
-            generator=generator,
-            guidance_scale=6.0,
-            num_inference_steps=2,
-            output_type="np",
-            init_image=init_image,
-            return_dict=False,
-        )
-        image_from_tuple = output[0]
-
-        image_slice = image[0, -3:, -3:, -1]
-        image_from_tuple_slice = image_from_tuple[0, -3:, -3:, -1]
-
-        assert image.shape == (1, 32, 32, 3)
-        expected_slice = np.array([0.4367, 0.4986, 0.4372, 0.6706, 0.5665, 0.444, 0.5864, 0.6019, 0.5203])
-        assert np.abs(image_slice.flatten() - expected_slice).max() < 1e-2
-        assert np.abs(image_from_tuple_slice.flatten() - expected_slice).max() < 1e-2
-
-    def test_stable_diffusion_inpaint(self):
-        device = "cpu"  # ensure determinism for the device-dependent torch.Generator
-        unet = self.dummy_cond_unet
-        scheduler = PNDMScheduler(skip_prk_steps=True)
-        vae = self.dummy_vae
-        bert = self.dummy_text_encoder
-        tokenizer = CLIPTokenizer.from_pretrained("hf-internal-testing/tiny-random-clip")
-
-        image = self.dummy_image.cpu().permute(0, 2, 3, 1)[0]
-        init_image = Image.fromarray(np.uint8(image)).convert("RGB")
-        mask_image = Image.fromarray(np.uint8(image + 4)).convert("RGB").resize((128, 128))
-
-        # make sure here that pndm scheduler skips prk
-        sd_pipe = StableDiffusionInpaintPipeline(
-            unet=unet,
-            scheduler=scheduler,
-            vae=vae,
-            text_encoder=bert,
-            tokenizer=tokenizer,
-            safety_checker=self.dummy_safety_checker,
-            feature_extractor=self.dummy_extractor,
-        )
-        sd_pipe = sd_pipe.to(device)
-        sd_pipe.set_progress_bar_config(disable=None)
-
-        prompt = "A painting of a squirrel eating a burger"
-        generator = torch.Generator(device=device).manual_seed(0)
-        output = sd_pipe(
-            [prompt],
-            generator=generator,
-            guidance_scale=6.0,
-            num_inference_steps=2,
-            output_type="np",
-            init_image=init_image,
-            mask_image=mask_image,
-        )
-
-        image = output.images
-
-        generator = torch.Generator(device=device).manual_seed(0)
-        image_from_tuple = sd_pipe(
-            [prompt],
-            generator=generator,
-            guidance_scale=6.0,
-            num_inference_steps=2,
-            output_type="np",
-            init_image=init_image,
-            mask_image=mask_image,
-            return_dict=False,
-        )[0]
-
-        image_slice = image[0, -3:, -3:, -1]
-        image_from_tuple_slice = image_from_tuple[0, -3:, -3:, -1]
-
-        assert image.shape == (1, 32, 32, 3)
-        expected_slice = np.array([0.4731, 0.5346, 0.4531, 0.6251, 0.5446, 0.4057, 0.5527, 0.5896, 0.5153])
-        assert np.abs(image_slice.flatten() - expected_slice).max() < 1e-2
-        assert np.abs(image_from_tuple_slice.flatten() - expected_slice).max() < 1e-2
-
-    def test_stable_diffusion_inpaint_negative_prompt(self):
-        device = "cpu"  # ensure determinism for the device-dependent torch.Generator
-        unet = self.dummy_cond_unet
-        scheduler = PNDMScheduler(skip_prk_steps=True)
-        vae = self.dummy_vae
-        bert = self.dummy_text_encoder
-        tokenizer = CLIPTokenizer.from_pretrained("hf-internal-testing/tiny-random-clip")
-
-        image = self.dummy_image.cpu().permute(0, 2, 3, 1)[0]
-        init_image = Image.fromarray(np.uint8(image)).convert("RGB")
-        mask_image = Image.fromarray(np.uint8(image + 4)).convert("RGB").resize((128, 128))
-
-        # make sure here that pndm scheduler skips prk
-        sd_pipe = StableDiffusionInpaintPipeline(
-            unet=unet,
-            scheduler=scheduler,
-            vae=vae,
-            text_encoder=bert,
-            tokenizer=tokenizer,
-            safety_checker=self.dummy_safety_checker,
-            feature_extractor=self.dummy_extractor,
-        )
-        sd_pipe = sd_pipe.to(device)
-        sd_pipe.set_progress_bar_config(disable=None)
-
-        prompt = "A painting of a squirrel eating a burger"
-        negative_prompt = "french fries"
-        generator = torch.Generator(device=device).manual_seed(0)
-        output = sd_pipe(
-            prompt,
-            negative_prompt=negative_prompt,
-            generator=generator,
-            guidance_scale=6.0,
-            num_inference_steps=2,
-            output_type="np",
-            init_image=init_image,
-            mask_image=mask_image,
-        )
-
-        image = output.images
-        image_slice = image[0, -3:, -3:, -1]
-
-        assert image.shape == (1, 32, 32, 3)
-        expected_slice = np.array([0.4765, 0.5339, 0.4541, 0.6240, 0.5439, 0.4055, 0.5503, 0.5891, 0.5150])
-        assert np.abs(image_slice.flatten() - expected_slice).max() < 1e-2
-
-    def test_stable_diffusion_num_images_per_prompt(self):
-        device = "cpu"  # ensure determinism for the device-dependent torch.Generator
-        unet = self.dummy_cond_unet
-        scheduler = PNDMScheduler(skip_prk_steps=True)
-        vae = self.dummy_vae
-        bert = self.dummy_text_encoder
-        tokenizer = CLIPTokenizer.from_pretrained("hf-internal-testing/tiny-random-clip")
-
-        # make sure here that pndm scheduler skips prk
-        sd_pipe = StableDiffusionPipeline(
-            unet=unet,
-            scheduler=scheduler,
-            vae=vae,
-            text_encoder=bert,
-            tokenizer=tokenizer,
-            safety_checker=self.dummy_safety_checker,
-            feature_extractor=self.dummy_extractor,
-        )
-        sd_pipe = sd_pipe.to(device)
-        sd_pipe.set_progress_bar_config(disable=None)
-
-        prompt = "A painting of a squirrel eating a burger"
-
-        # test num_images_per_prompt=1 (default)
-        images = sd_pipe(prompt, num_inference_steps=2, output_type="np").images
-
-        assert images.shape == (1, 128, 128, 3)
-
-        # test num_images_per_prompt=1 (default) for batch of prompts
-        batch_size = 2
-        images = sd_pipe([prompt] * batch_size, num_inference_steps=2, output_type="np").images
-
-        assert images.shape == (batch_size, 128, 128, 3)
-
-        # test num_images_per_prompt for single prompt
-        num_images_per_prompt = 2
-        images = sd_pipe(
-            prompt, num_inference_steps=2, output_type="np", num_images_per_prompt=num_images_per_prompt
-        ).images
-
-        assert images.shape == (num_images_per_prompt, 128, 128, 3)
-
-        # test num_images_per_prompt for batch of prompts
-        batch_size = 2
-        images = sd_pipe(
-            [prompt] * batch_size, num_inference_steps=2, output_type="np", num_images_per_prompt=num_images_per_prompt
-        ).images
-
-        assert images.shape == (batch_size * num_images_per_prompt, 128, 128, 3)
-
-    def test_stable_diffusion_img2img_num_images_per_prompt(self):
-        device = "cpu"
-        unet = self.dummy_cond_unet
-        scheduler = PNDMScheduler(skip_prk_steps=True)
-        vae = self.dummy_vae
-        bert = self.dummy_text_encoder
-        tokenizer = CLIPTokenizer.from_pretrained("hf-internal-testing/tiny-random-clip")
-
-        init_image = self.dummy_image.to(device)
-
-        # make sure here that pndm scheduler skips prk
-        sd_pipe = StableDiffusionImg2ImgPipeline(
-            unet=unet,
-            scheduler=scheduler,
-            vae=vae,
-            text_encoder=bert,
-            tokenizer=tokenizer,
-            safety_checker=self.dummy_safety_checker,
-            feature_extractor=self.dummy_extractor,
-        )
-        sd_pipe = sd_pipe.to(device)
-        sd_pipe.set_progress_bar_config(disable=None)
-
-        prompt = "A painting of a squirrel eating a burger"
-
-        # test num_images_per_prompt=1 (default)
-        images = sd_pipe(
-            prompt,
-            num_inference_steps=2,
-            output_type="np",
-            init_image=init_image,
-        ).images
-
-        assert images.shape == (1, 32, 32, 3)
-
-        # test num_images_per_prompt=1 (default) for batch of prompts
-        batch_size = 2
-        images = sd_pipe(
-            [prompt] * batch_size,
-            num_inference_steps=2,
-            output_type="np",
-            init_image=init_image,
-        ).images
-
-        assert images.shape == (batch_size, 32, 32, 3)
-
-        # test num_images_per_prompt for single prompt
-        num_images_per_prompt = 2
-        images = sd_pipe(
-            prompt,
-            num_inference_steps=2,
-            output_type="np",
-            init_image=init_image,
-            num_images_per_prompt=num_images_per_prompt,
-        ).images
-
-        assert images.shape == (num_images_per_prompt, 32, 32, 3)
-
-        # test num_images_per_prompt for batch of prompts
-        batch_size = 2
-        images = sd_pipe(
-            [prompt] * batch_size,
-            num_inference_steps=2,
-            output_type="np",
-            init_image=init_image,
-            num_images_per_prompt=num_images_per_prompt,
-        ).images
-
-        assert images.shape == (batch_size * num_images_per_prompt, 32, 32, 3)
-
-    def test_stable_diffusion_inpaint_num_images_per_prompt(self):
-        device = "cpu"
-        unet = self.dummy_cond_unet
-        scheduler = PNDMScheduler(skip_prk_steps=True)
-        vae = self.dummy_vae
-        bert = self.dummy_text_encoder
-        tokenizer = CLIPTokenizer.from_pretrained("hf-internal-testing/tiny-random-clip")
-
-        image = self.dummy_image.cpu().permute(0, 2, 3, 1)[0]
-        init_image = Image.fromarray(np.uint8(image)).convert("RGB")
-        mask_image = Image.fromarray(np.uint8(image + 4)).convert("RGB").resize((128, 128))
-
-        # make sure here that pndm scheduler skips prk
-        sd_pipe = StableDiffusionInpaintPipeline(
-            unet=unet,
-            scheduler=scheduler,
-            vae=vae,
-            text_encoder=bert,
-            tokenizer=tokenizer,
-            safety_checker=self.dummy_safety_checker,
-            feature_extractor=self.dummy_extractor,
-        )
-        sd_pipe = sd_pipe.to(device)
-        sd_pipe.set_progress_bar_config(disable=None)
-
-        prompt = "A painting of a squirrel eating a burger"
-
-        # test num_images_per_prompt=1 (default)
-        images = sd_pipe(
-            prompt,
-            num_inference_steps=2,
-            output_type="np",
-            init_image=init_image,
-            mask_image=mask_image,
-        ).images
-
-        assert images.shape == (1, 32, 32, 3)
-
-        # test num_images_per_prompt=1 (default) for batch of prompts
-        batch_size = 2
-        images = sd_pipe(
-            [prompt] * batch_size,
-            num_inference_steps=2,
-            output_type="np",
-            init_image=init_image,
-            mask_image=mask_image,
-        ).images
-
-        assert images.shape == (batch_size, 32, 32, 3)
-
-        # test num_images_per_prompt for single prompt
-        num_images_per_prompt = 2
-        images = sd_pipe(
-            prompt,
-            num_inference_steps=2,
-            output_type="np",
-            init_image=init_image,
-            mask_image=mask_image,
-            num_images_per_prompt=num_images_per_prompt,
-        ).images
-
-        assert images.shape == (num_images_per_prompt, 32, 32, 3)
-
-        # test num_images_per_prompt for batch of prompts
-        batch_size = 2
-        images = sd_pipe(
-            [prompt] * batch_size,
-            num_inference_steps=2,
-            output_type="np",
-            init_image=init_image,
-            mask_image=mask_image,
-            num_images_per_prompt=num_images_per_prompt,
-        ).images
-
-        assert images.shape == (batch_size * num_images_per_prompt, 32, 32, 3)
-
-    @unittest.skipIf(torch_device != "cuda", "This test requires a GPU")
-    def test_stable_diffusion_fp16(self):
-        """Test that stable diffusion works with fp16"""
-        unet = self.dummy_cond_unet
-        scheduler = PNDMScheduler(skip_prk_steps=True)
-        vae = self.dummy_vae
-        bert = self.dummy_text_encoder
-        tokenizer = CLIPTokenizer.from_pretrained("hf-internal-testing/tiny-random-clip")
-
-        # put models in fp16
-        unet = unet.half()
-        vae = vae.half()
-        bert = bert.half()
-
-        # make sure here that pndm scheduler skips prk
-        sd_pipe = StableDiffusionPipeline(
-            unet=unet,
-            scheduler=scheduler,
-            vae=vae,
-            text_encoder=bert,
-            tokenizer=tokenizer,
-            safety_checker=self.dummy_safety_checker,
-            feature_extractor=self.dummy_extractor,
-        )
-        sd_pipe = sd_pipe.to(torch_device)
-        sd_pipe.set_progress_bar_config(disable=None)
-
-        prompt = "A painting of a squirrel eating a burger"
-        generator = torch.Generator(device=torch_device).manual_seed(0)
-        image = sd_pipe([prompt], generator=generator, num_inference_steps=2, output_type="np").images
-
-        assert image.shape == (1, 128, 128, 3)
-
-    @unittest.skipIf(torch_device != "cuda", "This test requires a GPU")
-    def test_stable_diffusion_img2img_fp16(self):
-        """Test that stable diffusion img2img works with fp16"""
-        unet = self.dummy_cond_unet
-        scheduler = PNDMScheduler(skip_prk_steps=True)
-        vae = self.dummy_vae
-        bert = self.dummy_text_encoder
-        tokenizer = CLIPTokenizer.from_pretrained("hf-internal-testing/tiny-random-clip")
-
-        init_image = self.dummy_image.to(torch_device)
-
-        # put models in fp16
-        unet = unet.half()
-        vae = vae.half()
-        bert = bert.half()
-
-        # make sure here that pndm scheduler skips prk
-        sd_pipe = StableDiffusionImg2ImgPipeline(
-            unet=unet,
-            scheduler=scheduler,
-            vae=vae,
-            text_encoder=bert,
-            tokenizer=tokenizer,
-            safety_checker=self.dummy_safety_checker,
-            feature_extractor=self.dummy_extractor,
-        )
-        sd_pipe = sd_pipe.to(torch_device)
-        sd_pipe.set_progress_bar_config(disable=None)
-
-        prompt = "A painting of a squirrel eating a burger"
-        generator = torch.Generator(device=torch_device).manual_seed(0)
-        image = sd_pipe(
-            [prompt],
-            generator=generator,
-            num_inference_steps=2,
-            output_type="np",
-            init_image=init_image,
-        ).images
-
-        assert image.shape == (1, 32, 32, 3)
-
-    @unittest.skipIf(torch_device != "cuda", "This test requires a GPU")
-    def test_stable_diffusion_inpaint_fp16(self):
-        """Test that stable diffusion inpaint works with fp16"""
-        unet = self.dummy_cond_unet
-        scheduler = PNDMScheduler(skip_prk_steps=True)
-        vae = self.dummy_vae
-        bert = self.dummy_text_encoder
-        tokenizer = CLIPTokenizer.from_pretrained("hf-internal-testing/tiny-random-clip")
-
-        image = self.dummy_image.cpu().permute(0, 2, 3, 1)[0]
-        init_image = Image.fromarray(np.uint8(image)).convert("RGB")
-        mask_image = Image.fromarray(np.uint8(image + 4)).convert("RGB").resize((128, 128))
-
-        # put models in fp16
-        unet = unet.half()
-        vae = vae.half()
-        bert = bert.half()
-
-        # make sure here that pndm scheduler skips prk
-        sd_pipe = StableDiffusionInpaintPipeline(
-            unet=unet,
-            scheduler=scheduler,
-            vae=vae,
-            text_encoder=bert,
-            tokenizer=tokenizer,
-            safety_checker=self.dummy_safety_checker,
-            feature_extractor=self.dummy_extractor,
-        )
-        sd_pipe = sd_pipe.to(torch_device)
-        sd_pipe.set_progress_bar_config(disable=None)
-
-        prompt = "A painting of a squirrel eating a burger"
-        generator = torch.Generator(device=torch_device).manual_seed(0)
-        image = sd_pipe(
-            [prompt],
-            generator=generator,
-            num_inference_steps=2,
-            output_type="np",
-            init_image=init_image,
-            mask_image=mask_image,
-        ).images
-
-        assert image.shape == (1, 32, 32, 3)
-
-
-class PipelineTesterMixin(unittest.TestCase):
-    def tearDown(self):
-        # clean up the VRAM after each test
-        super().tearDown()
-        gc.collect()
-        torch.cuda.empty_cache()
-
-    def test_smart_download(self):
-        model_id = "hf-internal-testing/unet-pipeline-dummy"
-        with tempfile.TemporaryDirectory() as tmpdirname:
-            _ = DiffusionPipeline.from_pretrained(model_id, cache_dir=tmpdirname, force_download=True)
-            local_repo_name = "--".join(["models"] + model_id.split("/"))
-            snapshot_dir = os.path.join(tmpdirname, local_repo_name, "snapshots")
-            snapshot_dir = os.path.join(snapshot_dir, os.listdir(snapshot_dir)[0])
-
-            # inspect all downloaded files to make sure that everything is included
-            assert os.path.isfile(os.path.join(snapshot_dir, DiffusionPipeline.config_name))
-            assert os.path.isfile(os.path.join(snapshot_dir, CONFIG_NAME))
-            assert os.path.isfile(os.path.join(snapshot_dir, SCHEDULER_CONFIG_NAME))
-            assert os.path.isfile(os.path.join(snapshot_dir, WEIGHTS_NAME))
-            assert os.path.isfile(os.path.join(snapshot_dir, "scheduler", SCHEDULER_CONFIG_NAME))
-            assert os.path.isfile(os.path.join(snapshot_dir, "unet", WEIGHTS_NAME))
-            assert os.path.isfile(os.path.join(snapshot_dir, "unet", WEIGHTS_NAME))
-            # let's make sure the super large numpy file:
-            # https://huggingface.co/hf-internal-testing/unet-pipeline-dummy/blob/main/big_array.npy
-            # is not downloaded, but all the expected ones
-            assert not os.path.isfile(os.path.join(snapshot_dir, "big_array.npy"))
-
-    @property
-    def dummy_safety_checker(self):
-        def check(images, *args, **kwargs):
-            return images, [False] * len(images)
-
-        return check
-
-    def test_from_pretrained_save_pretrained(self):
-        # 1. Load models
-        model = UNet2DModel(
-            block_out_channels=(32, 64),
-            layers_per_block=2,
-            sample_size=32,
-            in_channels=3,
-            out_channels=3,
-            down_block_types=("DownBlock2D", "AttnDownBlock2D"),
-            up_block_types=("AttnUpBlock2D", "UpBlock2D"),
-        )
-        schedular = DDPMScheduler(num_train_timesteps=10)
-
-        ddpm = DDPMPipeline(model, schedular)
-        ddpm.to(torch_device)
-        ddpm.set_progress_bar_config(disable=None)
-
-        with tempfile.TemporaryDirectory() as tmpdirname:
-            ddpm.save_pretrained(tmpdirname)
-            new_ddpm = DDPMPipeline.from_pretrained(tmpdirname)
-            new_ddpm.to(torch_device)
-
-        generator = torch.manual_seed(0)
-        image = ddpm(generator=generator, output_type="numpy").images
-
-        generator = generator.manual_seed(0)
-        new_image = new_ddpm(generator=generator, output_type="numpy").images
-
-        assert np.abs(image - new_image).sum() < 1e-5, "Models don't give the same forward pass"
-
-    @slow
-    def test_from_pretrained_hub(self):
-        model_path = "google/ddpm-cifar10-32"
-
-        scheduler = DDPMScheduler(num_train_timesteps=10)
-
-        ddpm = DDPMPipeline.from_pretrained(model_path, scheduler=scheduler)
-        ddpm.to(torch_device)
-        ddpm.set_progress_bar_config(disable=None)
-        ddpm_from_hub = DiffusionPipeline.from_pretrained(model_path, scheduler=scheduler)
-        ddpm_from_hub.to(torch_device)
-        ddpm_from_hub.set_progress_bar_config(disable=None)
-
-        generator = torch.manual_seed(0)
-        image = ddpm(generator=generator, output_type="numpy").images
-
-        generator = generator.manual_seed(0)
-        new_image = ddpm_from_hub(generator=generator, output_type="numpy").images
-
-        assert np.abs(image - new_image).sum() < 1e-5, "Models don't give the same forward pass"
-
-    @slow
-    def test_from_pretrained_hub_pass_model(self):
-        model_path = "google/ddpm-cifar10-32"
-
-        scheduler = DDPMScheduler(num_train_timesteps=10)
-
-        # pass unet into DiffusionPipeline
-        unet = UNet2DModel.from_pretrained(model_path)
-        ddpm_from_hub_custom_model = DiffusionPipeline.from_pretrained(model_path, unet=unet, scheduler=scheduler)
-        ddpm_from_hub_custom_model.to(torch_device)
-        ddpm_from_hub_custom_model.set_progress_bar_config(disable=None)
-
-        ddpm_from_hub = DiffusionPipeline.from_pretrained(model_path, scheduler=scheduler)
-        ddpm_from_hub.to(torch_device)
-        ddpm_from_hub_custom_model.set_progress_bar_config(disable=None)
-
-        generator = torch.manual_seed(0)
-        image = ddpm_from_hub_custom_model(generator=generator, output_type="numpy").images
-
-        generator = generator.manual_seed(0)
-        new_image = ddpm_from_hub(generator=generator, output_type="numpy").images
-
-        assert np.abs(image - new_image).sum() < 1e-5, "Models don't give the same forward pass"
-
-    @slow
-    def test_output_format(self):
-        model_path = "google/ddpm-cifar10-32"
-
-        pipe = DDIMPipeline.from_pretrained(model_path)
-        pipe.to(torch_device)
-        pipe.set_progress_bar_config(disable=None)
-
-        generator = torch.manual_seed(0)
         images = pipe(generator=generator, output_type="numpy").images
         assert images.shape == (1, 32, 32, 3)
         assert isinstance(images, np.ndarray)
-
-        images = pipe(generator=generator, output_type="pil").images
-        assert isinstance(images, list)
-        assert len(images) == 1
-        assert isinstance(images[0], PIL.Image.Image)
-
-        # use PIL by default
-        images = pipe(generator=generator).images
-        assert isinstance(images, list)
-        assert isinstance(images[0], PIL.Image.Image)
-
-    @slow
-    def test_ddpm_cifar10(self):
-        model_id = "google/ddpm-cifar10-32"
-
-        unet = UNet2DModel.from_pretrained(model_id)
-        scheduler = DDPMScheduler.from_config(model_id)
-
-        ddpm = DDPMPipeline(unet=unet, scheduler=scheduler)
-        ddpm.to(torch_device)
-        ddpm.set_progress_bar_config(disable=None)
-
-        generator = torch.manual_seed(0)
-        image = ddpm(generator=generator, output_type="numpy").images
-
-        image_slice = image[0, -3:, -3:, -1]
-
-        assert image.shape == (1, 32, 32, 3)
-        expected_slice = np.array([0.41995, 0.35885, 0.19385, 0.38475, 0.3382, 0.2647, 0.41545, 0.3582, 0.33845])
-        assert np.abs(image_slice.flatten() - expected_slice).max() < 1e-2
-
-    @slow
-    def test_ddim_lsun(self):
-        model_id = "google/ddpm-ema-bedroom-256"
-
-        unet = UNet2DModel.from_pretrained(model_id)
-        scheduler = DDIMScheduler.from_config(model_id)
-
-        ddpm = DDIMPipeline(unet=unet, scheduler=scheduler)
-        ddpm.to(torch_device)
-        ddpm.set_progress_bar_config(disable=None)
-
-        generator = torch.manual_seed(0)
-        image = ddpm(generator=generator, output_type="numpy").images
-
-        image_slice = image[0, -3:, -3:, -1]
-
-        assert image.shape == (1, 256, 256, 3)
-        expected_slice = np.array([0.00605, 0.0201, 0.0344, 0.00235, 0.00185, 0.00025, 0.00215, 0.0, 0.00685])
-        assert np.abs(image_slice.flatten() - expected_slice).max() < 1e-2
-
-    @slow
-    def test_ddim_cifar10(self):
-        model_id = "google/ddpm-cifar10-32"
-
-        unet = UNet2DModel.from_pretrained(model_id)
-        scheduler = DDIMScheduler()
-
-        ddim = DDIMPipeline(unet=unet, scheduler=scheduler)
-        ddim.to(torch_device)
-        ddim.set_progress_bar_config(disable=None)
-
-        generator = torch.manual_seed(0)
-        image = ddim(generator=generator, eta=0.0, output_type="numpy").images
-
-        image_slice = image[0, -3:, -3:, -1]
-
-        assert image.shape == (1, 32, 32, 3)
-        expected_slice = np.array([0.17235, 0.16175, 0.16005, 0.16255, 0.1497, 0.1513, 0.15045, 0.1442, 0.1453])
-        assert np.abs(image_slice.flatten() - expected_slice).max() < 1e-2
-
-    @slow
-    def test_pndm_cifar10(self):
-        model_id = "google/ddpm-cifar10-32"
-
-        unet = UNet2DModel.from_pretrained(model_id)
-        scheduler = PNDMScheduler()
-
-        pndm = PNDMPipeline(unet=unet, scheduler=scheduler)
-        pndm.to(torch_device)
-        pndm.set_progress_bar_config(disable=None)
-        generator = torch.manual_seed(0)
-        image = pndm(generator=generator, output_type="numpy").images
-
-        image_slice = image[0, -3:, -3:, -1]
-
-        assert image.shape == (1, 32, 32, 3)
-        expected_slice = np.array([0.1564, 0.14645, 0.1406, 0.14715, 0.12425, 0.14045, 0.13115, 0.12175, 0.125])
-        assert np.abs(image_slice.flatten() - expected_slice).max() < 1e-2
-
-    @slow
-    def test_ldm_text2img(self):
-        ldm = LDMTextToImagePipeline.from_pretrained("CompVis/ldm-text2im-large-256")
-        ldm.to(torch_device)
-        ldm.set_progress_bar_config(disable=None)
-
-        prompt = "A painting of a squirrel eating a burger"
-        generator = torch.manual_seed(0)
-        image = ldm(
-            [prompt], generator=generator, guidance_scale=6.0, num_inference_steps=20, output_type="numpy"
-        ).images
-
-        image_slice = image[0, -3:, -3:, -1]
-
-        assert image.shape == (1, 256, 256, 3)
-        expected_slice = np.array([0.9256, 0.9340, 0.8933, 0.9361, 0.9113, 0.8727, 0.9122, 0.8745, 0.8099])
-        assert np.abs(image_slice.flatten() - expected_slice).max() < 1e-2
-
-    @slow
-    def test_ldm_text2img_fast(self):
-        ldm = LDMTextToImagePipeline.from_pretrained("CompVis/ldm-text2im-large-256")
-        ldm.to(torch_device)
-        ldm.set_progress_bar_config(disable=None)
-
-        prompt = "A painting of a squirrel eating a burger"
-        generator = torch.manual_seed(0)
-        image = ldm(prompt, generator=generator, num_inference_steps=1, output_type="numpy").images
-
-        image_slice = image[0, -3:, -3:, -1]
-
-        assert image.shape == (1, 256, 256, 3)
-        expected_slice = np.array([0.3163, 0.8670, 0.6465, 0.1865, 0.6291, 0.5139, 0.2824, 0.3723, 0.4344])
-        assert np.abs(image_slice.flatten() - expected_slice).max() < 1e-2
-
-    @slow
-    @unittest.skipIf(torch_device == "cpu", "Stable diffusion is supposed to run on GPU")
-    def test_stable_diffusion(self):
-        # make sure here that pndm scheduler skips prk
-        sd_pipe = StableDiffusionPipeline.from_pretrained("CompVis/stable-diffusion-v1-1")
-        sd_pipe = sd_pipe.to(torch_device)
-        sd_pipe.set_progress_bar_config(disable=None)
-
-        prompt = "A painting of a squirrel eating a burger"
-        generator = torch.Generator(device=torch_device).manual_seed(0)
-        with torch.autocast("cuda"):
-            output = sd_pipe(
-                [prompt], generator=generator, guidance_scale=6.0, num_inference_steps=20, output_type="np"
-            )
-
-        image = output.images
-
-        image_slice = image[0, -3:, -3:, -1]
-
-        assert image.shape == (1, 512, 512, 3)
-        expected_slice = np.array([0.8887, 0.915, 0.91, 0.894, 0.909, 0.912, 0.919, 0.925, 0.883])
-        assert np.abs(image_slice.flatten() - expected_slice).max() < 1e-2
-
-    @slow
-    @unittest.skipIf(torch_device == "cpu", "Stable diffusion is supposed to run on GPU")
-    def test_stable_diffusion_fast_ddim(self):
-        sd_pipe = StableDiffusionPipeline.from_pretrained("CompVis/stable-diffusion-v1-1")
-        sd_pipe = sd_pipe.to(torch_device)
-        sd_pipe.set_progress_bar_config(disable=None)
-
-        scheduler = DDIMScheduler(
-            beta_start=0.00085,
-            beta_end=0.012,
-            beta_schedule="scaled_linear",
-            clip_sample=False,
-            set_alpha_to_one=False,
-        )
-        sd_pipe.scheduler = scheduler
-
-        prompt = "A painting of a squirrel eating a burger"
-        generator = torch.Generator(device=torch_device).manual_seed(0)
-
-        with torch.autocast("cuda"):
-            output = sd_pipe([prompt], generator=generator, num_inference_steps=2, output_type="numpy")
-        image = output.images
-
-        image_slice = image[0, -3:, -3:, -1]
-
-        assert image.shape == (1, 512, 512, 3)
-        expected_slice = np.array([0.9326, 0.923, 0.951, 0.9365, 0.9214, 0.951, 0.9365, 0.9414, 0.918])
-        assert np.abs(image_slice.flatten() - expected_slice).max() < 1e-2
-
-    @slow
-    def test_score_sde_ve_pipeline(self):
-        model_id = "google/ncsnpp-church-256"
-        model = UNet2DModel.from_pretrained(model_id)
-
-        scheduler = ScoreSdeVeScheduler.from_config(model_id)
-
-        sde_ve = ScoreSdeVePipeline(unet=model, scheduler=scheduler)
-        sde_ve.to(torch_device)
-        sde_ve.set_progress_bar_config(disable=None)
-
-        generator = torch.manual_seed(0)
-        image = sde_ve(num_inference_steps=10, output_type="numpy", generator=generator).images
-
-        image_slice = image[0, -3:, -3:, -1]
-
-        assert image.shape == (1, 256, 256, 3)
-
-        expected_slice = np.array([0.0, 1.0, 1.0, 1.0, 1.0, 1.0, 1.0, 0.0, 0.0])
-        assert np.abs(image_slice.flatten() - expected_slice).max() < 1e-2
-
-    @slow
-    def test_ldm_uncond(self):
-        ldm = LDMPipeline.from_pretrained("CompVis/ldm-celebahq-256")
-        ldm.to(torch_device)
-        ldm.set_progress_bar_config(disable=None)
-
-        generator = torch.manual_seed(0)
-        image = ldm(generator=generator, num_inference_steps=5, output_type="numpy").images
-=======
-        images = pipe(generator=generator, output_type="numpy").images
-        assert images.shape == (1, 32, 32, 3)
-        assert isinstance(images, np.ndarray)
->>>>>>> 82d56cf1
 
         images = pipe(generator=generator, output_type="pil").images
         assert isinstance(images, list)
@@ -1499,584 +493,4 @@
         ).images
 
         # the values aren't exactly equal, but the images look the same visually
-<<<<<<< HEAD
-        assert np.abs(ddpm_images - ddim_images).max() < 1e-1
-
-    @slow
-    def test_karras_ve_pipeline(self):
-        model_id = "google/ncsnpp-celebahq-256"
-        model = UNet2DModel.from_pretrained(model_id)
-        scheduler = KarrasVeScheduler()
-
-        pipe = KarrasVePipeline(unet=model, scheduler=scheduler)
-        pipe.to(torch_device)
-        pipe.set_progress_bar_config(disable=None)
-
-        generator = torch.manual_seed(0)
-        image = pipe(num_inference_steps=20, generator=generator, output_type="numpy").images
-
-        image_slice = image[0, -3:, -3:, -1]
-        assert image.shape == (1, 256, 256, 3)
-        expected_slice = np.array([0.578, 0.5811, 0.5924, 0.5809, 0.587, 0.5886, 0.5861, 0.5802, 0.586])
-        assert np.abs(image_slice.flatten() - expected_slice).max() < 1e-2
-
-    @slow
-    @unittest.skipIf(torch_device == "cpu", "Stable diffusion is supposed to run on GPU")
-    def test_lms_stable_diffusion_pipeline(self):
-        model_id = "CompVis/stable-diffusion-v1-1"
-        pipe = StableDiffusionPipeline.from_pretrained(model_id).to(torch_device)
-        pipe.set_progress_bar_config(disable=None)
-        scheduler = LMSDiscreteScheduler.from_config(model_id, subfolder="scheduler")
-        pipe.scheduler = scheduler
-
-        prompt = "a photograph of an astronaut riding a horse"
-        generator = torch.Generator(device=torch_device).manual_seed(0)
-        image = pipe(
-            [prompt], generator=generator, guidance_scale=7.5, num_inference_steps=10, output_type="numpy"
-        ).images
-
-        image_slice = image[0, -3:, -3:, -1]
-        assert image.shape == (1, 512, 512, 3)
-        expected_slice = np.array([0.9077, 0.9254, 0.9181, 0.9227, 0.9213, 0.9367, 0.9399, 0.9406, 0.9024])
-        assert np.abs(image_slice.flatten() - expected_slice).max() < 1e-2
-
-    @slow
-    @unittest.skipIf(torch_device == "cpu", "Stable diffusion is supposed to run on GPU")
-    def test_stable_diffusion_memory_chunking(self):
-        torch.cuda.reset_peak_memory_stats()
-        model_id = "CompVis/stable-diffusion-v1-4"
-        pipe = StableDiffusionPipeline.from_pretrained(model_id, revision="fp16", torch_dtype=torch.float16).to(
-            torch_device
-        )
-        pipe.set_progress_bar_config(disable=None)
-
-        prompt = "a photograph of an astronaut riding a horse"
-
-        # make attention efficient
-        pipe.enable_attention_slicing()
-        generator = torch.Generator(device=torch_device).manual_seed(0)
-        with torch.autocast(torch_device):
-            output_chunked = pipe(
-                [prompt], generator=generator, guidance_scale=7.5, num_inference_steps=10, output_type="numpy"
-            )
-            image_chunked = output_chunked.images
-
-        mem_bytes = torch.cuda.max_memory_allocated()
-        torch.cuda.reset_peak_memory_stats()
-        # make sure that less than 3.75 GB is allocated
-        assert mem_bytes < 3.75 * 10**9
-
-        # disable chunking
-        pipe.disable_attention_slicing()
-        generator = torch.Generator(device=torch_device).manual_seed(0)
-        with torch.autocast(torch_device):
-            output = pipe(
-                [prompt], generator=generator, guidance_scale=7.5, num_inference_steps=10, output_type="numpy"
-            )
-            image = output.images
-
-        # make sure that more than 3.75 GB is allocated
-        mem_bytes = torch.cuda.max_memory_allocated()
-        assert mem_bytes > 3.75 * 10**9
-        assert np.abs(image_chunked.flatten() - image.flatten()).max() < 1e-3
-
-    @slow
-    @unittest.skipIf(torch_device == "cpu", "Stable diffusion is supposed to run on GPU")
-    def test_stable_diffusion_text2img_pipeline_fp16(self):
-        torch.cuda.reset_peak_memory_stats()
-        model_id = "CompVis/stable-diffusion-v1-4"
-        pipe = StableDiffusionPipeline.from_pretrained(model_id, revision="fp16", torch_dtype=torch.float16).to(
-            torch_device
-        )
-        pipe.set_progress_bar_config(disable=None)
-
-        prompt = "a photograph of an astronaut riding a horse"
-
-        generator = torch.Generator(device=torch_device).manual_seed(0)
-        output_chunked = pipe(
-            [prompt], generator=generator, guidance_scale=7.5, num_inference_steps=10, output_type="numpy"
-        )
-        image_chunked = output_chunked.images
-
-        generator = torch.Generator(device=torch_device).manual_seed(0)
-        with torch.autocast(torch_device):
-            output = pipe(
-                [prompt], generator=generator, guidance_scale=7.5, num_inference_steps=10, output_type="numpy"
-            )
-            image = output.images
-
-        # Make sure results are close enough
-        diff = np.abs(image_chunked.flatten() - image.flatten())
-        # They ARE different since ops are not run always at the same precision
-        # however, they should be extremely close.
-        assert diff.mean() < 2e-2
-
-    @slow
-    @unittest.skipIf(torch_device == "cpu", "Stable diffusion is supposed to run on GPU")
-    def test_stable_diffusion_text2img_pipeline(self):
-        expected_image = load_image(
-            "https://huggingface.co/datasets/hf-internal-testing/diffusers-images/resolve/main"
-            "/text2img/astronaut_riding_a_horse.png"
-        )
-        expected_image = np.array(expected_image, dtype=np.float32) / 255.0
-
-        model_id = "CompVis/stable-diffusion-v1-4"
-        pipe = StableDiffusionPipeline.from_pretrained(
-            model_id,
-            safety_checker=self.dummy_safety_checker,
-        )
-        pipe.to(torch_device)
-        pipe.set_progress_bar_config(disable=None)
-        pipe.enable_attention_slicing()
-
-        prompt = "astronaut riding a horse"
-
-        generator = torch.Generator(device=torch_device).manual_seed(0)
-        output = pipe(prompt=prompt, strength=0.75, guidance_scale=7.5, generator=generator, output_type="np")
-        image = output.images[0]
-
-        assert image.shape == (512, 512, 3)
-        assert np.abs(expected_image - image).max() < 1e-2
-
-    @slow
-    @unittest.skipIf(torch_device == "cpu", "Stable diffusion is supposed to run on GPU")
-    def test_stable_diffusion_img2img_pipeline(self):
-        init_image = load_image(
-            "https://huggingface.co/datasets/hf-internal-testing/diffusers-images/resolve/main"
-            "/img2img/sketch-mountains-input.jpg"
-        )
-        expected_image = load_image(
-            "https://huggingface.co/datasets/hf-internal-testing/diffusers-images/resolve/main"
-            "/img2img/fantasy_landscape.png"
-        )
-        init_image = init_image.resize((768, 512))
-        expected_image = np.array(expected_image, dtype=np.float32) / 255.0
-
-        model_id = "CompVis/stable-diffusion-v1-4"
-        pipe = StableDiffusionImg2ImgPipeline.from_pretrained(
-            model_id,
-            safety_checker=self.dummy_safety_checker,
-        )
-        pipe.to(torch_device)
-        pipe.set_progress_bar_config(disable=None)
-        pipe.enable_attention_slicing()
-
-        prompt = "A fantasy landscape, trending on artstation"
-
-        generator = torch.Generator(device=torch_device).manual_seed(0)
-        output = pipe(
-            prompt=prompt,
-            init_image=init_image,
-            strength=0.75,
-            guidance_scale=7.5,
-            generator=generator,
-            output_type="np",
-        )
-        image = output.images[0]
-
-        assert image.shape == (512, 768, 3)
-        # img2img is flaky across GPUs even in fp32, so using MAE here
-        assert np.abs(expected_image - image).mean() < 1e-2
-
-    @slow
-    @unittest.skipIf(torch_device == "cpu", "Stable diffusion is supposed to run on GPU")
-    def test_stable_diffusion_img2img_pipeline_k_lms(self):
-        init_image = load_image(
-            "https://huggingface.co/datasets/hf-internal-testing/diffusers-images/resolve/main"
-            "/img2img/sketch-mountains-input.jpg"
-        )
-        expected_image = load_image(
-            "https://huggingface.co/datasets/hf-internal-testing/diffusers-images/resolve/main"
-            "/img2img/fantasy_landscape_k_lms.png"
-        )
-        init_image = init_image.resize((768, 512))
-        expected_image = np.array(expected_image, dtype=np.float32) / 255.0
-
-        lms = LMSDiscreteScheduler.from_config("CompVis/stable-diffusion-v1-4", subfolder="scheduler")
-
-        model_id = "CompVis/stable-diffusion-v1-4"
-        pipe = StableDiffusionImg2ImgPipeline.from_pretrained(
-            model_id,
-            scheduler=lms,
-            safety_checker=self.dummy_safety_checker,
-        )
-        pipe.to(torch_device)
-        pipe.set_progress_bar_config(disable=None)
-        pipe.enable_attention_slicing()
-
-        prompt = "A fantasy landscape, trending on artstation"
-
-        generator = torch.Generator(device=torch_device).manual_seed(0)
-        output = pipe(
-            prompt=prompt,
-            init_image=init_image,
-            strength=0.75,
-            guidance_scale=7.5,
-            generator=generator,
-            output_type="np",
-        )
-        image = output.images[0]
-
-        assert image.shape == (512, 768, 3)
-        # img2img is flaky across GPUs even in fp32, so using MAE here
-        assert np.abs(expected_image - image).mean() < 1e-2
-
-    @slow
-    @unittest.skipIf(torch_device == "cpu", "Stable diffusion is supposed to run on GPU")
-    def test_stable_diffusion_inpaint_pipeline(self):
-        init_image = load_image(
-            "https://huggingface.co/datasets/hf-internal-testing/diffusers-images/resolve/main"
-            "/in_paint/overture-creations-5sI6fQgYIuo.png"
-        )
-        mask_image = load_image(
-            "https://huggingface.co/datasets/hf-internal-testing/diffusers-images/resolve/main"
-            "/in_paint/overture-creations-5sI6fQgYIuo_mask.png"
-        )
-        expected_image = load_image(
-            "https://huggingface.co/datasets/hf-internal-testing/diffusers-images/resolve/main"
-            "/in_paint/red_cat_sitting_on_a_park_bench.png"
-        )
-        expected_image = np.array(expected_image, dtype=np.float32) / 255.0
-
-        model_id = "CompVis/stable-diffusion-v1-4"
-        pipe = StableDiffusionInpaintPipeline.from_pretrained(
-            model_id,
-            safety_checker=self.dummy_safety_checker,
-        )
-        pipe.to(torch_device)
-        pipe.set_progress_bar_config(disable=None)
-        pipe.enable_attention_slicing()
-
-        prompt = "A red cat sitting on a park bench"
-
-        generator = torch.Generator(device=torch_device).manual_seed(0)
-        output = pipe(
-            prompt=prompt,
-            init_image=init_image,
-            mask_image=mask_image,
-            strength=0.75,
-            guidance_scale=7.5,
-            generator=generator,
-            output_type="np",
-        )
-        image = output.images[0]
-
-        assert image.shape == (512, 512, 3)
-        assert np.abs(expected_image - image).max() < 1e-2
-
-    @slow
-    @unittest.skipIf(torch_device == "cpu", "Stable diffusion is supposed to run on GPU")
-    def test_stable_diffusion_inpaint_pipeline_k_lms(self):
-        init_image = load_image(
-            "https://huggingface.co/datasets/hf-internal-testing/diffusers-images/resolve/main"
-            "/in_paint/overture-creations-5sI6fQgYIuo.png"
-        )
-        mask_image = load_image(
-            "https://huggingface.co/datasets/hf-internal-testing/diffusers-images/resolve/main"
-            "/in_paint/overture-creations-5sI6fQgYIuo_mask.png"
-        )
-        expected_image = load_image(
-            "https://huggingface.co/datasets/hf-internal-testing/diffusers-images/resolve/main"
-            "/in_paint/red_cat_sitting_on_a_park_bench_k_lms.png"
-        )
-        expected_image = np.array(expected_image, dtype=np.float32) / 255.0
-
-        lms = LMSDiscreteScheduler.from_config("CompVis/stable-diffusion-v1-4", subfolder="scheduler")
-
-        model_id = "CompVis/stable-diffusion-v1-4"
-        pipe = StableDiffusionInpaintPipeline.from_pretrained(
-            model_id,
-            scheduler=lms,
-            safety_checker=self.dummy_safety_checker,
-        )
-        pipe.to(torch_device)
-        pipe.set_progress_bar_config(disable=None)
-        pipe.enable_attention_slicing()
-
-        prompt = "A red cat sitting on a park bench"
-
-        generator = torch.Generator(device=torch_device).manual_seed(0)
-        output = pipe(
-            prompt=prompt,
-            init_image=init_image,
-            mask_image=mask_image,
-            strength=0.75,
-            guidance_scale=7.5,
-            generator=generator,
-            output_type="np",
-        )
-        image = output.images[0]
-
-        assert image.shape == (512, 512, 3)
-        assert np.abs(expected_image - image).max() < 1e-2
-
-    @slow
-    def test_stable_diffusion_onnx(self):
-        sd_pipe = StableDiffusionOnnxPipeline.from_pretrained(
-            "CompVis/stable-diffusion-v1-4", revision="onnx", provider="CPUExecutionProvider"
-        )
-
-        prompt = "A painting of a squirrel eating a burger"
-        np.random.seed(0)
-        output = sd_pipe([prompt], guidance_scale=6.0, num_inference_steps=5, output_type="np")
-        image = output.images
-
-        image_slice = image[0, -3:, -3:, -1]
-
-        assert image.shape == (1, 512, 512, 3)
-        expected_slice = np.array([0.3602, 0.3688, 0.3652, 0.3895, 0.3782, 0.3747, 0.3927, 0.4241, 0.4327])
-        assert np.abs(image_slice.flatten() - expected_slice).max() < 1e-3
-
-    @slow
-    @unittest.skipIf(torch_device == "cpu", "Stable diffusion is supposed to run on GPU")
-    def test_stable_diffusion_text2img_intermediate_state(self):
-        number_of_steps = 0
-
-        def test_callback_fn(step: int, timestep: int, latents: torch.FloatTensor) -> None:
-            test_callback_fn.has_been_called = True
-            nonlocal number_of_steps
-            number_of_steps += 1
-            if step == 0:
-                latents = latents.detach().cpu().numpy()
-                assert latents.shape == (1, 4, 64, 64)
-                latents_slice = latents[0, -3:, -3:, -1]
-                expected_slice = np.array(
-                    [1.8285, 1.2857, -0.1024, 1.2406, -2.3068, 1.0747, -0.0818, -0.6520, -2.9506]
-                )
-                assert np.abs(latents_slice.flatten() - expected_slice).max() < 1e-3
-            elif step == 50:
-                latents = latents.detach().cpu().numpy()
-                assert latents.shape == (1, 4, 64, 64)
-                latents_slice = latents[0, -3:, -3:, -1]
-                expected_slice = np.array(
-                    [1.1078, 1.5803, 0.2773, -0.0589, -1.7928, -0.3665, -0.4695, -1.0727, -1.1601]
-                )
-                assert np.abs(latents_slice.flatten() - expected_slice).max() < 1e-2
-
-        test_callback_fn.has_been_called = False
-
-        pipe = StableDiffusionPipeline.from_pretrained(
-            "CompVis/stable-diffusion-v1-4", revision="fp16", torch_dtype=torch.float16
-        )
-        pipe = pipe.to(torch_device)
-        pipe.set_progress_bar_config(disable=None)
-        pipe.enable_attention_slicing()
-
-        prompt = "Andromeda galaxy in a bottle"
-
-        generator = torch.Generator(device=torch_device).manual_seed(0)
-        with torch.autocast(torch_device):
-            pipe(
-                prompt=prompt,
-                num_inference_steps=50,
-                guidance_scale=7.5,
-                generator=generator,
-                callback=test_callback_fn,
-                callback_steps=1,
-            )
-        assert test_callback_fn.has_been_called
-        assert number_of_steps == 51
-
-    @slow
-    @unittest.skipIf(torch_device == "cpu", "Stable diffusion is supposed to run on GPU")
-    def test_stable_diffusion_img2img_intermediate_state(self):
-        number_of_steps = 0
-
-        def test_callback_fn(step: int, timestep: int, latents: torch.FloatTensor) -> None:
-            test_callback_fn.has_been_called = True
-            nonlocal number_of_steps
-            number_of_steps += 1
-            if step == 0:
-                latents = latents.detach().cpu().numpy()
-                assert latents.shape == (1, 4, 64, 96)
-                latents_slice = latents[0, -3:, -3:, -1]
-                expected_slice = np.array([0.9052, -0.0184, 0.4810, 0.2898, 0.5851, 1.4920, 0.5362, 1.9838, 0.0530])
-                assert np.abs(latents_slice.flatten() - expected_slice).max() < 1e-3
-            elif step == 37:
-                latents = latents.detach().cpu().numpy()
-                assert latents.shape == (1, 4, 64, 96)
-                latents_slice = latents[0, -3:, -3:, -1]
-                expected_slice = np.array([0.7071, 0.7831, 0.8300, 1.8140, 1.7840, 1.9402, 1.3651, 1.6590, 1.2828])
-                assert np.abs(latents_slice.flatten() - expected_slice).max() < 1e-2
-
-        test_callback_fn.has_been_called = False
-
-        init_image = load_image(
-            "https://huggingface.co/datasets/hf-internal-testing/diffusers-images/resolve/main"
-            "/img2img/sketch-mountains-input.jpg"
-        )
-        init_image = init_image.resize((768, 512))
-
-        pipe = StableDiffusionImg2ImgPipeline.from_pretrained(
-            "CompVis/stable-diffusion-v1-4", revision="fp16", torch_dtype=torch.float16
-        )
-        pipe.to(torch_device)
-        pipe.set_progress_bar_config(disable=None)
-        pipe.enable_attention_slicing()
-
-        prompt = "A fantasy landscape, trending on artstation"
-
-        generator = torch.Generator(device=torch_device).manual_seed(0)
-        with torch.autocast(torch_device):
-            pipe(
-                prompt=prompt,
-                init_image=init_image,
-                strength=0.75,
-                num_inference_steps=50,
-                guidance_scale=7.5,
-                generator=generator,
-                callback=test_callback_fn,
-                callback_steps=1,
-            )
-        assert test_callback_fn.has_been_called
-        assert number_of_steps == 38
-
-    @slow
-    @unittest.skipIf(torch_device == "cpu", "Stable diffusion is supposed to run on GPU")
-    def test_stable_diffusion_inpaint_intermediate_state(self):
-        number_of_steps = 0
-
-        def test_callback_fn(step: int, timestep: int, latents: torch.FloatTensor) -> None:
-            test_callback_fn.has_been_called = True
-            nonlocal number_of_steps
-            number_of_steps += 1
-            if step == 0:
-                latents = latents.detach().cpu().numpy()
-                assert latents.shape == (1, 4, 64, 64)
-                latents_slice = latents[0, -3:, -3:, -1]
-                expected_slice = np.array(
-                    [-0.5472, 1.1218, -0.5505, -0.9390, -1.0794, 0.4063, 0.5158, 0.6429, -1.5246]
-                )
-                assert np.abs(latents_slice.flatten() - expected_slice).max() < 1e-3
-            elif step == 37:
-                latents = latents.detach().cpu().numpy()
-                assert latents.shape == (1, 4, 64, 64)
-                latents_slice = latents[0, -3:, -3:, -1]
-                expected_slice = np.array([0.4781, 1.1572, 0.6258, 0.2291, 0.2554, -0.1443, 0.7085, -0.1598, -0.5659])
-                assert np.abs(latents_slice.flatten() - expected_slice).max() < 1e-3
-
-        test_callback_fn.has_been_called = False
-
-        init_image = load_image(
-            "https://huggingface.co/datasets/hf-internal-testing/diffusers-images/resolve/main"
-            "/in_paint/overture-creations-5sI6fQgYIuo.png"
-        )
-        mask_image = load_image(
-            "https://huggingface.co/datasets/hf-internal-testing/diffusers-images/resolve/main"
-            "/in_paint/overture-creations-5sI6fQgYIuo_mask.png"
-        )
-
-        pipe = StableDiffusionInpaintPipeline.from_pretrained(
-            "CompVis/stable-diffusion-v1-4", revision="fp16", torch_dtype=torch.float16
-        )
-        pipe.to(torch_device)
-        pipe.set_progress_bar_config(disable=None)
-        pipe.enable_attention_slicing()
-
-        prompt = "A red cat sitting on a park bench"
-
-        generator = torch.Generator(device=torch_device).manual_seed(0)
-        with torch.autocast(torch_device):
-            pipe(
-                prompt=prompt,
-                init_image=init_image,
-                mask_image=mask_image,
-                strength=0.75,
-                num_inference_steps=50,
-                guidance_scale=7.5,
-                generator=generator,
-                callback=test_callback_fn,
-                callback_steps=1,
-            )
-        assert test_callback_fn.has_been_called
-        assert number_of_steps == 38
-
-    @slow
-    def test_stable_diffusion_onnx_intermediate_state(self):
-        number_of_steps = 0
-
-        def test_callback_fn(step: int, timestep: int, latents: np.ndarray) -> None:
-            test_callback_fn.has_been_called = True
-            nonlocal number_of_steps
-            number_of_steps += 1
-            if step == 0:
-                assert latents.shape == (1, 4, 64, 64)
-                latents_slice = latents[0, -3:, -3:, -1]
-                expected_slice = np.array(
-                    [-0.5950, -0.3039, -1.1672, 0.1594, -1.1572, 0.6719, -1.9712, -0.0403, 0.9592]
-                )
-                assert np.abs(latents_slice.flatten() - expected_slice).max() < 1e-3
-            elif step == 5:
-                assert latents.shape == (1, 4, 64, 64)
-                latents_slice = latents[0, -3:, -3:, -1]
-                expected_slice = np.array(
-                    [-0.4776, -0.0119, -0.8519, -0.0275, -0.9764, 0.9820, -0.3843, 0.3788, 1.2264]
-                )
-                assert np.abs(latents_slice.flatten() - expected_slice).max() < 1e-3
-
-        test_callback_fn.has_been_called = False
-
-        pipe = StableDiffusionOnnxPipeline.from_pretrained(
-            "CompVis/stable-diffusion-v1-4", revision="onnx", provider="CPUExecutionProvider"
-        )
-        pipe.set_progress_bar_config(disable=None)
-
-        prompt = "Andromeda galaxy in a bottle"
-
-        np.random.seed(0)
-        pipe(prompt=prompt, num_inference_steps=5, guidance_scale=7.5, callback=test_callback_fn, callback_steps=1)
-        assert test_callback_fn.has_been_called
-        assert number_of_steps == 6
-
-    @slow
-    @unittest.skipIf(torch_device == "cpu", "Stable diffusion is supposed to run on GPU")
-    def test_stable_diffusion_accelerate_load_works(self):
-        if version.parse(version.parse(transformers.__version__).base_version) < version.parse("4.23"):
-            return
-
-        if version.parse(version.parse(accelerate.__version__).base_version) < version.parse("0.14"):
-            return
-
-        model_id = "CompVis/stable-diffusion-v1-4"
-        _ = StableDiffusionPipeline.from_pretrained(
-            model_id, revision="fp16", torch_dtype=torch.float16, use_auth_token=True, device_map="auto"
-        ).to(torch_device)
-
-    @slow
-    @unittest.skipIf(torch_device == "cpu", "This test is supposed to run on GPU")
-    def test_stable_diffusion_accelerate_load_reduces_memory_footprint(self):
-        if version.parse(version.parse(transformers.__version__).base_version) < version.parse("4.23"):
-            return
-
-        if version.parse(version.parse(accelerate.__version__).base_version) < version.parse("0.14"):
-            return
-
-        pipeline_id = "CompVis/stable-diffusion-v1-4"
-
-        torch.cuda.empty_cache()
-        gc.collect()
-
-        tracemalloc.start()
-        pipeline_normal_load = StableDiffusionPipeline.from_pretrained(
-            pipeline_id, revision="fp16", torch_dtype=torch.float16, use_auth_token=True
-        )
-        pipeline_normal_load.to(torch_device)
-        _, peak_normal = tracemalloc.get_traced_memory()
-        tracemalloc.stop()
-
-        del pipeline_normal_load
-        torch.cuda.empty_cache()
-        gc.collect()
-
-        tracemalloc.start()
-        _ = StableDiffusionPipeline.from_pretrained(
-            pipeline_id, revision="fp16", torch_dtype=torch.float16, use_auth_token=True, device_map="auto"
-        )
-        _, peak_accelerate = tracemalloc.get_traced_memory()
-
-        tracemalloc.stop()
-
-        assert peak_accelerate < peak_normal
-=======
-        assert np.abs(ddpm_images - ddim_images).max() < 1e-1
->>>>>>> 82d56cf1
+        assert np.abs(ddpm_images - ddim_images).max() < 1e-1