# coding=utf-8
# Copyright 2022 HuggingFace Inc.
#
# Licensed under the Apache License, Version 2.0 (the "License");
# you may not use this file except in compliance with the License.
# You may obtain a copy of the License at
#
#     http://www.apache.org/licenses/LICENSE-2.0
#
# Unless required by applicable law or agreed to in writing, software
# distributed under the License is distributed on an "AS IS" BASIS,
# WITHOUT WARRANTIES OR CONDITIONS OF ANY KIND, either express or implied.
# See the License for the specific language governing permissions and
# limitations under the License.

import gc
import os
import random
import tempfile
import unittest

import numpy as np
import torch

import PIL
from diffusers import (
    AutoencoderKL,
    DDIMPipeline,
    DDIMScheduler,
    DDPMPipeline,
    DDPMScheduler,
    KarrasVePipeline,
    KarrasVeScheduler,
    LDMPipeline,
    LDMTextToImagePipeline,
    LMSDiscreteScheduler,
    PNDMPipeline,
    PNDMScheduler,
    ScoreSdeVePipeline,
    ScoreSdeVeScheduler,
    StableDiffusionImg2ImgPipeline,
    StableDiffusionInpaintPipeline,
    StableDiffusionOnnxPipeline,
    StableDiffusionPipeline,
    UNet2DConditionModel,
    UNet2DModel,
    VQModel,
)
from diffusers.modeling_utils import WEIGHTS_NAME
from diffusers.pipeline_utils import DiffusionPipeline
<<<<<<< HEAD
from diffusers.schedulers.scheduling_utils import SCHEDULER_CONFIG_NAME
from diffusers.testing_utils import floats_tensor, slow, torch_device
from diffusers.utils import CONFIG_NAME
=======
from diffusers.testing_utils import floats_tensor, load_image, slow, torch_device
>>>>>>> a54cfe68
from PIL import Image
from transformers import CLIPTextConfig, CLIPTextModel, CLIPTokenizer


torch.backends.cuda.matmul.allow_tf32 = False


def test_progress_bar(capsys):
    model = UNet2DModel(
        block_out_channels=(32, 64),
        layers_per_block=2,
        sample_size=32,
        in_channels=3,
        out_channels=3,
        down_block_types=("DownBlock2D", "AttnDownBlock2D"),
        up_block_types=("AttnUpBlock2D", "UpBlock2D"),
    )
    scheduler = DDPMScheduler(num_train_timesteps=10)

    ddpm = DDPMPipeline(model, scheduler).to(torch_device)
    ddpm(output_type="numpy").images
    captured = capsys.readouterr()
    assert "10/10" in captured.err, "Progress bar has to be displayed"

    ddpm.set_progress_bar_config(disable=True)
    ddpm(output_type="numpy").images
    captured = capsys.readouterr()
    assert captured.err == "", "Progress bar should be disabled"


class PipelineFastTests(unittest.TestCase):
    def tearDown(self):
        # clean up the VRAM after each test
        super().tearDown()
        gc.collect()
        torch.cuda.empty_cache()

    @property
    def dummy_image(self):
        batch_size = 1
        num_channels = 3
        sizes = (32, 32)

        image = floats_tensor((batch_size, num_channels) + sizes, rng=random.Random(0)).to(torch_device)
        return image

    @property
    def dummy_uncond_unet(self):
        torch.manual_seed(0)
        model = UNet2DModel(
            block_out_channels=(32, 64),
            layers_per_block=2,
            sample_size=32,
            in_channels=3,
            out_channels=3,
            down_block_types=("DownBlock2D", "AttnDownBlock2D"),
            up_block_types=("AttnUpBlock2D", "UpBlock2D"),
        )
        return model

    @property
    def dummy_cond_unet(self):
        torch.manual_seed(0)
        model = UNet2DConditionModel(
            block_out_channels=(32, 64),
            layers_per_block=2,
            sample_size=32,
            in_channels=4,
            out_channels=4,
            down_block_types=("DownBlock2D", "CrossAttnDownBlock2D"),
            up_block_types=("CrossAttnUpBlock2D", "UpBlock2D"),
            cross_attention_dim=32,
        )
        return model

    @property
    def dummy_vq_model(self):
        torch.manual_seed(0)
        model = VQModel(
            block_out_channels=[32, 64],
            in_channels=3,
            out_channels=3,
            down_block_types=["DownEncoderBlock2D", "DownEncoderBlock2D"],
            up_block_types=["UpDecoderBlock2D", "UpDecoderBlock2D"],
            latent_channels=3,
        )
        return model

    @property
    def dummy_vae(self):
        torch.manual_seed(0)
        model = AutoencoderKL(
            block_out_channels=[32, 64],
            in_channels=3,
            out_channels=3,
            down_block_types=["DownEncoderBlock2D", "DownEncoderBlock2D"],
            up_block_types=["UpDecoderBlock2D", "UpDecoderBlock2D"],
            latent_channels=4,
        )
        return model

    @property
    def dummy_text_encoder(self):
        torch.manual_seed(0)
        config = CLIPTextConfig(
            bos_token_id=0,
            eos_token_id=2,
            hidden_size=32,
            intermediate_size=37,
            layer_norm_eps=1e-05,
            num_attention_heads=4,
            num_hidden_layers=5,
            pad_token_id=1,
            vocab_size=1000,
        )
        return CLIPTextModel(config)

    @property
    def dummy_safety_checker(self):
        def check(images, *args, **kwargs):
            return images, [False] * len(images)

        return check

    @property
    def dummy_extractor(self):
        def extract(*args, **kwargs):
            class Out:
                def __init__(self):
                    self.pixel_values = torch.ones([0])

                def to(self, device):
                    self.pixel_values.to(device)
                    return self

            return Out()

        return extract

    def test_ddim(self):
        unet = self.dummy_uncond_unet
        scheduler = DDIMScheduler(tensor_format="pt")

        ddpm = DDIMPipeline(unet=unet, scheduler=scheduler)
        ddpm.to(torch_device)
        ddpm.set_progress_bar_config(disable=None)

        # Warmup pass when using mps (see #372)
        if torch_device == "mps":
            _ = ddpm(num_inference_steps=1)

        generator = torch.manual_seed(0)
        image = ddpm(generator=generator, num_inference_steps=2, output_type="numpy").images

        generator = torch.manual_seed(0)
        image_from_tuple = ddpm(generator=generator, num_inference_steps=2, output_type="numpy", return_dict=False)[0]

        image_slice = image[0, -3:, -3:, -1]
        image_from_tuple_slice = image_from_tuple[0, -3:, -3:, -1]

        assert image.shape == (1, 32, 32, 3)
        expected_slice = np.array(
            [1.000e00, 5.717e-01, 4.717e-01, 1.000e00, 0.000e00, 1.000e00, 3.000e-04, 0.000e00, 9.000e-04]
        )
        tolerance = 1e-2 if torch_device != "mps" else 3e-2
        assert np.abs(image_slice.flatten() - expected_slice).max() < tolerance
        assert np.abs(image_from_tuple_slice.flatten() - expected_slice).max() < tolerance

    def test_pndm_cifar10(self):
        unet = self.dummy_uncond_unet
        scheduler = PNDMScheduler(tensor_format="pt")

        pndm = PNDMPipeline(unet=unet, scheduler=scheduler)
        pndm.to(torch_device)
        pndm.set_progress_bar_config(disable=None)

        generator = torch.manual_seed(0)
        image = pndm(generator=generator, num_inference_steps=20, output_type="numpy").images

        generator = torch.manual_seed(0)
        image_from_tuple = pndm(generator=generator, num_inference_steps=20, output_type="numpy", return_dict=False)[0]

        image_slice = image[0, -3:, -3:, -1]
        image_from_tuple_slice = image_from_tuple[0, -3:, -3:, -1]

        assert image.shape == (1, 32, 32, 3)
        expected_slice = np.array([1.0, 1.0, 0.0, 1.0, 0.0, 1.0, 0.0, 0.0, 0.0])
        assert np.abs(image_slice.flatten() - expected_slice).max() < 1e-2
        assert np.abs(image_from_tuple_slice.flatten() - expected_slice).max() < 1e-2

    def test_ldm_text2img(self):
        unet = self.dummy_cond_unet
        scheduler = DDIMScheduler(tensor_format="pt")
        vae = self.dummy_vae
        bert = self.dummy_text_encoder
        tokenizer = CLIPTokenizer.from_pretrained("hf-internal-testing/tiny-random-clip")

        ldm = LDMTextToImagePipeline(vqvae=vae, bert=bert, tokenizer=tokenizer, unet=unet, scheduler=scheduler)
        ldm.to(torch_device)
        ldm.set_progress_bar_config(disable=None)

        prompt = "A painting of a squirrel eating a burger"

        # Warmup pass when using mps (see #372)
        if torch_device == "mps":
            generator = torch.manual_seed(0)
            _ = ldm([prompt], generator=generator, guidance_scale=6.0, num_inference_steps=1, output_type="numpy")[
                "sample"
            ]

        generator = torch.manual_seed(0)
        image = ldm([prompt], generator=generator, guidance_scale=6.0, num_inference_steps=2, output_type="numpy")[
            "sample"
        ]

        generator = torch.manual_seed(0)
        image_from_tuple = ldm(
            [prompt],
            generator=generator,
            guidance_scale=6.0,
            num_inference_steps=2,
            output_type="numpy",
            return_dict=False,
        )[0]

        image_slice = image[0, -3:, -3:, -1]
        image_from_tuple_slice = image_from_tuple[0, -3:, -3:, -1]

        assert image.shape == (1, 64, 64, 3)
        expected_slice = np.array([0.5074, 0.5026, 0.4998, 0.4056, 0.3523, 0.4649, 0.5289, 0.5299, 0.4897])
        assert np.abs(image_slice.flatten() - expected_slice).max() < 1e-2
        assert np.abs(image_from_tuple_slice.flatten() - expected_slice).max() < 1e-2

    def test_stable_diffusion_ddim(self):
        device = "cpu"  # ensure determinism for the device-dependent torch.Generator
        unet = self.dummy_cond_unet
        scheduler = DDIMScheduler(
            beta_start=0.00085,
            beta_end=0.012,
            beta_schedule="scaled_linear",
            clip_sample=False,
            set_alpha_to_one=False,
        )

        vae = self.dummy_vae
        bert = self.dummy_text_encoder
        tokenizer = CLIPTokenizer.from_pretrained("hf-internal-testing/tiny-random-clip")

        # make sure here that pndm scheduler skips prk
        sd_pipe = StableDiffusionPipeline(
            unet=unet,
            scheduler=scheduler,
            vae=vae,
            text_encoder=bert,
            tokenizer=tokenizer,
            safety_checker=self.dummy_safety_checker,
            feature_extractor=self.dummy_extractor,
        )
        sd_pipe = sd_pipe.to(device)
        sd_pipe.set_progress_bar_config(disable=None)

        prompt = "A painting of a squirrel eating a burger"

        generator = torch.Generator(device=device).manual_seed(0)
        output = sd_pipe([prompt], generator=generator, guidance_scale=6.0, num_inference_steps=2, output_type="np")
        image = output.images

        generator = torch.Generator(device=device).manual_seed(0)
        image_from_tuple = sd_pipe(
            [prompt],
            generator=generator,
            guidance_scale=6.0,
            num_inference_steps=2,
            output_type="np",
            return_dict=False,
        )[0]

        image_slice = image[0, -3:, -3:, -1]
        image_from_tuple_slice = image_from_tuple[0, -3:, -3:, -1]

        assert image.shape == (1, 128, 128, 3)
        expected_slice = np.array([0.5112, 0.4692, 0.4715, 0.5206, 0.4894, 0.5114, 0.5096, 0.4932, 0.4755])

        assert np.abs(image_slice.flatten() - expected_slice).max() < 1e-2
        assert np.abs(image_from_tuple_slice.flatten() - expected_slice).max() < 1e-2

    def test_stable_diffusion_pndm(self):
        device = "cpu"  # ensure determinism for the device-dependent torch.Generator
        unet = self.dummy_cond_unet
        scheduler = PNDMScheduler(tensor_format="pt", skip_prk_steps=True)
        vae = self.dummy_vae
        bert = self.dummy_text_encoder
        tokenizer = CLIPTokenizer.from_pretrained("hf-internal-testing/tiny-random-clip")

        # make sure here that pndm scheduler skips prk
        sd_pipe = StableDiffusionPipeline(
            unet=unet,
            scheduler=scheduler,
            vae=vae,
            text_encoder=bert,
            tokenizer=tokenizer,
            safety_checker=self.dummy_safety_checker,
            feature_extractor=self.dummy_extractor,
        )
        sd_pipe = sd_pipe.to(device)
        sd_pipe.set_progress_bar_config(disable=None)

        prompt = "A painting of a squirrel eating a burger"
        generator = torch.Generator(device=device).manual_seed(0)
        output = sd_pipe([prompt], generator=generator, guidance_scale=6.0, num_inference_steps=2, output_type="np")

        image = output.images

        generator = torch.Generator(device=device).manual_seed(0)
        image_from_tuple = sd_pipe(
            [prompt],
            generator=generator,
            guidance_scale=6.0,
            num_inference_steps=2,
            output_type="np",
            return_dict=False,
        )[0]

        image_slice = image[0, -3:, -3:, -1]
        image_from_tuple_slice = image_from_tuple[0, -3:, -3:, -1]

        assert image.shape == (1, 128, 128, 3)
        expected_slice = np.array([0.4937, 0.4649, 0.4716, 0.5145, 0.4889, 0.513, 0.513, 0.4905, 0.4738])
        assert np.abs(image_slice.flatten() - expected_slice).max() < 1e-2
        assert np.abs(image_from_tuple_slice.flatten() - expected_slice).max() < 1e-2

    def test_stable_diffusion_k_lms(self):
        device = "cpu"  # ensure determinism for the device-dependent torch.Generator
        unet = self.dummy_cond_unet
        scheduler = LMSDiscreteScheduler(beta_start=0.00085, beta_end=0.012, beta_schedule="scaled_linear")
        vae = self.dummy_vae
        bert = self.dummy_text_encoder
        tokenizer = CLIPTokenizer.from_pretrained("hf-internal-testing/tiny-random-clip")

        # make sure here that pndm scheduler skips prk
        sd_pipe = StableDiffusionPipeline(
            unet=unet,
            scheduler=scheduler,
            vae=vae,
            text_encoder=bert,
            tokenizer=tokenizer,
            safety_checker=self.dummy_safety_checker,
            feature_extractor=self.dummy_extractor,
        )
        sd_pipe = sd_pipe.to(device)
        sd_pipe.set_progress_bar_config(disable=None)

        prompt = "A painting of a squirrel eating a burger"
        generator = torch.Generator(device=device).manual_seed(0)
        output = sd_pipe([prompt], generator=generator, guidance_scale=6.0, num_inference_steps=2, output_type="np")

        image = output.images

        generator = torch.Generator(device=device).manual_seed(0)
        image_from_tuple = sd_pipe(
            [prompt],
            generator=generator,
            guidance_scale=6.0,
            num_inference_steps=2,
            output_type="np",
            return_dict=False,
        )[0]

        image_slice = image[0, -3:, -3:, -1]
        image_from_tuple_slice = image_from_tuple[0, -3:, -3:, -1]

        assert image.shape == (1, 128, 128, 3)
        expected_slice = np.array([0.5067, 0.4689, 0.4614, 0.5233, 0.4903, 0.5112, 0.524, 0.5069, 0.4785])
        assert np.abs(image_slice.flatten() - expected_slice).max() < 1e-2
        assert np.abs(image_from_tuple_slice.flatten() - expected_slice).max() < 1e-2

    def test_stable_diffusion_attention_chunk(self):
        device = "cpu"  # ensure determinism for the device-dependent torch.Generator
        unet = self.dummy_cond_unet
        scheduler = LMSDiscreteScheduler(beta_start=0.00085, beta_end=0.012, beta_schedule="scaled_linear")
        vae = self.dummy_vae
        bert = self.dummy_text_encoder
        tokenizer = CLIPTokenizer.from_pretrained("hf-internal-testing/tiny-random-clip")

        # make sure here that pndm scheduler skips prk
        sd_pipe = StableDiffusionPipeline(
            unet=unet,
            scheduler=scheduler,
            vae=vae,
            text_encoder=bert,
            tokenizer=tokenizer,
            safety_checker=self.dummy_safety_checker,
            feature_extractor=self.dummy_extractor,
        )
        sd_pipe = sd_pipe.to(device)
        sd_pipe.set_progress_bar_config(disable=None)

        prompt = "A painting of a squirrel eating a burger"
        generator = torch.Generator(device=device).manual_seed(0)
        output_1 = sd_pipe([prompt], generator=generator, guidance_scale=6.0, num_inference_steps=2, output_type="np")

        # make sure chunking the attention yields the same result
        sd_pipe.enable_attention_slicing(slice_size=1)
        generator = torch.Generator(device=device).manual_seed(0)
        output_2 = sd_pipe([prompt], generator=generator, guidance_scale=6.0, num_inference_steps=2, output_type="np")

        assert np.abs(output_2.images.flatten() - output_1.images.flatten()).max() < 1e-4

    def test_score_sde_ve_pipeline(self):
        unet = self.dummy_uncond_unet
        scheduler = ScoreSdeVeScheduler(tensor_format="pt")

        sde_ve = ScoreSdeVePipeline(unet=unet, scheduler=scheduler)
        sde_ve.to(torch_device)
        sde_ve.set_progress_bar_config(disable=None)

        generator = torch.manual_seed(0)
        image = sde_ve(num_inference_steps=2, output_type="numpy", generator=generator).images

        generator = torch.manual_seed(0)
        image_from_tuple = sde_ve(num_inference_steps=2, output_type="numpy", generator=generator, return_dict=False)[
            0
        ]

        image_slice = image[0, -3:, -3:, -1]
        image_from_tuple_slice = image_from_tuple[0, -3:, -3:, -1]

        assert image.shape == (1, 32, 32, 3)
        expected_slice = np.array([0.0, 1.0, 0.0, 0.0, 0.0, 1.0, 0.0, 0.0, 0.0])
        assert np.abs(image_slice.flatten() - expected_slice).max() < 1e-2
        assert np.abs(image_from_tuple_slice.flatten() - expected_slice).max() < 1e-2

    def test_ldm_uncond(self):
        unet = self.dummy_uncond_unet
        scheduler = DDIMScheduler(tensor_format="pt")
        vae = self.dummy_vq_model

        ldm = LDMPipeline(unet=unet, vqvae=vae, scheduler=scheduler)
        ldm.to(torch_device)
        ldm.set_progress_bar_config(disable=None)

        # Warmup pass when using mps (see #372)
        if torch_device == "mps":
            generator = torch.manual_seed(0)
            _ = ldm(generator=generator, num_inference_steps=1, output_type="numpy").images

        generator = torch.manual_seed(0)
        image = ldm(generator=generator, num_inference_steps=2, output_type="numpy").images

        generator = torch.manual_seed(0)
        image_from_tuple = ldm(generator=generator, num_inference_steps=2, output_type="numpy", return_dict=False)[0]

        image_slice = image[0, -3:, -3:, -1]
        image_from_tuple_slice = image_from_tuple[0, -3:, -3:, -1]

        assert image.shape == (1, 64, 64, 3)
        expected_slice = np.array([0.8512, 0.818, 0.6411, 0.6808, 0.4465, 0.5618, 0.46, 0.6231, 0.5172])
        assert np.abs(image_slice.flatten() - expected_slice).max() < 1e-2
        assert np.abs(image_from_tuple_slice.flatten() - expected_slice).max() < 1e-2

    def test_karras_ve_pipeline(self):
        unet = self.dummy_uncond_unet
        scheduler = KarrasVeScheduler(tensor_format="pt")

        pipe = KarrasVePipeline(unet=unet, scheduler=scheduler)
        pipe.to(torch_device)
        pipe.set_progress_bar_config(disable=None)

        generator = torch.manual_seed(0)
        image = pipe(num_inference_steps=2, generator=generator, output_type="numpy").images

        generator = torch.manual_seed(0)
        image_from_tuple = pipe(num_inference_steps=2, generator=generator, output_type="numpy", return_dict=False)[0]

        image_slice = image[0, -3:, -3:, -1]
        image_from_tuple_slice = image_from_tuple[0, -3:, -3:, -1]

        assert image.shape == (1, 32, 32, 3)
        expected_slice = np.array([0.0, 1.0, 0.0, 0.0, 0.0, 1.0, 0.0, 0.0, 0.0])
        assert np.abs(image_slice.flatten() - expected_slice).max() < 1e-2
        assert np.abs(image_from_tuple_slice.flatten() - expected_slice).max() < 1e-2

    def test_stable_diffusion_img2img(self):
        device = "cpu"  # ensure determinism for the device-dependent torch.Generator
        unet = self.dummy_cond_unet
        scheduler = PNDMScheduler(tensor_format="pt", skip_prk_steps=True)
        vae = self.dummy_vae
        bert = self.dummy_text_encoder
        tokenizer = CLIPTokenizer.from_pretrained("hf-internal-testing/tiny-random-clip")

        init_image = self.dummy_image.to(device)

        # make sure here that pndm scheduler skips prk
        sd_pipe = StableDiffusionImg2ImgPipeline(
            unet=unet,
            scheduler=scheduler,
            vae=vae,
            text_encoder=bert,
            tokenizer=tokenizer,
            safety_checker=self.dummy_safety_checker,
            feature_extractor=self.dummy_extractor,
        )
        sd_pipe = sd_pipe.to(device)
        sd_pipe.set_progress_bar_config(disable=None)

        prompt = "A painting of a squirrel eating a burger"
        generator = torch.Generator(device=device).manual_seed(0)
        output = sd_pipe(
            [prompt],
            generator=generator,
            guidance_scale=6.0,
            num_inference_steps=2,
            output_type="np",
            init_image=init_image,
        )

        image = output.images

        generator = torch.Generator(device=device).manual_seed(0)
        image_from_tuple = sd_pipe(
            [prompt],
            generator=generator,
            guidance_scale=6.0,
            num_inference_steps=2,
            output_type="np",
            init_image=init_image,
            return_dict=False,
        )[0]

        image_slice = image[0, -3:, -3:, -1]
        image_from_tuple_slice = image_from_tuple[0, -3:, -3:, -1]

        assert image.shape == (1, 32, 32, 3)
        expected_slice = np.array([0.4492, 0.3865, 0.4222, 0.5854, 0.5139, 0.4379, 0.4193, 0.48, 0.4218])
        assert np.abs(image_slice.flatten() - expected_slice).max() < 1e-2
        assert np.abs(image_from_tuple_slice.flatten() - expected_slice).max() < 1e-2

    def test_stable_diffusion_img2img_k_lms(self):
        device = "cpu"  # ensure determinism for the device-dependent torch.Generator
        unet = self.dummy_cond_unet
        scheduler = LMSDiscreteScheduler(beta_start=0.00085, beta_end=0.012, beta_schedule="scaled_linear")

        vae = self.dummy_vae
        bert = self.dummy_text_encoder
        tokenizer = CLIPTokenizer.from_pretrained("hf-internal-testing/tiny-random-clip")

        init_image = self.dummy_image.to(device)

        # make sure here that pndm scheduler skips prk
        sd_pipe = StableDiffusionImg2ImgPipeline(
            unet=unet,
            scheduler=scheduler,
            vae=vae,
            text_encoder=bert,
            tokenizer=tokenizer,
            safety_checker=self.dummy_safety_checker,
            feature_extractor=self.dummy_extractor,
        )
        sd_pipe = sd_pipe.to(device)
        sd_pipe.set_progress_bar_config(disable=None)

        prompt = "A painting of a squirrel eating a burger"
        generator = torch.Generator(device=device).manual_seed(0)
        output = sd_pipe(
            [prompt],
            generator=generator,
            guidance_scale=6.0,
            num_inference_steps=2,
            output_type="np",
            init_image=init_image,
        )
        image = output.images

        generator = torch.Generator(device=device).manual_seed(0)
        output = sd_pipe(
            [prompt],
            generator=generator,
            guidance_scale=6.0,
            num_inference_steps=2,
            output_type="np",
            init_image=init_image,
            return_dict=False,
        )
        image_from_tuple = output[0]

        image_slice = image[0, -3:, -3:, -1]
        image_from_tuple_slice = image_from_tuple[0, -3:, -3:, -1]

        assert image.shape == (1, 32, 32, 3)
        expected_slice = np.array([0.4367, 0.4986, 0.4372, 0.6706, 0.5665, 0.444, 0.5864, 0.6019, 0.5203])
        assert np.abs(image_slice.flatten() - expected_slice).max() < 1e-2
        assert np.abs(image_from_tuple_slice.flatten() - expected_slice).max() < 1e-2

    def test_stable_diffusion_inpaint(self):
        device = "cpu"  # ensure determinism for the device-dependent torch.Generator
        unet = self.dummy_cond_unet
        scheduler = PNDMScheduler(tensor_format="pt", skip_prk_steps=True)
        vae = self.dummy_vae
        bert = self.dummy_text_encoder
        tokenizer = CLIPTokenizer.from_pretrained("hf-internal-testing/tiny-random-clip")

        image = self.dummy_image.cpu().permute(0, 2, 3, 1)[0]
        init_image = Image.fromarray(np.uint8(image)).convert("RGB")
        mask_image = Image.fromarray(np.uint8(image + 4)).convert("RGB").resize((128, 128))

        # make sure here that pndm scheduler skips prk
        sd_pipe = StableDiffusionInpaintPipeline(
            unet=unet,
            scheduler=scheduler,
            vae=vae,
            text_encoder=bert,
            tokenizer=tokenizer,
            safety_checker=self.dummy_safety_checker,
            feature_extractor=self.dummy_extractor,
        )
        sd_pipe = sd_pipe.to(device)
        sd_pipe.set_progress_bar_config(disable=None)

        prompt = "A painting of a squirrel eating a burger"
        generator = torch.Generator(device=device).manual_seed(0)
        output = sd_pipe(
            [prompt],
            generator=generator,
            guidance_scale=6.0,
            num_inference_steps=2,
            output_type="np",
            init_image=init_image,
            mask_image=mask_image,
        )

        image = output.images

        generator = torch.Generator(device=device).manual_seed(0)
        image_from_tuple = sd_pipe(
            [prompt],
            generator=generator,
            guidance_scale=6.0,
            num_inference_steps=2,
            output_type="np",
            init_image=init_image,
            mask_image=mask_image,
            return_dict=False,
        )[0]

        image_slice = image[0, -3:, -3:, -1]
        image_from_tuple_slice = image_from_tuple[0, -3:, -3:, -1]

        assert image.shape == (1, 32, 32, 3)
        expected_slice = np.array([0.4731, 0.5346, 0.4531, 0.6251, 0.5446, 0.4057, 0.5527, 0.5896, 0.5153])
        assert np.abs(image_slice.flatten() - expected_slice).max() < 1e-2
        assert np.abs(image_from_tuple_slice.flatten() - expected_slice).max() < 1e-2


class PipelineTesterMixin(unittest.TestCase):
    def tearDown(self):
        # clean up the VRAM after each test
        super().tearDown()
        gc.collect()
        torch.cuda.empty_cache()

<<<<<<< HEAD
    def test_smart_download(self):
        model_id = "hf-internal-testing/unet-pipeline-dummy"
        with tempfile.TemporaryDirectory() as tmpdirname:
            _ = DiffusionPipeline.from_pretrained(model_id, cache_dir=tmpdirname, force_download=True)
            local_repo_name = "--".join(["models"] + model_id.split("/"))
            snapshot_dir = os.path.join(tmpdirname, local_repo_name, "snapshots")
            snapshot_dir = os.path.join(snapshot_dir, os.listdir(snapshot_dir)[0])

            # inspect all downloaded files to make sure that everything is included
            assert os.path.isfile(os.path.join(snapshot_dir, DiffusionPipeline.config_name))
            assert os.path.isfile(os.path.join(snapshot_dir, CONFIG_NAME))
            assert os.path.isfile(os.path.join(snapshot_dir, SCHEDULER_CONFIG_NAME))
            assert os.path.isfile(os.path.join(snapshot_dir, WEIGHTS_NAME))
            assert os.path.isfile(os.path.join(snapshot_dir, "scheduler", SCHEDULER_CONFIG_NAME))
            assert os.path.isfile(os.path.join(snapshot_dir, "unet", WEIGHTS_NAME))
            assert os.path.isfile(os.path.join(snapshot_dir, "unet", WEIGHTS_NAME))
            # let's make sure the super large numpy file:
            # https://huggingface.co/hf-internal-testing/unet-pipeline-dummy/blob/main/big_array.npy
            # is not downloaded, but all the expected ones
            assert not os.path.isfile(os.path.join(snapshot_dir, "big_array.npy"))
=======
    @property
    def dummy_safety_checker(self):
        def check(images, *args, **kwargs):
            return images, [False] * len(images)

        return check
>>>>>>> a54cfe68

    def test_from_pretrained_save_pretrained(self):
        # 1. Load models
        model = UNet2DModel(
            block_out_channels=(32, 64),
            layers_per_block=2,
            sample_size=32,
            in_channels=3,
            out_channels=3,
            down_block_types=("DownBlock2D", "AttnDownBlock2D"),
            up_block_types=("AttnUpBlock2D", "UpBlock2D"),
        )
        schedular = DDPMScheduler(num_train_timesteps=10)

        ddpm = DDPMPipeline(model, schedular)
        ddpm.to(torch_device)
        ddpm.set_progress_bar_config(disable=None)

        with tempfile.TemporaryDirectory() as tmpdirname:
            ddpm.save_pretrained(tmpdirname)
            new_ddpm = DDPMPipeline.from_pretrained(tmpdirname)
            new_ddpm.to(torch_device)

        generator = torch.manual_seed(0)
        image = ddpm(generator=generator, output_type="numpy").images

        generator = generator.manual_seed(0)
        new_image = new_ddpm(generator=generator, output_type="numpy").images

        assert np.abs(image - new_image).sum() < 1e-5, "Models don't give the same forward pass"

    @slow
    def test_from_pretrained_hub(self):
        model_path = "google/ddpm-cifar10-32"

        scheduler = DDPMScheduler(num_train_timesteps=10)

        ddpm = DDPMPipeline.from_pretrained(model_path, scheduler=scheduler)
        ddpm.to(torch_device)
        ddpm.set_progress_bar_config(disable=None)
        ddpm_from_hub = DiffusionPipeline.from_pretrained(model_path, scheduler=scheduler)
        ddpm_from_hub.to(torch_device)
        ddpm_from_hub.set_progress_bar_config(disable=None)

        generator = torch.manual_seed(0)
        image = ddpm(generator=generator, output_type="numpy").images

        generator = generator.manual_seed(0)
        new_image = ddpm_from_hub(generator=generator, output_type="numpy").images

        assert np.abs(image - new_image).sum() < 1e-5, "Models don't give the same forward pass"

    @slow
    def test_from_pretrained_hub_pass_model(self):
        model_path = "google/ddpm-cifar10-32"

        scheduler = DDPMScheduler(num_train_timesteps=10)

        # pass unet into DiffusionPipeline
        unet = UNet2DModel.from_pretrained(model_path)
        ddpm_from_hub_custom_model = DiffusionPipeline.from_pretrained(model_path, unet=unet, scheduler=scheduler)
        ddpm_from_hub_custom_model.to(torch_device)
        ddpm_from_hub_custom_model.set_progress_bar_config(disable=None)

        ddpm_from_hub = DiffusionPipeline.from_pretrained(model_path, scheduler=scheduler)
        ddpm_from_hub.to(torch_device)
        ddpm_from_hub_custom_model.set_progress_bar_config(disable=None)

        generator = torch.manual_seed(0)
        image = ddpm_from_hub_custom_model(generator=generator, output_type="numpy").images

        generator = generator.manual_seed(0)
        new_image = ddpm_from_hub(generator=generator, output_type="numpy").images

        assert np.abs(image - new_image).sum() < 1e-5, "Models don't give the same forward pass"

    @slow
    def test_output_format(self):
        model_path = "google/ddpm-cifar10-32"

        pipe = DDIMPipeline.from_pretrained(model_path)
        pipe.to(torch_device)
        pipe.set_progress_bar_config(disable=None)

        generator = torch.manual_seed(0)
        images = pipe(generator=generator, output_type="numpy").images
        assert images.shape == (1, 32, 32, 3)
        assert isinstance(images, np.ndarray)

        images = pipe(generator=generator, output_type="pil").images
        assert isinstance(images, list)
        assert len(images) == 1
        assert isinstance(images[0], PIL.Image.Image)

        # use PIL by default
        images = pipe(generator=generator).images
        assert isinstance(images, list)
        assert isinstance(images[0], PIL.Image.Image)

    @slow
    def test_ddpm_cifar10(self):
        model_id = "google/ddpm-cifar10-32"

        unet = UNet2DModel.from_pretrained(model_id)
        scheduler = DDPMScheduler.from_config(model_id)
        scheduler = scheduler.set_format("pt")

        ddpm = DDPMPipeline(unet=unet, scheduler=scheduler)
        ddpm.to(torch_device)
        ddpm.set_progress_bar_config(disable=None)

        generator = torch.manual_seed(0)
        image = ddpm(generator=generator, output_type="numpy").images

        image_slice = image[0, -3:, -3:, -1]

        assert image.shape == (1, 32, 32, 3)
        expected_slice = np.array([0.41995, 0.35885, 0.19385, 0.38475, 0.3382, 0.2647, 0.41545, 0.3582, 0.33845])
        assert np.abs(image_slice.flatten() - expected_slice).max() < 1e-2

    @slow
    def test_ddim_lsun(self):
        model_id = "google/ddpm-ema-bedroom-256"

        unet = UNet2DModel.from_pretrained(model_id)
        scheduler = DDIMScheduler.from_config(model_id)

        ddpm = DDIMPipeline(unet=unet, scheduler=scheduler)
        ddpm.to(torch_device)
        ddpm.set_progress_bar_config(disable=None)

        generator = torch.manual_seed(0)
        image = ddpm(generator=generator, output_type="numpy").images

        image_slice = image[0, -3:, -3:, -1]

        assert image.shape == (1, 256, 256, 3)
        expected_slice = np.array([0.00605, 0.0201, 0.0344, 0.00235, 0.00185, 0.00025, 0.00215, 0.0, 0.00685])
        assert np.abs(image_slice.flatten() - expected_slice).max() < 1e-2

    @slow
    def test_ddim_cifar10(self):
        model_id = "google/ddpm-cifar10-32"

        unet = UNet2DModel.from_pretrained(model_id)
        scheduler = DDIMScheduler(tensor_format="pt")

        ddim = DDIMPipeline(unet=unet, scheduler=scheduler)
        ddim.to(torch_device)
        ddim.set_progress_bar_config(disable=None)

        generator = torch.manual_seed(0)
        image = ddim(generator=generator, eta=0.0, output_type="numpy").images

        image_slice = image[0, -3:, -3:, -1]

        assert image.shape == (1, 32, 32, 3)
        expected_slice = np.array([0.17235, 0.16175, 0.16005, 0.16255, 0.1497, 0.1513, 0.15045, 0.1442, 0.1453])
        assert np.abs(image_slice.flatten() - expected_slice).max() < 1e-2

    @slow
    def test_pndm_cifar10(self):
        model_id = "google/ddpm-cifar10-32"

        unet = UNet2DModel.from_pretrained(model_id)
        scheduler = PNDMScheduler(tensor_format="pt")

        pndm = PNDMPipeline(unet=unet, scheduler=scheduler)
        pndm.to(torch_device)
        pndm.set_progress_bar_config(disable=None)
        generator = torch.manual_seed(0)
        image = pndm(generator=generator, output_type="numpy").images

        image_slice = image[0, -3:, -3:, -1]

        assert image.shape == (1, 32, 32, 3)
        expected_slice = np.array([0.1564, 0.14645, 0.1406, 0.14715, 0.12425, 0.14045, 0.13115, 0.12175, 0.125])
        assert np.abs(image_slice.flatten() - expected_slice).max() < 1e-2

    @slow
    def test_ldm_text2img(self):
        ldm = LDMTextToImagePipeline.from_pretrained("CompVis/ldm-text2im-large-256")
        ldm.to(torch_device)
        ldm.set_progress_bar_config(disable=None)

        prompt = "A painting of a squirrel eating a burger"
        generator = torch.manual_seed(0)
        image = ldm([prompt], generator=generator, guidance_scale=6.0, num_inference_steps=20, output_type="numpy")[
            "sample"
        ]

        image_slice = image[0, -3:, -3:, -1]

        assert image.shape == (1, 256, 256, 3)
        expected_slice = np.array([0.9256, 0.9340, 0.8933, 0.9361, 0.9113, 0.8727, 0.9122, 0.8745, 0.8099])
        assert np.abs(image_slice.flatten() - expected_slice).max() < 1e-2

    @slow
    def test_ldm_text2img_fast(self):
        ldm = LDMTextToImagePipeline.from_pretrained("CompVis/ldm-text2im-large-256")
        ldm.to(torch_device)
        ldm.set_progress_bar_config(disable=None)

        prompt = "A painting of a squirrel eating a burger"
        generator = torch.manual_seed(0)
        image = ldm(prompt, generator=generator, num_inference_steps=1, output_type="numpy").images

        image_slice = image[0, -3:, -3:, -1]

        assert image.shape == (1, 256, 256, 3)
        expected_slice = np.array([0.3163, 0.8670, 0.6465, 0.1865, 0.6291, 0.5139, 0.2824, 0.3723, 0.4344])
        assert np.abs(image_slice.flatten() - expected_slice).max() < 1e-2

    @slow
    @unittest.skipIf(torch_device == "cpu", "Stable diffusion is supposed to run on GPU")
    def test_stable_diffusion(self):
        # make sure here that pndm scheduler skips prk
        sd_pipe = StableDiffusionPipeline.from_pretrained("CompVis/stable-diffusion-v1-1", use_auth_token=True)
        sd_pipe = sd_pipe.to(torch_device)
        sd_pipe.set_progress_bar_config(disable=None)

        prompt = "A painting of a squirrel eating a burger"
        generator = torch.Generator(device=torch_device).manual_seed(0)
        with torch.autocast("cuda"):
            output = sd_pipe(
                [prompt], generator=generator, guidance_scale=6.0, num_inference_steps=20, output_type="np"
            )

        image = output.images

        image_slice = image[0, -3:, -3:, -1]

        assert image.shape == (1, 512, 512, 3)
        expected_slice = np.array([0.8887, 0.915, 0.91, 0.894, 0.909, 0.912, 0.919, 0.925, 0.883])
        assert np.abs(image_slice.flatten() - expected_slice).max() < 1e-2

    @slow
    @unittest.skipIf(torch_device == "cpu", "Stable diffusion is supposed to run on GPU")
    def test_stable_diffusion_fast_ddim(self):
        sd_pipe = StableDiffusionPipeline.from_pretrained("CompVis/stable-diffusion-v1-1", use_auth_token=True)
        sd_pipe = sd_pipe.to(torch_device)
        sd_pipe.set_progress_bar_config(disable=None)

        scheduler = DDIMScheduler(
            beta_start=0.00085,
            beta_end=0.012,
            beta_schedule="scaled_linear",
            clip_sample=False,
            set_alpha_to_one=False,
        )
        sd_pipe.scheduler = scheduler

        prompt = "A painting of a squirrel eating a burger"
        generator = torch.Generator(device=torch_device).manual_seed(0)

        with torch.autocast("cuda"):
            output = sd_pipe([prompt], generator=generator, num_inference_steps=2, output_type="numpy")
        image = output.images

        image_slice = image[0, -3:, -3:, -1]

        assert image.shape == (1, 512, 512, 3)
        expected_slice = np.array([0.9326, 0.923, 0.951, 0.9365, 0.9214, 0.951, 0.9365, 0.9414, 0.918])
        assert np.abs(image_slice.flatten() - expected_slice).max() < 1e-2

    @slow
    def test_score_sde_ve_pipeline(self):
        model_id = "google/ncsnpp-church-256"
        model = UNet2DModel.from_pretrained(model_id)

        scheduler = ScoreSdeVeScheduler.from_config(model_id)

        sde_ve = ScoreSdeVePipeline(unet=model, scheduler=scheduler)
        sde_ve.to(torch_device)
        sde_ve.set_progress_bar_config(disable=None)

        generator = torch.manual_seed(0)
        image = sde_ve(num_inference_steps=10, output_type="numpy", generator=generator).images

        image_slice = image[0, -3:, -3:, -1]

        assert image.shape == (1, 256, 256, 3)

        expected_slice = np.array([0.0, 1.0, 1.0, 1.0, 1.0, 1.0, 1.0, 0.0, 0.0])
        assert np.abs(image_slice.flatten() - expected_slice).max() < 1e-2

    @slow
    def test_ldm_uncond(self):
        ldm = LDMPipeline.from_pretrained("CompVis/ldm-celebahq-256")
        ldm.to(torch_device)
        ldm.set_progress_bar_config(disable=None)

        generator = torch.manual_seed(0)
        image = ldm(generator=generator, num_inference_steps=5, output_type="numpy").images

        image_slice = image[0, -3:, -3:, -1]

        assert image.shape == (1, 256, 256, 3)
        expected_slice = np.array([0.4399, 0.44975, 0.46825, 0.474, 0.4359, 0.4581, 0.45095, 0.4341, 0.4447])
        assert np.abs(image_slice.flatten() - expected_slice).max() < 1e-2

    @slow
    def test_ddpm_ddim_equality(self):
        model_id = "google/ddpm-cifar10-32"

        unet = UNet2DModel.from_pretrained(model_id)
        ddpm_scheduler = DDPMScheduler(tensor_format="pt")
        ddim_scheduler = DDIMScheduler(tensor_format="pt")

        ddpm = DDPMPipeline(unet=unet, scheduler=ddpm_scheduler)
        ddpm.to(torch_device)
        ddpm.set_progress_bar_config(disable=None)
        ddim = DDIMPipeline(unet=unet, scheduler=ddim_scheduler)
        ddim.to(torch_device)
        ddim.set_progress_bar_config(disable=None)

        generator = torch.manual_seed(0)
        ddpm_image = ddpm(generator=generator, output_type="numpy").images

        generator = torch.manual_seed(0)
        ddim_image = ddim(generator=generator, num_inference_steps=1000, eta=1.0, output_type="numpy").images

        # the values aren't exactly equal, but the images look the same visually
        assert np.abs(ddpm_image - ddim_image).max() < 1e-1

    @unittest.skip("(Anton) The test is failing for large batch sizes, needs investigation")
    def test_ddpm_ddim_equality_batched(self):
        model_id = "google/ddpm-cifar10-32"

        unet = UNet2DModel.from_pretrained(model_id)
        ddpm_scheduler = DDPMScheduler(tensor_format="pt")
        ddim_scheduler = DDIMScheduler(tensor_format="pt")

        ddpm = DDPMPipeline(unet=unet, scheduler=ddpm_scheduler)
        ddpm.to(torch_device)
        ddpm.set_progress_bar_config(disable=None)

        ddim = DDIMPipeline(unet=unet, scheduler=ddim_scheduler)
        ddim.to(torch_device)
        ddim.set_progress_bar_config(disable=None)

        generator = torch.manual_seed(0)
        ddpm_images = ddpm(batch_size=4, generator=generator, output_type="numpy").images

        generator = torch.manual_seed(0)
        ddim_images = ddim(batch_size=4, generator=generator, num_inference_steps=1000, eta=1.0, output_type="numpy")[
            "sample"
        ]

        # the values aren't exactly equal, but the images look the same visually
        assert np.abs(ddpm_images - ddim_images).max() < 1e-1

    @slow
    def test_karras_ve_pipeline(self):
        model_id = "google/ncsnpp-celebahq-256"
        model = UNet2DModel.from_pretrained(model_id)
        scheduler = KarrasVeScheduler(tensor_format="pt")

        pipe = KarrasVePipeline(unet=model, scheduler=scheduler)
        pipe.to(torch_device)
        pipe.set_progress_bar_config(disable=None)

        generator = torch.manual_seed(0)
        image = pipe(num_inference_steps=20, generator=generator, output_type="numpy").images

        image_slice = image[0, -3:, -3:, -1]
        assert image.shape == (1, 256, 256, 3)
        expected_slice = np.array([0.26815, 0.1581, 0.2658, 0.23248, 0.1550, 0.2539, 0.1131, 0.1024, 0.0837])
        assert np.abs(image_slice.flatten() - expected_slice).max() < 1e-2

    @slow
    @unittest.skipIf(torch_device == "cpu", "Stable diffusion is supposed to run on GPU")
    def test_lms_stable_diffusion_pipeline(self):
        model_id = "CompVis/stable-diffusion-v1-1"
        pipe = StableDiffusionPipeline.from_pretrained(model_id, use_auth_token=True).to(torch_device)
        pipe.set_progress_bar_config(disable=None)
        scheduler = LMSDiscreteScheduler.from_config(model_id, subfolder="scheduler", use_auth_token=True)
        pipe.scheduler = scheduler

        prompt = "a photograph of an astronaut riding a horse"
        generator = torch.Generator(device=torch_device).manual_seed(0)
        image = pipe([prompt], generator=generator, guidance_scale=7.5, num_inference_steps=10, output_type="numpy")[
            "sample"
        ]

        image_slice = image[0, -3:, -3:, -1]
        assert image.shape == (1, 512, 512, 3)
        expected_slice = np.array([0.9077, 0.9254, 0.9181, 0.9227, 0.9213, 0.9367, 0.9399, 0.9406, 0.9024])
        assert np.abs(image_slice.flatten() - expected_slice).max() < 1e-2

    @slow
    @unittest.skipIf(torch_device == "cpu", "Stable diffusion is supposed to run on GPU")
    def test_stable_diffusion_memory_chunking(self):
        torch.cuda.reset_peak_memory_stats()
        model_id = "CompVis/stable-diffusion-v1-4"
        pipe = StableDiffusionPipeline.from_pretrained(
            model_id, revision="fp16", torch_dtype=torch.float16, use_auth_token=True
        ).to(torch_device)
        pipe.set_progress_bar_config(disable=None)

        prompt = "a photograph of an astronaut riding a horse"

        # make attention efficient
        pipe.enable_attention_slicing()
        generator = torch.Generator(device=torch_device).manual_seed(0)
        with torch.autocast(torch_device):
            output_chunked = pipe(
                [prompt], generator=generator, guidance_scale=7.5, num_inference_steps=10, output_type="numpy"
            )
            image_chunked = output_chunked.images

        mem_bytes = torch.cuda.max_memory_allocated()
        torch.cuda.reset_peak_memory_stats()
        # make sure that less than 3.75 GB is allocated
        assert mem_bytes < 3.75 * 10**9

        # disable chunking
        pipe.disable_attention_slicing()
        generator = torch.Generator(device=torch_device).manual_seed(0)
        with torch.autocast(torch_device):
            output = pipe(
                [prompt], generator=generator, guidance_scale=7.5, num_inference_steps=10, output_type="numpy"
            )
            image = output.images

        # make sure that more than 3.75 GB is allocated
        mem_bytes = torch.cuda.max_memory_allocated()
        assert mem_bytes > 3.75 * 10**9
        assert np.abs(image_chunked.flatten() - image.flatten()).max() < 1e-3

    @slow
    @unittest.skipIf(torch_device == "cpu", "Stable diffusion is supposed to run on GPU")
    def test_stable_diffusion_text2img_pipeline(self):
        expected_image = load_image(
            "https://huggingface.co/datasets/hf-internal-testing/diffusers-images/resolve/main"
            "/text2img/astronaut_riding_a_horse.png"
        )
        expected_image = np.array(expected_image, dtype=np.float32) / 255.0

        model_id = "CompVis/stable-diffusion-v1-4"
        pipe = StableDiffusionPipeline.from_pretrained(
            model_id,
            safety_checker=self.dummy_safety_checker,
            use_auth_token=True,
        )
        pipe.to(torch_device)
        pipe.set_progress_bar_config(disable=None)
        pipe.enable_attention_slicing()

        prompt = "astronaut riding a horse"

        generator = torch.Generator(device=torch_device).manual_seed(0)
        output = pipe(prompt=prompt, strength=0.75, guidance_scale=7.5, generator=generator, output_type="np")
        image = output.images[0]

        assert image.shape == (512, 512, 3)
        assert np.abs(expected_image - image).max() < 1e-2

    @slow
    @unittest.skipIf(torch_device == "cpu", "Stable diffusion is supposed to run on GPU")
    def test_stable_diffusion_img2img_pipeline(self):
        init_image = load_image(
            "https://huggingface.co/datasets/hf-internal-testing/diffusers-images/resolve/main"
            "/img2img/sketch-mountains-input.jpg"
        )
        expected_image = load_image(
            "https://huggingface.co/datasets/hf-internal-testing/diffusers-images/resolve/main"
            "/img2img/fantasy_landscape.png"
        )
        init_image = init_image.resize((768, 512))
        expected_image = np.array(expected_image, dtype=np.float32) / 255.0

        model_id = "CompVis/stable-diffusion-v1-4"
        pipe = StableDiffusionImg2ImgPipeline.from_pretrained(
            model_id,
            safety_checker=self.dummy_safety_checker,
            use_auth_token=True,
        )
        pipe.to(torch_device)
        pipe.set_progress_bar_config(disable=None)
        pipe.enable_attention_slicing()

        prompt = "A fantasy landscape, trending on artstation"

        generator = torch.Generator(device=torch_device).manual_seed(0)
        output = pipe(
            prompt=prompt,
            init_image=init_image,
            strength=0.75,
            guidance_scale=7.5,
            generator=generator,
            output_type="np",
        )
        image = output.images[0]

        assert image.shape == (512, 768, 3)
        # img2img is flaky across GPUs even in fp32, so using MAE here
        assert np.abs(expected_image - image).mean() < 1e-2

    @slow
    @unittest.skipIf(torch_device == "cpu", "Stable diffusion is supposed to run on GPU")
    def test_stable_diffusion_img2img_pipeline_k_lms(self):
        init_image = load_image(
            "https://huggingface.co/datasets/hf-internal-testing/diffusers-images/resolve/main"
            "/img2img/sketch-mountains-input.jpg"
        )
        expected_image = load_image(
            "https://huggingface.co/datasets/hf-internal-testing/diffusers-images/resolve/main"
            "/img2img/fantasy_landscape_k_lms.png"
        )
        init_image = init_image.resize((768, 512))
        expected_image = np.array(expected_image, dtype=np.float32) / 255.0

        lms = LMSDiscreteScheduler(beta_start=0.00085, beta_end=0.012, beta_schedule="scaled_linear")

        model_id = "CompVis/stable-diffusion-v1-4"
        pipe = StableDiffusionImg2ImgPipeline.from_pretrained(
            model_id,
            scheduler=lms,
            safety_checker=self.dummy_safety_checker,
            use_auth_token=True,
        )
        pipe.to(torch_device)
        pipe.set_progress_bar_config(disable=None)
        pipe.enable_attention_slicing()

        prompt = "A fantasy landscape, trending on artstation"

        generator = torch.Generator(device=torch_device).manual_seed(0)
        output = pipe(
            prompt=prompt,
            init_image=init_image,
            strength=0.75,
            guidance_scale=7.5,
            generator=generator,
            output_type="np",
        )
        image = output.images[0]

        assert image.shape == (512, 768, 3)
        # img2img is flaky across GPUs even in fp32, so using MAE here
        assert np.abs(expected_image - image).mean() < 1e-2

    @slow
    @unittest.skipIf(torch_device == "cpu", "Stable diffusion is supposed to run on GPU")
    def test_stable_diffusion_inpaint_pipeline(self):
        init_image = load_image(
            "https://huggingface.co/datasets/hf-internal-testing/diffusers-images/resolve/main"
            "/in_paint/overture-creations-5sI6fQgYIuo.png"
        )
        mask_image = load_image(
            "https://huggingface.co/datasets/hf-internal-testing/diffusers-images/resolve/main"
            "/in_paint/overture-creations-5sI6fQgYIuo_mask.png"
        )
        expected_image = load_image(
            "https://huggingface.co/datasets/hf-internal-testing/diffusers-images/resolve/main"
            "/in_paint/red_cat_sitting_on_a_park_bench.png"
        )
        expected_image = np.array(expected_image, dtype=np.float32) / 255.0

        model_id = "CompVis/stable-diffusion-v1-4"
        pipe = StableDiffusionInpaintPipeline.from_pretrained(
            model_id,
            safety_checker=self.dummy_safety_checker,
            use_auth_token=True,
        )
        pipe.to(torch_device)
        pipe.set_progress_bar_config(disable=None)
        pipe.enable_attention_slicing()

        prompt = "A red cat sitting on a park bench"

        generator = torch.Generator(device=torch_device).manual_seed(0)
        output = pipe(
            prompt=prompt,
            init_image=init_image,
            mask_image=mask_image,
            strength=0.75,
            guidance_scale=7.5,
            generator=generator,
            output_type="np",
        )
        image = output.images[0]

        assert image.shape == (512, 512, 3)
        assert np.abs(expected_image - image).max() < 1e-2

    @slow
    def test_stable_diffusion_onnx(self):
        from scripts.convert_stable_diffusion_checkpoint_to_onnx import convert_models

        with tempfile.TemporaryDirectory() as tmpdirname:
            convert_models("CompVis/stable-diffusion-v1-4", tmpdirname, opset=14)

            sd_pipe = StableDiffusionOnnxPipeline.from_pretrained(tmpdirname, provider="CUDAExecutionProvider")

        prompt = "A painting of a squirrel eating a burger"
        np.random.seed(0)
        output = sd_pipe([prompt], guidance_scale=6.0, num_inference_steps=20, output_type="np")
        image = output.images

        image_slice = image[0, -3:, -3:, -1]

        assert image.shape == (1, 512, 512, 3)
        expected_slice = np.array([0.0385, 0.0252, 0.0234, 0.0287, 0.0358, 0.0287, 0.0276, 0.0235, 0.0010])
        assert np.abs(image_slice.flatten() - expected_slice).max() < 1e-3<|MERGE_RESOLUTION|>--- conflicted
+++ resolved
@@ -48,13 +48,10 @@
 )
 from diffusers.modeling_utils import WEIGHTS_NAME
 from diffusers.pipeline_utils import DiffusionPipeline
-<<<<<<< HEAD
 from diffusers.schedulers.scheduling_utils import SCHEDULER_CONFIG_NAME
-from diffusers.testing_utils import floats_tensor, slow, torch_device
+from diffusers.testing_utils import floats_tensor, load_image, slow, torch_device
 from diffusers.utils import CONFIG_NAME
-=======
-from diffusers.testing_utils import floats_tensor, load_image, slow, torch_device
->>>>>>> a54cfe68
+
 from PIL import Image
 from transformers import CLIPTextConfig, CLIPTextModel, CLIPTokenizer
 
@@ -715,7 +712,6 @@
         gc.collect()
         torch.cuda.empty_cache()
 
-<<<<<<< HEAD
     def test_smart_download(self):
         model_id = "hf-internal-testing/unet-pipeline-dummy"
         with tempfile.TemporaryDirectory() as tmpdirname:
@@ -736,14 +732,13 @@
             # https://huggingface.co/hf-internal-testing/unet-pipeline-dummy/blob/main/big_array.npy
             # is not downloaded, but all the expected ones
             assert not os.path.isfile(os.path.join(snapshot_dir, "big_array.npy"))
-=======
+
     @property
     def dummy_safety_checker(self):
         def check(images, *args, **kwargs):
             return images, [False] * len(images)
 
         return check
->>>>>>> a54cfe68
 
     def test_from_pretrained_save_pretrained(self):
         # 1. Load models
