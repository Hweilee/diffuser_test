--- conflicted
+++ resolved
@@ -26,19 +26,11 @@
 @require_torch_gpu
 class StableDiffusionPipelineSingleFileSlowTests(unittest.TestCase, SDSingleFileTesterMixin):
     pipeline_class = StableDiffusionPipeline
-<<<<<<< HEAD
     ckpt_path = "https://huggingface.co/Jiali/stable-diffusion-1.5/blob/main/v1-5-pruned-emaonly.safetensors"
     original_config = (
         "https://raw.githubusercontent.com/CompVis/stable-diffusion/main/configs/stable-diffusion/v1-inference.yaml"
     )
     repo_id = "Jiali/stable-diffusion-1.5"
-=======
-    ckpt_path = "https://huggingface.co/Lykon/DreamShaper/blob/main/DreamShaper_8_pruned.safetensors"
-    original_config = (
-        "https://raw.githubusercontent.com/CompVis/stable-diffusion/main/configs/stable-diffusion/v1-inference.yaml"
-    )
-    repo_id = "Lykon/dreamshaper-8"
->>>>>>> d269cc8a
 
     def setUp(self):
         super().setUp()
