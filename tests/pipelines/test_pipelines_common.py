--- conflicted
+++ resolved
@@ -24,15 +24,9 @@
 from diffusers.utils.import_utils import is_accelerate_available, is_accelerate_version, is_xformers_available
 from diffusers.utils.testing_utils import (
     CaptureLogger,
-<<<<<<< HEAD
-    require_torch,
-    torch_device,
-    numpy_cosine_similarity_distance,
-=======
     numpy_cosine_similarity_distance,
     require_torch,
     torch_device,
->>>>>>> e8c9069d
 )
 
 from ..others.test_utils import TOKEN, USER, is_staging_test
