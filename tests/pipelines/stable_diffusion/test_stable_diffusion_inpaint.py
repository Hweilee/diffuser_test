--- conflicted
+++ resolved
@@ -29,12 +29,10 @@
     UNet2DModel,
     VQModel,
 )
-<<<<<<< HEAD
-from diffusers.utils import floats_tensor, load_image, slow, torch_device
+
+from diffusers.utils import floats_tensor, load_image, load_numpy, slow, torch_device
 from diffusers.pipelines.stable_diffusion.pipeline_stable_diffusion_inpaint import prepare_mask_and_masked_image
-=======
-from diffusers.utils import floats_tensor, load_image, load_numpy, slow, torch_device
->>>>>>> eb2425b8
+
 from diffusers.utils.testing_utils import require_torch_gpu
 from PIL import Image
 from transformers import CLIPTextConfig, CLIPTextModel, CLIPTokenizer
@@ -427,7 +425,90 @@
         assert image.shape == (512, 512, 3)
         assert np.abs(expected_image - image).max() < 1e-2
 
-<<<<<<< HEAD
+    def test_stable_diffusion_inpaint_pipeline_k_lms(self):
+        init_image = load_image(
+            "https://huggingface.co/datasets/hf-internal-testing/diffusers-images/resolve/main"
+            "/in_paint/overture-creations-5sI6fQgYIuo.png"
+        )
+        mask_image = load_image(
+            "https://huggingface.co/datasets/hf-internal-testing/diffusers-images/resolve/main"
+            "/in_paint/overture-creations-5sI6fQgYIuo_mask.png"
+        )
+        expected_image = load_numpy(
+            "https://huggingface.co/datasets/hf-internal-testing/diffusers-images/resolve/main/in_paint"
+            "/yellow_cat_sitting_on_a_park_bench_k_lms.npy"
+        )
+
+        model_id = "runwayml/stable-diffusion-inpainting"
+        pipe = StableDiffusionInpaintPipeline.from_pretrained(model_id, safety_checker=None)
+        pipe.to(torch_device)
+
+        # switch to LMS
+        pipe.scheduler = LMSDiscreteScheduler.from_config(pipe.scheduler.config)
+
+        pipe.set_progress_bar_config(disable=None)
+        pipe.enable_attention_slicing()
+
+        prompt = "Face of a yellow cat, high resolution, sitting on a park bench"
+
+        generator = torch.Generator(device=torch_device).manual_seed(0)
+        output = pipe(
+            prompt=prompt,
+            image=init_image,
+            mask_image=mask_image,
+            generator=generator,
+            output_type="np",
+        )
+        image = output.images[0]
+
+        assert image.shape == (512, 512, 3)
+        assert np.abs(expected_image - image).max() < 1e-2
+
+    @unittest.skipIf(torch_device == "cpu", "This test is supposed to run on GPU")
+    def test_stable_diffusion_pipeline_with_sequential_cpu_offloading(self):
+        torch.cuda.empty_cache()
+        torch.cuda.reset_max_memory_allocated()
+        torch.cuda.reset_peak_memory_stats()
+
+        init_image = load_image(
+            "https://huggingface.co/datasets/hf-internal-testing/diffusers-images/resolve/main"
+            "/in_paint/overture-creations-5sI6fQgYIuo.png"
+        )
+        mask_image = load_image(
+            "https://huggingface.co/datasets/hf-internal-testing/diffusers-images/resolve/main"
+            "/in_paint/overture-creations-5sI6fQgYIuo_mask.png"
+        )
+
+        model_id = "runwayml/stable-diffusion-inpainting"
+        pndm = PNDMScheduler.from_pretrained(model_id, subfolder="scheduler")
+        pipe = StableDiffusionInpaintPipeline.from_pretrained(
+            model_id,
+            safety_checker=None,
+            scheduler=pndm,
+            device_map="auto",
+            revision="fp16",
+            torch_dtype=torch.float16,
+        )
+        pipe.to(torch_device)
+        pipe.set_progress_bar_config(disable=None)
+        pipe.enable_attention_slicing(1)
+        pipe.enable_sequential_cpu_offload()
+
+        prompt = "Face of a yellow cat, high resolution, sitting on a park bench"
+
+        generator = torch.Generator(device=torch_device).manual_seed(0)
+        _ = pipe(
+            prompt=prompt,
+            image=init_image,
+            mask_image=mask_image,
+            generator=generator,
+            num_inference_steps=5,
+            output_type="np",
+        )
+
+        mem_bytes = torch.cuda.max_memory_allocated()
+        # make sure that less than 2.2 GB is allocated
+        assert mem_bytes < 2.2 * 10**9
 
 class StableDiffusionInpaintingPrepareMaskAndMaskedImageTests(unittest.TestCase):
     def test_pil_inputs(self):
@@ -595,90 +676,4 @@
             prepare_mask_and_masked_image(torch.rand(3, 32, 32), torch.ones(32, 32) * 2)
         # test mask >= 0
         with self.assertRaises(ValueError):
-            prepare_mask_and_masked_image(torch.rand(3, 32, 32), torch.ones(32, 32) * -1)
-=======
-    def test_stable_diffusion_inpaint_pipeline_k_lms(self):
-        init_image = load_image(
-            "https://huggingface.co/datasets/hf-internal-testing/diffusers-images/resolve/main"
-            "/in_paint/overture-creations-5sI6fQgYIuo.png"
-        )
-        mask_image = load_image(
-            "https://huggingface.co/datasets/hf-internal-testing/diffusers-images/resolve/main"
-            "/in_paint/overture-creations-5sI6fQgYIuo_mask.png"
-        )
-        expected_image = load_numpy(
-            "https://huggingface.co/datasets/hf-internal-testing/diffusers-images/resolve/main/in_paint"
-            "/yellow_cat_sitting_on_a_park_bench_k_lms.npy"
-        )
-
-        model_id = "runwayml/stable-diffusion-inpainting"
-        pipe = StableDiffusionInpaintPipeline.from_pretrained(model_id, safety_checker=None)
-        pipe.to(torch_device)
-
-        # switch to LMS
-        pipe.scheduler = LMSDiscreteScheduler.from_config(pipe.scheduler.config)
-
-        pipe.set_progress_bar_config(disable=None)
-        pipe.enable_attention_slicing()
-
-        prompt = "Face of a yellow cat, high resolution, sitting on a park bench"
-
-        generator = torch.Generator(device=torch_device).manual_seed(0)
-        output = pipe(
-            prompt=prompt,
-            image=init_image,
-            mask_image=mask_image,
-            generator=generator,
-            output_type="np",
-        )
-        image = output.images[0]
-
-        assert image.shape == (512, 512, 3)
-        assert np.abs(expected_image - image).max() < 1e-2
-
-    @unittest.skipIf(torch_device == "cpu", "This test is supposed to run on GPU")
-    def test_stable_diffusion_pipeline_with_sequential_cpu_offloading(self):
-        torch.cuda.empty_cache()
-        torch.cuda.reset_max_memory_allocated()
-        torch.cuda.reset_peak_memory_stats()
-
-        init_image = load_image(
-            "https://huggingface.co/datasets/hf-internal-testing/diffusers-images/resolve/main"
-            "/in_paint/overture-creations-5sI6fQgYIuo.png"
-        )
-        mask_image = load_image(
-            "https://huggingface.co/datasets/hf-internal-testing/diffusers-images/resolve/main"
-            "/in_paint/overture-creations-5sI6fQgYIuo_mask.png"
-        )
-
-        model_id = "runwayml/stable-diffusion-inpainting"
-        pndm = PNDMScheduler.from_pretrained(model_id, subfolder="scheduler")
-        pipe = StableDiffusionInpaintPipeline.from_pretrained(
-            model_id,
-            safety_checker=None,
-            scheduler=pndm,
-            device_map="auto",
-            revision="fp16",
-            torch_dtype=torch.float16,
-        )
-        pipe.to(torch_device)
-        pipe.set_progress_bar_config(disable=None)
-        pipe.enable_attention_slicing(1)
-        pipe.enable_sequential_cpu_offload()
-
-        prompt = "Face of a yellow cat, high resolution, sitting on a park bench"
-
-        generator = torch.Generator(device=torch_device).manual_seed(0)
-        _ = pipe(
-            prompt=prompt,
-            image=init_image,
-            mask_image=mask_image,
-            generator=generator,
-            num_inference_steps=5,
-            output_type="np",
-        )
-
-        mem_bytes = torch.cuda.max_memory_allocated()
-        # make sure that less than 2.2 GB is allocated
-        assert mem_bytes < 2.2 * 10**9
->>>>>>> eb2425b8
+            prepare_mask_and_masked_image(torch.rand(3, 32, 32), torch.ones(32, 32) * -1)