import gc
import random
import unittest

import numpy as np
import torch
from transformers import (
    CLIPImageProcessor,
    CLIPTextConfig,
    CLIPTextModel,
    CLIPTokenizer,
    CLIPVisionConfig,
    CLIPVisionModelWithProjection,
)

from diffusers import AutoencoderKL, DDIMScheduler, DDPMScheduler, StableUnCLIPImg2ImgPipeline, UNet2DConditionModel
from diffusers.pipelines.pipeline_utils import DiffusionPipeline
from diffusers.pipelines.stable_diffusion.stable_unclip_image_normalizer import StableUnCLIPImageNormalizer
from diffusers.utils.import_utils import is_xformers_available
from diffusers.utils.testing_utils import (
    floats_tensor,
    load_image,
    load_numpy,
    require_torch_gpu,
    skip_mps,
    slow,
    torch_device,
)

<<<<<<< HEAD
from ...pipeline_params import TEXT_GUIDED_IMAGE_VARIATION_BATCH_PARAMS, TEXT_GUIDED_IMAGE_VARIATION_PARAMS
from ...test_pipelines_common import (
    PipelineLatentTesterMixin,
=======
from ..pipeline_params import TEXT_GUIDED_IMAGE_VARIATION_BATCH_PARAMS, TEXT_GUIDED_IMAGE_VARIATION_PARAMS
from ..test_pipelines_common import (
>>>>>>> 703307ef
    PipelineTesterMixin,
    assert_mean_pixel_difference,
)


class StableUnCLIPImg2ImgPipelineFastTests(PipelineLatentTesterMixin, PipelineTesterMixin, unittest.TestCase):
    pipeline_class = StableUnCLIPImg2ImgPipeline
    params = TEXT_GUIDED_IMAGE_VARIATION_PARAMS
    batch_params = TEXT_GUIDED_IMAGE_VARIATION_BATCH_PARAMS
    image_params = frozenset(
        []
    )  # TO-DO: update image_params once pipeline is refactored with VaeImageProcessor.preprocess

    def get_dummy_components(self):
        embedder_hidden_size = 32
        embedder_projection_dim = embedder_hidden_size

        # image encoding components

        feature_extractor = CLIPImageProcessor(crop_size=32, size=32)

        torch.manual_seed(0)
        image_encoder = CLIPVisionModelWithProjection(
            CLIPVisionConfig(
                hidden_size=embedder_hidden_size,
                projection_dim=embedder_projection_dim,
                num_hidden_layers=5,
                num_attention_heads=4,
                image_size=32,
                intermediate_size=37,
                patch_size=1,
            )
        )

        # regular denoising components

        torch.manual_seed(0)
        image_normalizer = StableUnCLIPImageNormalizer(embedding_dim=embedder_hidden_size)
        image_noising_scheduler = DDPMScheduler(beta_schedule="squaredcos_cap_v2")

        torch.manual_seed(0)
        tokenizer = CLIPTokenizer.from_pretrained("hf-internal-testing/tiny-random-clip")

        torch.manual_seed(0)
        text_encoder = CLIPTextModel(
            CLIPTextConfig(
                bos_token_id=0,
                eos_token_id=2,
                hidden_size=embedder_hidden_size,
                projection_dim=32,
                intermediate_size=37,
                layer_norm_eps=1e-05,
                num_attention_heads=4,
                num_hidden_layers=5,
                pad_token_id=1,
                vocab_size=1000,
            )
        )

        torch.manual_seed(0)
        unet = UNet2DConditionModel(
            sample_size=32,
            in_channels=4,
            out_channels=4,
            down_block_types=("CrossAttnDownBlock2D", "DownBlock2D"),
            up_block_types=("UpBlock2D", "CrossAttnUpBlock2D"),
            block_out_channels=(32, 64),
            attention_head_dim=(2, 4),
            class_embed_type="projection",
            # The class embeddings are the noise augmented image embeddings.
            # I.e. the image embeddings concated with the noised embeddings of the same dimension
            projection_class_embeddings_input_dim=embedder_projection_dim * 2,
            cross_attention_dim=embedder_hidden_size,
            layers_per_block=1,
            upcast_attention=True,
            use_linear_projection=True,
        )

        torch.manual_seed(0)
        scheduler = DDIMScheduler(
            beta_schedule="scaled_linear",
            beta_start=0.00085,
            beta_end=0.012,
            prediction_type="v_prediction",
            set_alpha_to_one=False,
            steps_offset=1,
        )

        torch.manual_seed(0)
        vae = AutoencoderKL()

        components = {
            # image encoding components
            "feature_extractor": feature_extractor,
            "image_encoder": image_encoder.eval(),
            # image noising components
            "image_normalizer": image_normalizer.eval(),
            "image_noising_scheduler": image_noising_scheduler,
            # regular denoising components
            "tokenizer": tokenizer,
            "text_encoder": text_encoder.eval(),
            "unet": unet.eval(),
            "scheduler": scheduler,
            "vae": vae.eval(),
        }

        return components

    def get_dummy_inputs(self, device, seed=0, pil_image=True):
        if str(device).startswith("mps"):
            generator = torch.manual_seed(seed)
        else:
            generator = torch.Generator(device=device).manual_seed(seed)

        input_image = floats_tensor((1, 3, 32, 32), rng=random.Random(seed)).to(device)

        if pil_image:
            input_image = input_image * 0.5 + 0.5
            input_image = input_image.clamp(0, 1)
            input_image = input_image.cpu().permute(0, 2, 3, 1).float().numpy()
            input_image = DiffusionPipeline.numpy_to_pil(input_image)[0]

        return {
            "prompt": "An anime racoon running a marathon",
            "image": input_image,
            "generator": generator,
            "num_inference_steps": 2,
            "output_type": "np",
        }

    @skip_mps
    def test_image_embeds_none(self):
        device = "cpu"  # ensure determinism for the device-dependent torch.Generator
        components = self.get_dummy_components()
        sd_pipe = StableUnCLIPImg2ImgPipeline(**components)
        sd_pipe = sd_pipe.to(device)
        sd_pipe.set_progress_bar_config(disable=None)

        inputs = self.get_dummy_inputs(device)
        inputs.update({"image_embeds": None})
        image = sd_pipe(**inputs).images
        image_slice = image[0, -3:, -3:, -1]

        assert image.shape == (1, 32, 32, 3)
        expected_slice = np.array([0.3872, 0.7224, 0.5601, 0.4741, 0.6872, 0.5814, 0.4636, 0.3867, 0.5078])

        assert np.abs(image_slice.flatten() - expected_slice).max() < 1e-3

    # Overriding PipelineTesterMixin::test_attention_slicing_forward_pass
    # because GPU undeterminism requires a looser check.
    def test_attention_slicing_forward_pass(self):
        test_max_difference = torch_device in ["cpu", "mps"]

        self._test_attention_slicing_forward_pass(test_max_difference=test_max_difference)

    # Overriding PipelineTesterMixin::test_inference_batch_single_identical
    # because undeterminism requires a looser check.
    def test_inference_batch_single_identical(self):
        test_max_difference = torch_device in ["cpu", "mps"]

        self._test_inference_batch_single_identical(test_max_difference=test_max_difference)

    @unittest.skipIf(
        torch_device != "cuda" or not is_xformers_available(),
        reason="XFormers attention is only available with CUDA and `xformers` installed",
    )
    def test_xformers_attention_forwardGenerator_pass(self):
        self._test_xformers_attention_forwardGenerator_pass(test_max_difference=False)


@slow
@require_torch_gpu
class StableUnCLIPImg2ImgPipelineIntegrationTests(unittest.TestCase):
    def tearDown(self):
        # clean up the VRAM after each test
        super().tearDown()
        gc.collect()
        torch.cuda.empty_cache()

    def test_stable_unclip_l_img2img(self):
        input_image = load_image(
            "https://huggingface.co/datasets/hf-internal-testing/diffusers-images/resolve/main/stable_unclip/turtle.png"
        )

        expected_image = load_numpy(
            "https://huggingface.co/datasets/hf-internal-testing/diffusers-images/resolve/main/stable_unclip/stable_unclip_2_1_l_img2img_anime_turtle_fp16.npy"
        )

        pipe = StableUnCLIPImg2ImgPipeline.from_pretrained(
            "fusing/stable-unclip-2-1-l-img2img", torch_dtype=torch.float16
        )
        pipe.to(torch_device)
        pipe.set_progress_bar_config(disable=None)
        # stable unclip will oom when integration tests are run on a V100,
        # so turn on memory savings
        pipe.enable_attention_slicing()
        pipe.enable_sequential_cpu_offload()

        generator = torch.Generator(device="cpu").manual_seed(0)
        output = pipe(input_image, "anime turle", generator=generator, output_type="np")

        image = output.images[0]

        assert image.shape == (768, 768, 3)

        assert_mean_pixel_difference(image, expected_image)

    def test_stable_unclip_h_img2img(self):
        input_image = load_image(
            "https://huggingface.co/datasets/hf-internal-testing/diffusers-images/resolve/main/stable_unclip/turtle.png"
        )

        expected_image = load_numpy(
            "https://huggingface.co/datasets/hf-internal-testing/diffusers-images/resolve/main/stable_unclip/stable_unclip_2_1_h_img2img_anime_turtle_fp16.npy"
        )

        pipe = StableUnCLIPImg2ImgPipeline.from_pretrained(
            "fusing/stable-unclip-2-1-h-img2img", torch_dtype=torch.float16
        )
        pipe.to(torch_device)
        pipe.set_progress_bar_config(disable=None)
        # stable unclip will oom when integration tests are run on a V100,
        # so turn on memory savings
        pipe.enable_attention_slicing()
        pipe.enable_sequential_cpu_offload()

        generator = torch.Generator(device="cpu").manual_seed(0)
        output = pipe(input_image, "anime turle", generator=generator, output_type="np")

        image = output.images[0]

        assert image.shape == (768, 768, 3)

        assert_mean_pixel_difference(image, expected_image)

    def test_stable_unclip_img2img_pipeline_with_sequential_cpu_offloading(self):
        input_image = load_image(
            "https://huggingface.co/datasets/hf-internal-testing/diffusers-images/resolve/main/stable_unclip/turtle.png"
        )

        torch.cuda.empty_cache()
        torch.cuda.reset_max_memory_allocated()
        torch.cuda.reset_peak_memory_stats()

        pipe = StableUnCLIPImg2ImgPipeline.from_pretrained(
            "fusing/stable-unclip-2-1-h-img2img", torch_dtype=torch.float16
        )
        pipe = pipe.to(torch_device)
        pipe.set_progress_bar_config(disable=None)
        pipe.enable_attention_slicing()
        pipe.enable_sequential_cpu_offload()

        _ = pipe(
            input_image,
            "anime turtle",
            num_inference_steps=2,
            output_type="np",
        )

        mem_bytes = torch.cuda.max_memory_allocated()
        # make sure that less than 7 GB is allocated
        assert mem_bytes < 7 * 10**9<|MERGE_RESOLUTION|>--- conflicted
+++ resolved
@@ -27,14 +27,9 @@
     torch_device,
 )
 
-<<<<<<< HEAD
-from ...pipeline_params import TEXT_GUIDED_IMAGE_VARIATION_BATCH_PARAMS, TEXT_GUIDED_IMAGE_VARIATION_PARAMS
-from ...test_pipelines_common import (
-    PipelineLatentTesterMixin,
-=======
 from ..pipeline_params import TEXT_GUIDED_IMAGE_VARIATION_BATCH_PARAMS, TEXT_GUIDED_IMAGE_VARIATION_PARAMS
 from ..test_pipelines_common import (
->>>>>>> 703307ef
+    PipelineLatentTesterMixin, 
     PipelineTesterMixin,
     assert_mean_pixel_difference,
 )
