import gc
import random
import traceback
import unittest

import numpy as np
import torch
from PIL import Image
from transformers import (
    CLIPImageProcessor,
    CLIPTextModel,
    CLIPTokenizer,
    CLIPVisionModelWithProjection,
    GPT2Tokenizer,
)

from diffusers import (
    AutoencoderKL,
    DPMSolverMultistepScheduler,
    UniDiffuserModel,
    UniDiffuserPipeline,
    UniDiffuserTextDecoder,
)
<<<<<<< HEAD
from diffusers.utils.testing_utils import (
    enable_full_determinism,
    floats_tensor,
    load_image,
    nightly,
    require_torch_2,
    require_torch_gpu,
    run_test_in_subprocess,
    slow,
    torch_device,
)
=======
from diffusers.utils.testing_utils import floats_tensor, load_image, nightly, require_torch_gpu, torch_device
>>>>>>> 79a3f39e
from diffusers.utils.torch_utils import randn_tensor

from ..pipeline_params import (
    IMAGE_TO_IMAGE_IMAGE_PARAMS,
    TEXT_GUIDED_IMAGE_VARIATION_BATCH_PARAMS,
    TEXT_GUIDED_IMAGE_VARIATION_PARAMS,
)
from ..test_pipelines_common import PipelineKarrasSchedulerTesterMixin, PipelineLatentTesterMixin, PipelineTesterMixin


enable_full_determinism()


# Will be run via run_test_in_subprocess
def _test_unidiffuser_compile(in_queue, out_queue, timeout):
    error = None
    try:
        inputs = in_queue.get(timeout=timeout)
        torch_device = inputs.pop("torch_device")
        seed = inputs.pop("seed")
        inputs["generator"] = torch.Generator(device=torch_device).manual_seed(seed)

        pipe = UniDiffuserPipeline.from_pretrained("thu-ml/unidiffuser-v1")
        # pipe.scheduler = DDIMScheduler.from_config(pipe.scheduler.config)
        pipe = pipe.to(torch_device)

        pipe.unet.to(memory_format=torch.channels_last)
        pipe.unet = torch.compile(pipe.unet, mode="reduce-overhead", fullgraph=True)

        pipe.set_progress_bar_config(disable=None)

        image = pipe(**inputs).images
        image_slice = image[0, -3:, -3:, -1].flatten()

        assert image.shape == (1, 512, 512, 3)
        expected_slice = np.array([0.2402, 0.2375, 0.2285, 0.2378, 0.2407, 0.2263, 0.2354, 0.2307, 0.2520])
        assert np.abs(image_slice - expected_slice).max() < 1e-1
    except Exception:
        error = f"{traceback.format_exc()}"

    results = {"error": error}
    out_queue.put(results, timeout=timeout)
    out_queue.join()


class UniDiffuserPipelineFastTests(
    PipelineTesterMixin, PipelineLatentTesterMixin, PipelineKarrasSchedulerTesterMixin, unittest.TestCase
):
    pipeline_class = UniDiffuserPipeline
    params = TEXT_GUIDED_IMAGE_VARIATION_PARAMS
    batch_params = TEXT_GUIDED_IMAGE_VARIATION_BATCH_PARAMS
    image_params = IMAGE_TO_IMAGE_IMAGE_PARAMS
    # vae_latents, not latents, is the argument that corresponds to VAE latent inputs
    image_latents_params = frozenset(["vae_latents"])

    def get_dummy_components(self):
        unet = UniDiffuserModel.from_pretrained(
            "hf-internal-testing/unidiffuser-diffusers-test",
            subfolder="unet",
        )

        scheduler = DPMSolverMultistepScheduler(
            beta_start=0.00085,
            beta_end=0.012,
            beta_schedule="scaled_linear",
            solver_order=3,
        )

        vae = AutoencoderKL.from_pretrained(
            "hf-internal-testing/unidiffuser-diffusers-test",
            subfolder="vae",
        )

        text_encoder = CLIPTextModel.from_pretrained(
            "hf-internal-testing/unidiffuser-diffusers-test",
            subfolder="text_encoder",
        )
        clip_tokenizer = CLIPTokenizer.from_pretrained(
            "hf-internal-testing/unidiffuser-diffusers-test",
            subfolder="clip_tokenizer",
        )

        image_encoder = CLIPVisionModelWithProjection.from_pretrained(
            "hf-internal-testing/unidiffuser-diffusers-test",
            subfolder="image_encoder",
        )
        # From the Stable Diffusion Image Variation pipeline tests
        clip_image_processor = CLIPImageProcessor(crop_size=32, size=32)
        # image_processor = CLIPImageProcessor.from_pretrained("hf-internal-testing/tiny-random-clip")

        text_tokenizer = GPT2Tokenizer.from_pretrained(
            "hf-internal-testing/unidiffuser-diffusers-test",
            subfolder="text_tokenizer",
        )
        text_decoder = UniDiffuserTextDecoder.from_pretrained(
            "hf-internal-testing/unidiffuser-diffusers-test",
            subfolder="text_decoder",
        )

        components = {
            "vae": vae,
            "text_encoder": text_encoder,
            "image_encoder": image_encoder,
            "clip_image_processor": clip_image_processor,
            "clip_tokenizer": clip_tokenizer,
            "text_decoder": text_decoder,
            "text_tokenizer": text_tokenizer,
            "unet": unet,
            "scheduler": scheduler,
        }

        return components

    def get_dummy_inputs(self, device, seed=0):
        image = floats_tensor((1, 3, 32, 32), rng=random.Random(seed)).to(device)
        image = image.cpu().permute(0, 2, 3, 1)[0]
        image = Image.fromarray(np.uint8(image)).convert("RGB")
        if str(device).startswith("mps"):
            generator = torch.manual_seed(seed)
        else:
            generator = torch.Generator(device=device).manual_seed(seed)
        inputs = {
            "prompt": "an elephant under the sea",
            "image": image,
            "generator": generator,
            "num_inference_steps": 2,
            "guidance_scale": 6.0,
            "output_type": "numpy",
        }
        return inputs

    def get_fixed_latents(self, device, seed=0):
        if isinstance(device, str):
            device = torch.device(device)
        generator = torch.Generator(device=device).manual_seed(seed)
        # Hardcode the shapes for now.
        prompt_latents = randn_tensor((1, 77, 32), generator=generator, device=device, dtype=torch.float32)
        vae_latents = randn_tensor((1, 4, 16, 16), generator=generator, device=device, dtype=torch.float32)
        clip_latents = randn_tensor((1, 1, 32), generator=generator, device=device, dtype=torch.float32)

        latents = {
            "prompt_latents": prompt_latents,
            "vae_latents": vae_latents,
            "clip_latents": clip_latents,
        }
        return latents

    def get_dummy_inputs_with_latents(self, device, seed=0):
        # image = floats_tensor((1, 3, 32, 32), rng=random.Random(seed)).to(device)
        # image = image.cpu().permute(0, 2, 3, 1)[0]
        # image = Image.fromarray(np.uint8(image)).convert("RGB")
        image = load_image(
            "https://huggingface.co/datasets/hf-internal-testing/diffusers-images/resolve/main/unidiffuser/unidiffuser_example_image.jpg",
        )
        image = image.resize((32, 32))
        latents = self.get_fixed_latents(device, seed=seed)

        if str(device).startswith("mps"):
            generator = torch.manual_seed(seed)
        else:
            generator = torch.Generator(device=device).manual_seed(seed)

        inputs = {
            "prompt": "an elephant under the sea",
            "image": image,
            "generator": generator,
            "num_inference_steps": 2,
            "guidance_scale": 6.0,
            "output_type": "numpy",
            "prompt_latents": latents.get("prompt_latents"),
            "vae_latents": latents.get("vae_latents"),
            "clip_latents": latents.get("clip_latents"),
        }
        return inputs

    def test_unidiffuser_default_joint_v0(self):
        device = "cpu"  # ensure determinism for the device-dependent torch.Generator
        components = self.get_dummy_components()
        unidiffuser_pipe = UniDiffuserPipeline(**components)
        unidiffuser_pipe = unidiffuser_pipe.to(device)
        unidiffuser_pipe.set_progress_bar_config(disable=None)

        # Set mode to 'joint'
        unidiffuser_pipe.set_joint_mode()
        assert unidiffuser_pipe.mode == "joint"

        # inputs = self.get_dummy_inputs(device)
        inputs = self.get_dummy_inputs_with_latents(device)
        # Delete prompt and image for joint inference.
        del inputs["prompt"]
        del inputs["image"]
        sample = unidiffuser_pipe(**inputs)
        image = sample.images
        text = sample.text
        assert image.shape == (1, 32, 32, 3)

        image_slice = image[0, -3:, -3:, -1]
        expected_img_slice = np.array([0.5760, 0.6270, 0.6571, 0.4965, 0.4638, 0.5663, 0.5254, 0.5068, 0.5716])
        assert np.abs(image_slice.flatten() - expected_img_slice).max() < 1e-3

        expected_text_prefix = " no no no "
        assert text[0][:10] == expected_text_prefix

    def test_unidiffuser_default_joint_no_cfg_v0(self):
        device = "cpu"  # ensure determinism for the device-dependent torch.Generator
        components = self.get_dummy_components()
        unidiffuser_pipe = UniDiffuserPipeline(**components)
        unidiffuser_pipe = unidiffuser_pipe.to(device)
        unidiffuser_pipe.set_progress_bar_config(disable=None)

        # Set mode to 'joint'
        unidiffuser_pipe.set_joint_mode()
        assert unidiffuser_pipe.mode == "joint"

        # inputs = self.get_dummy_inputs(device)
        inputs = self.get_dummy_inputs_with_latents(device)
        # Delete prompt and image for joint inference.
        del inputs["prompt"]
        del inputs["image"]
        # Set guidance scale to 1.0 to turn off CFG
        inputs["guidance_scale"] = 1.0
        sample = unidiffuser_pipe(**inputs)
        image = sample.images
        text = sample.text
        assert image.shape == (1, 32, 32, 3)

        image_slice = image[0, -3:, -3:, -1]
        expected_img_slice = np.array([0.5760, 0.6270, 0.6571, 0.4965, 0.4638, 0.5663, 0.5254, 0.5068, 0.5716])
        assert np.abs(image_slice.flatten() - expected_img_slice).max() < 1e-3

        expected_text_prefix = " no no no "
        assert text[0][:10] == expected_text_prefix

    def test_unidiffuser_default_text2img_v0(self):
        device = "cpu"  # ensure determinism for the device-dependent torch.Generator
        components = self.get_dummy_components()
        unidiffuser_pipe = UniDiffuserPipeline(**components)
        unidiffuser_pipe = unidiffuser_pipe.to(device)
        unidiffuser_pipe.set_progress_bar_config(disable=None)

        # Set mode to 'text2img'
        unidiffuser_pipe.set_text_to_image_mode()
        assert unidiffuser_pipe.mode == "text2img"

        inputs = self.get_dummy_inputs_with_latents(device)
        # Delete image for text-conditioned image generation
        del inputs["image"]
        image = unidiffuser_pipe(**inputs).images
        assert image.shape == (1, 32, 32, 3)

        image_slice = image[0, -3:, -3:, -1]
        expected_slice = np.array([0.5758, 0.6269, 0.6570, 0.4967, 0.4639, 0.5664, 0.5257, 0.5067, 0.5715])
        assert np.abs(image_slice.flatten() - expected_slice).max() < 1e-3

    def test_unidiffuser_default_image_0(self):
        device = "cpu"  # ensure determinism for the device-dependent torch.Generator
        components = self.get_dummy_components()
        unidiffuser_pipe = UniDiffuserPipeline(**components)
        unidiffuser_pipe = unidiffuser_pipe.to(device)
        unidiffuser_pipe.set_progress_bar_config(disable=None)

        # Set mode to 'img'
        unidiffuser_pipe.set_image_mode()
        assert unidiffuser_pipe.mode == "img"

        inputs = self.get_dummy_inputs(device)
        # Delete prompt and image for unconditional ("marginal") text generation.
        del inputs["prompt"]
        del inputs["image"]
        image = unidiffuser_pipe(**inputs).images
        assert image.shape == (1, 32, 32, 3)

        image_slice = image[0, -3:, -3:, -1]
        expected_slice = np.array([0.5760, 0.6270, 0.6571, 0.4966, 0.4638, 0.5663, 0.5254, 0.5068, 0.5715])
        assert np.abs(image_slice.flatten() - expected_slice).max() < 1e-3

    def test_unidiffuser_default_text_v0(self):
        device = "cpu"  # ensure determinism for the device-dependent torch.Generator
        components = self.get_dummy_components()
        unidiffuser_pipe = UniDiffuserPipeline(**components)
        unidiffuser_pipe = unidiffuser_pipe.to(device)
        unidiffuser_pipe.set_progress_bar_config(disable=None)

        # Set mode to 'img'
        unidiffuser_pipe.set_text_mode()
        assert unidiffuser_pipe.mode == "text"

        inputs = self.get_dummy_inputs(device)
        # Delete prompt and image for unconditional ("marginal") text generation.
        del inputs["prompt"]
        del inputs["image"]
        text = unidiffuser_pipe(**inputs).text

        expected_text_prefix = " no no no "
        assert text[0][:10] == expected_text_prefix

    def test_unidiffuser_default_img2text_v0(self):
        device = "cpu"  # ensure determinism for the device-dependent torch.Generator
        components = self.get_dummy_components()
        unidiffuser_pipe = UniDiffuserPipeline(**components)
        unidiffuser_pipe = unidiffuser_pipe.to(device)
        unidiffuser_pipe.set_progress_bar_config(disable=None)

        # Set mode to 'img2text'
        unidiffuser_pipe.set_image_to_text_mode()
        assert unidiffuser_pipe.mode == "img2text"

        inputs = self.get_dummy_inputs_with_latents(device)
        # Delete text for image-conditioned text generation
        del inputs["prompt"]
        text = unidiffuser_pipe(**inputs).text

        expected_text_prefix = " no no no "
        assert text[0][:10] == expected_text_prefix

    def test_unidiffuser_default_joint_v1(self):
        device = "cpu"  # ensure determinism for the device-dependent torch.Generator
        unidiffuser_pipe = UniDiffuserPipeline.from_pretrained("hf-internal-testing/unidiffuser-test-v1")
        unidiffuser_pipe = unidiffuser_pipe.to(device)
        unidiffuser_pipe.set_progress_bar_config(disable=None)

        # Set mode to 'joint'
        unidiffuser_pipe.set_joint_mode()
        assert unidiffuser_pipe.mode == "joint"

        # inputs = self.get_dummy_inputs(device)
        inputs = self.get_dummy_inputs_with_latents(device)
        # Delete prompt and image for joint inference.
        del inputs["prompt"]
        del inputs["image"]
        inputs["data_type"] = 1
        sample = unidiffuser_pipe(**inputs)
        image = sample.images
        text = sample.text
        assert image.shape == (1, 32, 32, 3)

        image_slice = image[0, -3:, -3:, -1]
        expected_img_slice = np.array([0.5760, 0.6270, 0.6571, 0.4965, 0.4638, 0.5663, 0.5254, 0.5068, 0.5716])
        assert np.abs(image_slice.flatten() - expected_img_slice).max() < 1e-3

        expected_text_prefix = " no no no "
        assert text[0][:10] == expected_text_prefix

    def test_unidiffuser_default_text2img_v1(self):
        device = "cpu"  # ensure determinism for the device-dependent torch.Generator
        unidiffuser_pipe = UniDiffuserPipeline.from_pretrained("hf-internal-testing/unidiffuser-test-v1")
        unidiffuser_pipe = unidiffuser_pipe.to(device)
        unidiffuser_pipe.set_progress_bar_config(disable=None)

        # Set mode to 'text2img'
        unidiffuser_pipe.set_text_to_image_mode()
        assert unidiffuser_pipe.mode == "text2img"

        inputs = self.get_dummy_inputs_with_latents(device)
        # Delete image for text-conditioned image generation
        del inputs["image"]
        image = unidiffuser_pipe(**inputs).images
        assert image.shape == (1, 32, 32, 3)

        image_slice = image[0, -3:, -3:, -1]
        expected_slice = np.array([0.5758, 0.6269, 0.6570, 0.4967, 0.4639, 0.5664, 0.5257, 0.5067, 0.5715])
        assert np.abs(image_slice.flatten() - expected_slice).max() < 1e-3

    def test_unidiffuser_default_img2text_v1(self):
        device = "cpu"  # ensure determinism for the device-dependent torch.Generator
        unidiffuser_pipe = UniDiffuserPipeline.from_pretrained("hf-internal-testing/unidiffuser-test-v1")
        unidiffuser_pipe = unidiffuser_pipe.to(device)
        unidiffuser_pipe.set_progress_bar_config(disable=None)

        # Set mode to 'img2text'
        unidiffuser_pipe.set_image_to_text_mode()
        assert unidiffuser_pipe.mode == "img2text"

        inputs = self.get_dummy_inputs_with_latents(device)
        # Delete text for image-conditioned text generation
        del inputs["prompt"]
        text = unidiffuser_pipe(**inputs).text

        expected_text_prefix = " no no no "
        assert text[0][:10] == expected_text_prefix

    def test_unidiffuser_text2img_multiple_images(self):
        device = "cpu"  # ensure determinism for the device-dependent torch.Generator
        components = self.get_dummy_components()
        unidiffuser_pipe = UniDiffuserPipeline(**components)
        unidiffuser_pipe = unidiffuser_pipe.to(device)
        unidiffuser_pipe.set_progress_bar_config(disable=None)

        # Set mode to 'text2img'
        unidiffuser_pipe.set_text_to_image_mode()
        assert unidiffuser_pipe.mode == "text2img"

        inputs = self.get_dummy_inputs(device)
        # Delete image for text-conditioned image generation
        del inputs["image"]
        inputs["num_images_per_prompt"] = 2
        inputs["num_prompts_per_image"] = 3
        image = unidiffuser_pipe(**inputs).images
        assert image.shape == (2, 32, 32, 3)

    def test_unidiffuser_img2text_multiple_prompts(self):
        device = "cpu"  # ensure determinism for the device-dependent torch.Generator
        components = self.get_dummy_components()
        unidiffuser_pipe = UniDiffuserPipeline(**components)
        unidiffuser_pipe = unidiffuser_pipe.to(device)
        unidiffuser_pipe.set_progress_bar_config(disable=None)

        # Set mode to 'img2text'
        unidiffuser_pipe.set_image_to_text_mode()
        assert unidiffuser_pipe.mode == "img2text"

        inputs = self.get_dummy_inputs(device)
        # Delete text for image-conditioned text generation
        del inputs["prompt"]
        inputs["num_images_per_prompt"] = 2
        inputs["num_prompts_per_image"] = 3
        text = unidiffuser_pipe(**inputs).text

        assert len(text) == 3

    def test_unidiffuser_text2img_multiple_images_with_latents(self):
        device = "cpu"  # ensure determinism for the device-dependent torch.Generator
        components = self.get_dummy_components()
        unidiffuser_pipe = UniDiffuserPipeline(**components)
        unidiffuser_pipe = unidiffuser_pipe.to(device)
        unidiffuser_pipe.set_progress_bar_config(disable=None)

        # Set mode to 'text2img'
        unidiffuser_pipe.set_text_to_image_mode()
        assert unidiffuser_pipe.mode == "text2img"

        inputs = self.get_dummy_inputs_with_latents(device)
        # Delete image for text-conditioned image generation
        del inputs["image"]
        inputs["num_images_per_prompt"] = 2
        inputs["num_prompts_per_image"] = 3
        image = unidiffuser_pipe(**inputs).images
        assert image.shape == (2, 32, 32, 3)

    def test_unidiffuser_img2text_multiple_prompts_with_latents(self):
        device = "cpu"  # ensure determinism for the device-dependent torch.Generator
        components = self.get_dummy_components()
        unidiffuser_pipe = UniDiffuserPipeline(**components)
        unidiffuser_pipe = unidiffuser_pipe.to(device)
        unidiffuser_pipe.set_progress_bar_config(disable=None)

        # Set mode to 'img2text'
        unidiffuser_pipe.set_image_to_text_mode()
        assert unidiffuser_pipe.mode == "img2text"

        inputs = self.get_dummy_inputs_with_latents(device)
        # Delete text for image-conditioned text generation
        del inputs["prompt"]
        inputs["num_images_per_prompt"] = 2
        inputs["num_prompts_per_image"] = 3
        text = unidiffuser_pipe(**inputs).text

        assert len(text) == 3

    def test_inference_batch_single_identical(self):
        super().test_inference_batch_single_identical(expected_max_diff=2e-4)

    @require_torch_gpu
    def test_unidiffuser_default_joint_v1_cuda_fp16(self):
        device = "cuda"
        unidiffuser_pipe = UniDiffuserPipeline.from_pretrained(
            "hf-internal-testing/unidiffuser-test-v1", torch_dtype=torch.float16
        )
        unidiffuser_pipe = unidiffuser_pipe.to(device)
        unidiffuser_pipe.set_progress_bar_config(disable=None)

        # Set mode to 'joint'
        unidiffuser_pipe.set_joint_mode()
        assert unidiffuser_pipe.mode == "joint"

        inputs = self.get_dummy_inputs_with_latents(device)
        # Delete prompt and image for joint inference.
        del inputs["prompt"]
        del inputs["image"]
        inputs["data_type"] = 1
        sample = unidiffuser_pipe(**inputs)
        image = sample.images
        text = sample.text
        assert image.shape == (1, 32, 32, 3)

        image_slice = image[0, -3:, -3:, -1]
        expected_img_slice = np.array([0.5049, 0.5498, 0.5854, 0.3052, 0.4460, 0.6489, 0.5122, 0.4810, 0.6138])
        assert np.abs(image_slice.flatten() - expected_img_slice).max() < 1e-3

        expected_text_prefix = '" This This'
        assert text[0][: len(expected_text_prefix)] == expected_text_prefix

    @require_torch_gpu
    def test_unidiffuser_default_text2img_v1_cuda_fp16(self):
        device = "cuda"
        unidiffuser_pipe = UniDiffuserPipeline.from_pretrained(
            "hf-internal-testing/unidiffuser-test-v1", torch_dtype=torch.float16
        )
        unidiffuser_pipe = unidiffuser_pipe.to(device)
        unidiffuser_pipe.set_progress_bar_config(disable=None)

        # Set mode to 'text2img'
        unidiffuser_pipe.set_text_to_image_mode()
        assert unidiffuser_pipe.mode == "text2img"

        inputs = self.get_dummy_inputs_with_latents(device)
        # Delete prompt and image for joint inference.
        del inputs["image"]
        inputs["data_type"] = 1
        sample = unidiffuser_pipe(**inputs)
        image = sample.images
        assert image.shape == (1, 32, 32, 3)

        image_slice = image[0, -3:, -3:, -1]
        expected_img_slice = np.array([0.5054, 0.5498, 0.5854, 0.3052, 0.4458, 0.6489, 0.5122, 0.4810, 0.6138])
        assert np.abs(image_slice.flatten() - expected_img_slice).max() < 1e-3

    @require_torch_gpu
    def test_unidiffuser_default_img2text_v1_cuda_fp16(self):
        device = "cuda"
        unidiffuser_pipe = UniDiffuserPipeline.from_pretrained(
            "hf-internal-testing/unidiffuser-test-v1", torch_dtype=torch.float16
        )
        unidiffuser_pipe = unidiffuser_pipe.to(device)
        unidiffuser_pipe.set_progress_bar_config(disable=None)

        # Set mode to 'img2text'
        unidiffuser_pipe.set_image_to_text_mode()
        assert unidiffuser_pipe.mode == "img2text"

        inputs = self.get_dummy_inputs_with_latents(device)
        # Delete prompt and image for joint inference.
        del inputs["prompt"]
        inputs["data_type"] = 1
        text = unidiffuser_pipe(**inputs).text

        expected_text_prefix = '" This This'
        assert text[0][: len(expected_text_prefix)] == expected_text_prefix


@nightly
@require_torch_gpu
class UniDiffuserPipelineSlowTests(unittest.TestCase):
    def tearDown(self):
        super().tearDown()
        gc.collect()
        torch.cuda.empty_cache()

    def get_inputs(self, device, seed=0, generate_latents=False):
        generator = torch.manual_seed(seed)
        image = load_image(
            "https://huggingface.co/datasets/hf-internal-testing/diffusers-images/resolve/main/unidiffuser/unidiffuser_example_image.jpg"
        )
        inputs = {
            "prompt": "an elephant under the sea",
            "image": image,
            "generator": generator,
            "num_inference_steps": 3,
            "guidance_scale": 8.0,
            "output_type": "numpy",
        }
        if generate_latents:
            latents = self.get_fixed_latents(device, seed=seed)
            for latent_name, latent_tensor in latents.items():
                inputs[latent_name] = latent_tensor
        return inputs

    def get_fixed_latents(self, device, seed=0):
        if isinstance(device, str):
            device = torch.device(device)
        latent_device = torch.device("cpu")
        generator = torch.Generator(device=latent_device).manual_seed(seed)
        # Hardcode the shapes for now.
        prompt_latents = randn_tensor((1, 77, 768), generator=generator, device=device, dtype=torch.float32)
        vae_latents = randn_tensor((1, 4, 64, 64), generator=generator, device=device, dtype=torch.float32)
        clip_latents = randn_tensor((1, 1, 512), generator=generator, device=device, dtype=torch.float32)

        # Move latents onto desired device.
        prompt_latents = prompt_latents.to(device)
        vae_latents = vae_latents.to(device)
        clip_latents = clip_latents.to(device)

        latents = {
            "prompt_latents": prompt_latents,
            "vae_latents": vae_latents,
            "clip_latents": clip_latents,
        }
        return latents

    def test_unidiffuser_default_joint_v1(self):
        pipe = UniDiffuserPipeline.from_pretrained("thu-ml/unidiffuser-v1")
        pipe.to(torch_device)
        pipe.set_progress_bar_config(disable=None)
        pipe.enable_attention_slicing()

        # inputs = self.get_dummy_inputs(device)
        inputs = self.get_inputs(device=torch_device, generate_latents=True)
        # Delete prompt and image for joint inference.
        del inputs["prompt"]
        del inputs["image"]
        sample = pipe(**inputs)
        image = sample.images
        text = sample.text
        assert image.shape == (1, 512, 512, 3)

        image_slice = image[0, -3:, -3:, -1]
        expected_img_slice = np.array([0.2402, 0.2375, 0.2285, 0.2378, 0.2407, 0.2263, 0.2354, 0.2307, 0.2520])
        assert np.abs(image_slice.flatten() - expected_img_slice).max() < 1e-1

        expected_text_prefix = "a living room"
        assert text[0][: len(expected_text_prefix)] == expected_text_prefix

    def test_unidiffuser_default_text2img_v1(self):
        pipe = UniDiffuserPipeline.from_pretrained("thu-ml/unidiffuser-v1")
        pipe.to(torch_device)
        pipe.set_progress_bar_config(disable=None)
        pipe.enable_attention_slicing()

        inputs = self.get_inputs(device=torch_device, generate_latents=True)
        del inputs["image"]
        sample = pipe(**inputs)
        image = sample.images
        assert image.shape == (1, 512, 512, 3)

        image_slice = image[0, -3:, -3:, -1]
        expected_slice = np.array([0.0242, 0.0103, 0.0022, 0.0129, 0.0000, 0.0090, 0.0376, 0.0508, 0.0005])
        assert np.abs(image_slice.flatten() - expected_slice).max() < 1e-1

    def test_unidiffuser_default_img2text_v1(self):
        pipe = UniDiffuserPipeline.from_pretrained("thu-ml/unidiffuser-v1")
        pipe.to(torch_device)
        pipe.set_progress_bar_config(disable=None)
        pipe.enable_attention_slicing()

        inputs = self.get_inputs(device=torch_device, generate_latents=True)
        del inputs["prompt"]
        sample = pipe(**inputs)
        text = sample.text

        expected_text_prefix = "An astronaut"
        assert text[0][: len(expected_text_prefix)] == expected_text_prefix

    @require_torch_2
    def test_unidiffuser_compile(self, seed=0):
        inputs = self.get_inputs(torch_device, seed=seed, generate_latents=True)
        # Delete prompt and image for joint inference.
        del inputs["prompt"]
        del inputs["image"]
        # Can't pickle a Generator object
        del inputs["generator"]
        inputs["torch_device"] = torch_device
        inputs["seed"] = seed
        run_test_in_subprocess(test_case=self, target_func=_test_unidiffuser_compile, inputs=inputs)


@nightly
@require_torch_gpu
class UniDiffuserPipelineNightlyTests(unittest.TestCase):
    def tearDown(self):
        super().tearDown()
        gc.collect()
        torch.cuda.empty_cache()

    def get_inputs(self, device, seed=0, generate_latents=False):
        generator = torch.manual_seed(seed)
        image = load_image(
            "https://huggingface.co/datasets/hf-internal-testing/diffusers-images/resolve/main/unidiffuser/unidiffuser_example_image.jpg"
        )
        inputs = {
            "prompt": "an elephant under the sea",
            "image": image,
            "generator": generator,
            "num_inference_steps": 3,
            "guidance_scale": 8.0,
            "output_type": "numpy",
        }
        if generate_latents:
            latents = self.get_fixed_latents(device, seed=seed)
            for latent_name, latent_tensor in latents.items():
                inputs[latent_name] = latent_tensor
        return inputs

    def get_fixed_latents(self, device, seed=0):
        if isinstance(device, str):
            device = torch.device(device)
        latent_device = torch.device("cpu")
        generator = torch.Generator(device=latent_device).manual_seed(seed)
        # Hardcode the shapes for now.
        prompt_latents = randn_tensor((1, 77, 768), generator=generator, device=device, dtype=torch.float32)
        vae_latents = randn_tensor((1, 4, 64, 64), generator=generator, device=device, dtype=torch.float32)
        clip_latents = randn_tensor((1, 1, 512), generator=generator, device=device, dtype=torch.float32)

        # Move latents onto desired device.
        prompt_latents = prompt_latents.to(device)
        vae_latents = vae_latents.to(device)
        clip_latents = clip_latents.to(device)

        latents = {
            "prompt_latents": prompt_latents,
            "vae_latents": vae_latents,
            "clip_latents": clip_latents,
        }
        return latents

    def test_unidiffuser_default_joint_v1_fp16(self):
        pipe = UniDiffuserPipeline.from_pretrained("thu-ml/unidiffuser-v1", torch_dtype=torch.float16)
        pipe.to(torch_device)
        pipe.set_progress_bar_config(disable=None)
        pipe.enable_attention_slicing()

        # inputs = self.get_dummy_inputs(device)
        inputs = self.get_inputs(device=torch_device, generate_latents=True)
        # Delete prompt and image for joint inference.
        del inputs["prompt"]
        del inputs["image"]
        sample = pipe(**inputs)
        image = sample.images
        text = sample.text
        assert image.shape == (1, 512, 512, 3)

        image_slice = image[0, -3:, -3:, -1]
        expected_img_slice = np.array([0.2402, 0.2375, 0.2285, 0.2378, 0.2407, 0.2263, 0.2354, 0.2307, 0.2520])
        assert np.abs(image_slice.flatten() - expected_img_slice).max() < 2e-1

        expected_text_prefix = "a living room"
        assert text[0][: len(expected_text_prefix)] == expected_text_prefix

    def test_unidiffuser_default_text2img_v1_fp16(self):
        pipe = UniDiffuserPipeline.from_pretrained("thu-ml/unidiffuser-v1", torch_dtype=torch.float16)
        pipe.to(torch_device)
        pipe.set_progress_bar_config(disable=None)
        pipe.enable_attention_slicing()

        inputs = self.get_inputs(device=torch_device, generate_latents=True)
        del inputs["image"]
        sample = pipe(**inputs)
        image = sample.images
        assert image.shape == (1, 512, 512, 3)

        image_slice = image[0, -3:, -3:, -1]
        expected_slice = np.array([0.0242, 0.0103, 0.0022, 0.0129, 0.0000, 0.0090, 0.0376, 0.0508, 0.0005])
        assert np.abs(image_slice.flatten() - expected_slice).max() < 1e-1

    def test_unidiffuser_default_img2text_v1_fp16(self):
        pipe = UniDiffuserPipeline.from_pretrained("thu-ml/unidiffuser-v1", torch_dtype=torch.float16)
        pipe.to(torch_device)
        pipe.set_progress_bar_config(disable=None)
        pipe.enable_attention_slicing()

        inputs = self.get_inputs(device=torch_device, generate_latents=True)
        del inputs["prompt"]
        sample = pipe(**inputs)
        text = sample.text

        expected_text_prefix = "An astronaut"
        assert text[0][: len(expected_text_prefix)] == expected_text_prefix<|MERGE_RESOLUTION|>--- conflicted
+++ resolved
@@ -21,7 +21,6 @@
     UniDiffuserPipeline,
     UniDiffuserTextDecoder,
 )
-<<<<<<< HEAD
 from diffusers.utils.testing_utils import (
     enable_full_determinism,
     floats_tensor,
@@ -30,12 +29,8 @@
     require_torch_2,
     require_torch_gpu,
     run_test_in_subprocess,
-    slow,
     torch_device,
 )
-=======
-from diffusers.utils.testing_utils import floats_tensor, load_image, nightly, require_torch_gpu, torch_device
->>>>>>> 79a3f39e
 from diffusers.utils.torch_utils import randn_tensor
 
 from ..pipeline_params import (
