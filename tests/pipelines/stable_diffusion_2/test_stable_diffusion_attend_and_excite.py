# coding=utf-8
# Copyright 2023 HuggingFace Inc.
#
# Licensed under the Apache License, Version 2.0 (the "License");
# you may not use this file except in compliance with the License.
# You may obtain a copy of the License at
#
#     http://www.apache.org/licenses/LICENSE-2.0
#
# Unless required by applicable law or agreed to in writing, software
# distributed under the License is distributed on an "AS IS" BASIS,
# WITHOUT WARRANTIES OR CONDITIONS OF ANY KIND, either express or implied.
# See the License for the specific language governing permissions and
# limitations under the License.

import gc
import unittest

import numpy as np
import torch
from transformers import CLIPTextConfig, CLIPTextModel, CLIPTokenizer

from diffusers import (
    AutoencoderKL,
    DDIMScheduler,
    StableDiffusionAttendAndExcitePipeline,
    UNet2DConditionModel,
)
<<<<<<< HEAD
from diffusers.utils.testing_utils import load_numpy, require_torch_gpu, skip_mps, slow
=======
from diffusers.utils import load_numpy, skip_mps, slow
from diffusers.utils.testing_utils import numpy_cosine_similarity_distance, require_torch_gpu
>>>>>>> c73e609a

from ..pipeline_params import TEXT_TO_IMAGE_BATCH_PARAMS, TEXT_TO_IMAGE_IMAGE_PARAMS, TEXT_TO_IMAGE_PARAMS
from ..test_pipelines_common import PipelineKarrasSchedulerTesterMixin, PipelineLatentTesterMixin, PipelineTesterMixin


torch.backends.cuda.matmul.allow_tf32 = False


@skip_mps
class StableDiffusionAttendAndExcitePipelineFastTests(
    PipelineLatentTesterMixin, PipelineKarrasSchedulerTesterMixin, PipelineTesterMixin, unittest.TestCase
):
    pipeline_class = StableDiffusionAttendAndExcitePipeline
    test_attention_slicing = False
    params = TEXT_TO_IMAGE_PARAMS
    batch_params = TEXT_TO_IMAGE_BATCH_PARAMS.union({"token_indices"})
    image_params = TEXT_TO_IMAGE_IMAGE_PARAMS
    image_latents_params = TEXT_TO_IMAGE_IMAGE_PARAMS

    # Attend and excite requires being able to run a backward pass at
    # inference time. There's no deterministic backward operator for pad

    @classmethod
    def setUpClass(cls):
        super().setUpClass()
        torch.use_deterministic_algorithms(False)

    @classmethod
    def tearDownClass(cls):
        super().tearDownClass()
        torch.use_deterministic_algorithms(True)

    def get_dummy_components(self):
        torch.manual_seed(0)
        unet = UNet2DConditionModel(
            block_out_channels=(32, 64),
            layers_per_block=1,
            sample_size=32,
            in_channels=4,
            out_channels=4,
            down_block_types=("DownBlock2D", "CrossAttnDownBlock2D"),
            up_block_types=("CrossAttnUpBlock2D", "UpBlock2D"),
            cross_attention_dim=32,
            # SD2-specific config below
            attention_head_dim=(2, 4),
            use_linear_projection=True,
        )
        scheduler = DDIMScheduler(
            beta_start=0.00085,
            beta_end=0.012,
            beta_schedule="scaled_linear",
            clip_sample=False,
            set_alpha_to_one=False,
        )
        torch.manual_seed(0)
        vae = AutoencoderKL(
            block_out_channels=[32, 64],
            in_channels=3,
            out_channels=3,
            down_block_types=["DownEncoderBlock2D", "DownEncoderBlock2D"],
            up_block_types=["UpDecoderBlock2D", "UpDecoderBlock2D"],
            latent_channels=4,
            sample_size=128,
        )
        torch.manual_seed(0)
        text_encoder_config = CLIPTextConfig(
            bos_token_id=0,
            eos_token_id=2,
            hidden_size=32,
            intermediate_size=37,
            layer_norm_eps=1e-05,
            num_attention_heads=4,
            num_hidden_layers=5,
            pad_token_id=1,
            vocab_size=1000,
            # SD2-specific config below
            hidden_act="gelu",
            projection_dim=512,
        )
        text_encoder = CLIPTextModel(text_encoder_config)
        tokenizer = CLIPTokenizer.from_pretrained("hf-internal-testing/tiny-random-clip")

        components = {
            "unet": unet,
            "scheduler": scheduler,
            "vae": vae,
            "text_encoder": text_encoder,
            "tokenizer": tokenizer,
            "safety_checker": None,
            "feature_extractor": None,
        }

        return components

    def get_dummy_inputs(self, device, seed=0):
        if str(device).startswith("mps"):
            generator = torch.manual_seed(seed)
        else:
            generator = torch.Generator(device=device).manual_seed(seed)
        inputs = inputs = {
            "prompt": "a cat and a frog",
            "token_indices": [2, 5],
            "generator": generator,
            "num_inference_steps": 1,
            "guidance_scale": 6.0,
            "output_type": "numpy",
            "max_iter_to_alter": 2,
            "thresholds": {0: 0.7},
        }
        return inputs

    def test_inference(self):
        device = "cpu"

        components = self.get_dummy_components()
        pipe = self.pipeline_class(**components)
        pipe.to(device)
        pipe.set_progress_bar_config(disable=None)

        inputs = self.get_dummy_inputs(device)
        image = pipe(**inputs).images
        image_slice = image[0, -3:, -3:, -1]

        self.assertEqual(image.shape, (1, 64, 64, 3))
        expected_slice = np.array(
            [0.63905364, 0.62897307, 0.48599017, 0.5133624, 0.5550048, 0.45769516, 0.50326973, 0.5023139, 0.45384496]
        )
        max_diff = np.abs(image_slice.flatten() - expected_slice).max()
        self.assertLessEqual(max_diff, 1e-3)

    def test_cpu_offload_forward_pass(self):
        super().test_cpu_offload_forward_pass(expected_max_diff=5e-4)

    def test_inference_batch_consistent(self):
        # NOTE: Larger batch sizes cause this test to timeout, only test on smaller batches
        self._test_inference_batch_consistent(batch_sizes=[1, 2])

    def test_inference_batch_single_identical(self):
        self._test_inference_batch_single_identical(batch_size=2, expected_max_diff=7e-4)

    def test_dict_tuple_outputs_equivalent(self):
        super().test_dict_tuple_outputs_equivalent(expected_max_difference=3e-3)

    def test_pt_np_pil_outputs_equivalent(self):
        super().test_pt_np_pil_outputs_equivalent(expected_max_diff=5e-4)

    def test_save_load_local(self):
        super().test_save_load_local(expected_max_difference=5e-4)

    def test_save_load_optional_components(self):
        super().test_save_load_optional_components(expected_max_difference=4e-4)


@require_torch_gpu
@slow
class StableDiffusionAttendAndExcitePipelineIntegrationTests(unittest.TestCase):
    # Attend and excite requires being able to run a backward pass at
    # inference time. There's no deterministic backward operator for pad

    @classmethod
    def setUpClass(cls):
        super().setUpClass()
        torch.use_deterministic_algorithms(False)

    @classmethod
    def tearDownClass(cls):
        super().tearDownClass()
        torch.use_deterministic_algorithms(True)

    def tearDown(self):
        super().tearDown()
        gc.collect()
        torch.cuda.empty_cache()

    def test_attend_and_excite_fp16(self):
        generator = torch.manual_seed(51)

        pipe = StableDiffusionAttendAndExcitePipeline.from_pretrained(
            "CompVis/stable-diffusion-v1-4", safety_checker=None, torch_dtype=torch.float16
        )
        pipe.to("cuda")

        prompt = "a painting of an elephant with glasses"
        token_indices = [5, 7]

        image = pipe(
            prompt=prompt,
            token_indices=token_indices,
            guidance_scale=7.5,
            generator=generator,
            num_inference_steps=5,
            max_iter_to_alter=5,
            output_type="numpy",
        ).images[0]

        expected_image = load_numpy(
            "https://huggingface.co/datasets/hf-internal-testing/diffusers-images/resolve/main/attend-and-excite/elephant_glasses.npy"
        )
        max_diff = numpy_cosine_similarity_distance(image.flatten(), expected_image.flatten())
        assert max_diff < 5e-1<|MERGE_RESOLUTION|>--- conflicted
+++ resolved
@@ -26,12 +26,13 @@
     StableDiffusionAttendAndExcitePipeline,
     UNet2DConditionModel,
 )
-<<<<<<< HEAD
-from diffusers.utils.testing_utils import load_numpy, require_torch_gpu, skip_mps, slow
-=======
-from diffusers.utils import load_numpy, skip_mps, slow
-from diffusers.utils.testing_utils import numpy_cosine_similarity_distance, require_torch_gpu
->>>>>>> c73e609a
+from diffusers.utils.testing_utils import (
+    load_numpy,
+    require_torch_gpu,
+    skip_mps,
+    slow,
+    numpy_cosine_similarity_distance,
+)
 
 from ..pipeline_params import TEXT_TO_IMAGE_BATCH_PARAMS, TEXT_TO_IMAGE_IMAGE_PARAMS, TEXT_TO_IMAGE_PARAMS
 from ..test_pipelines_common import PipelineKarrasSchedulerTesterMixin, PipelineLatentTesterMixin, PipelineTesterMixin
