# coding=utf-8
# Copyright 2024 HuggingFace Inc.
#
# Licensed under the Apache License, Version 2.0 (the "License");
# you may not use this file except in compliance with the License.
# You may obtain a copy of the License at
#
#     http://www.apache.org/licenses/LICENSE-2.0
#
# Unless required by applicable law or agreed to in writing, software
# distributed under the License is distributed on an "AS IS" BASIS,
# WITHOUT WARRANTIES OR CONDITIONS OF ANY KIND, either express or implied.
# See the License for the specific language governing permissions and
# limitations under the License.

import gc
import unittest

import numpy as np
import torch
from transformers import (
    CLIPImageProcessor,
    CLIPVisionModelWithProjection,
)

from diffusers import (
    StableDiffusionImg2ImgPipeline,
    StableDiffusionInpaintPipeline,
    StableDiffusionPipeline,
    StableDiffusionXLImg2ImgPipeline,
    StableDiffusionXLInpaintPipeline,
    StableDiffusionXLPipeline,
)
from diffusers.models.attention_processor import AttnProcessor, AttnProcessor2_0
from diffusers.utils import load_image
from diffusers.utils.testing_utils import (
    enable_full_determinism,
    numpy_cosine_similarity_distance,
    require_torch_gpu,
    slow,
    torch_device,
)
from diffusers.image_processor import IPAdapterMaskProcessor


enable_full_determinism()


class IPAdapterNightlyTestsMixin(unittest.TestCase):
    dtype = torch.float16

    def tearDown(self):
        super().tearDown()
        gc.collect()
        torch.cuda.empty_cache()

    def get_image_encoder(self, repo_id, subfolder):
        image_encoder = CLIPVisionModelWithProjection.from_pretrained(
            repo_id, subfolder=subfolder, torch_dtype=self.dtype
        ).to(torch_device)
        return image_encoder

    def get_image_processor(self, repo_id):
        image_processor = CLIPImageProcessor.from_pretrained(repo_id)
        return image_processor

    def get_dummy_inputs(self, for_image_to_image=False, for_inpainting=False, for_sdxl=False, for_masks=False):
        image = load_image(
            "https://user-images.githubusercontent.com/24734142/266492875-2d50d223-8475-44f0-a7c6-08b51cb53572.png"
        )
        if for_sdxl:
            image = image.resize((1024, 1024))

        input_kwargs = {
            "prompt": "best quality, high quality",
            "negative_prompt": "monochrome, lowres, bad anatomy, worst quality, low quality",
            "num_inference_steps": 5,
            "generator": torch.Generator(device="cpu").manual_seed(33),
            "ip_adapter_image": image,
            "output_type": "np",
        }
        if for_image_to_image:
            image = load_image("https://huggingface.co/datasets/YiYiXu/testing-images/resolve/main/vermeer.jpg")
            ip_image = load_image("https://huggingface.co/datasets/YiYiXu/testing-images/resolve/main/river.png")

            if for_sdxl:
                image = image.resize((1024, 1024))
                ip_image = ip_image.resize((1024, 1024))

            input_kwargs.update({"image": image, "ip_adapter_image": ip_image})

        elif for_inpainting:
            image = load_image("https://huggingface.co/datasets/YiYiXu/testing-images/resolve/main/inpaint_image.png")
            mask = load_image("https://huggingface.co/datasets/YiYiXu/testing-images/resolve/main/mask.png")
            ip_image = load_image("https://huggingface.co/datasets/YiYiXu/testing-images/resolve/main/girl.png")

            if for_sdxl:
                image = image.resize((1024, 1024))
                mask = mask.resize((1024, 1024))
                ip_image = ip_image.resize((1024, 1024))

            input_kwargs.update({"image": image, "mask_image": mask, "ip_adapter_image": ip_image})

        elif for_masks:
            face_image1 = load_image("https://huggingface.co/datasets/YiYiXu/testing-images/resolve/main/ip_mask_girl1.png")
            face_image2 = load_image("https://huggingface.co/datasets/YiYiXu/testing-images/resolve/main/ip_mask_girl2.png")
            mask1 = load_image("https://huggingface.co/datasets/YiYiXu/testing-images/resolve/main/ip_mask_mask1.png")
            mask2 = load_image("https://huggingface.co/datasets/YiYiXu/testing-images/resolve/main/ip_mask_mask2.png")
            input_kwargs.update({"ip_adapter_image": [[face_image1], [face_image2]], 
                                "cross_attention_kwargs": {"ip_adapter_masks": [mask1, mask2]}})

        return input_kwargs


@slow
@require_torch_gpu
class IPAdapterSDIntegrationTests(IPAdapterNightlyTestsMixin):
    def test_text_to_image(self):
        image_encoder = self.get_image_encoder(repo_id="h94/IP-Adapter", subfolder="models/image_encoder")
        pipeline = StableDiffusionPipeline.from_pretrained(
            "runwayml/stable-diffusion-v1-5", image_encoder=image_encoder, safety_checker=None, torch_dtype=self.dtype
        )
        pipeline.to(torch_device)
        pipeline.load_ip_adapter("h94/IP-Adapter", subfolder="models", weight_name="ip-adapter_sd15.bin")

        inputs = self.get_dummy_inputs()
        images = pipeline(**inputs).images
        image_slice = images[0, :3, :3, -1].flatten()

        expected_slice = np.array([0.80810547, 0.88183594, 0.9296875, 0.9189453, 0.9848633, 1.0, 0.97021484, 1.0, 1.0])

        max_diff = numpy_cosine_similarity_distance(image_slice, expected_slice)
        assert max_diff < 5e-4

        pipeline.load_ip_adapter("h94/IP-Adapter", subfolder="models", weight_name="ip-adapter-plus_sd15.bin")

        inputs = self.get_dummy_inputs()
        images = pipeline(**inputs).images
        image_slice = images[0, :3, :3, -1].flatten()

        expected_slice = np.array(
            [0.30444336, 0.26513672, 0.22436523, 0.2758789, 0.25585938, 0.20751953, 0.25390625, 0.24633789, 0.21923828]
        )

        max_diff = numpy_cosine_similarity_distance(image_slice, expected_slice)
        assert max_diff < 5e-4

    def test_image_to_image(self):
        image_encoder = self.get_image_encoder(repo_id="h94/IP-Adapter", subfolder="models/image_encoder")
        pipeline = StableDiffusionImg2ImgPipeline.from_pretrained(
            "runwayml/stable-diffusion-v1-5", image_encoder=image_encoder, safety_checker=None, torch_dtype=self.dtype
        )
        pipeline.to(torch_device)
        pipeline.load_ip_adapter("h94/IP-Adapter", subfolder="models", weight_name="ip-adapter_sd15.bin")

        inputs = self.get_dummy_inputs(for_image_to_image=True)
        images = pipeline(**inputs).images
        image_slice = images[0, :3, :3, -1].flatten()

        expected_slice = np.array(
            [0.22167969, 0.21875, 0.21728516, 0.22607422, 0.21948242, 0.23925781, 0.22387695, 0.25268555, 0.2722168]
        )

        max_diff = numpy_cosine_similarity_distance(image_slice, expected_slice)
        assert max_diff < 5e-4

        pipeline.load_ip_adapter("h94/IP-Adapter", subfolder="models", weight_name="ip-adapter-plus_sd15.bin")

        inputs = self.get_dummy_inputs(for_image_to_image=True)
        images = pipeline(**inputs).images
        image_slice = images[0, :3, :3, -1].flatten()

        expected_slice = np.array(
            [0.35913086, 0.265625, 0.26367188, 0.24658203, 0.19750977, 0.39990234, 0.15258789, 0.20336914, 0.5517578]
        )

        max_diff = numpy_cosine_similarity_distance(image_slice, expected_slice)
        assert max_diff < 5e-4

    def test_inpainting(self):
        image_encoder = self.get_image_encoder(repo_id="h94/IP-Adapter", subfolder="models/image_encoder")
        pipeline = StableDiffusionInpaintPipeline.from_pretrained(
            "runwayml/stable-diffusion-v1-5", image_encoder=image_encoder, safety_checker=None, torch_dtype=self.dtype
        )
        pipeline.to(torch_device)
        pipeline.load_ip_adapter("h94/IP-Adapter", subfolder="models", weight_name="ip-adapter_sd15.bin")

        inputs = self.get_dummy_inputs(for_inpainting=True)
        images = pipeline(**inputs).images
        image_slice = images[0, :3, :3, -1].flatten()

        expected_slice = np.array(
            [0.27148438, 0.24047852, 0.22167969, 0.23217773, 0.21118164, 0.21142578, 0.21875, 0.20751953, 0.20019531]
        )

        max_diff = numpy_cosine_similarity_distance(image_slice, expected_slice)
        assert max_diff < 5e-4

        pipeline.load_ip_adapter("h94/IP-Adapter", subfolder="models", weight_name="ip-adapter-plus_sd15.bin")

        inputs = self.get_dummy_inputs(for_inpainting=True)
        images = pipeline(**inputs).images
        image_slice = images[0, :3, :3, -1].flatten()

        max_diff = numpy_cosine_similarity_distance(image_slice, expected_slice)
        assert max_diff < 5e-4

    def test_text_to_image_model_cpu_offload(self):
        image_encoder = self.get_image_encoder(repo_id="h94/IP-Adapter", subfolder="models/image_encoder")
        pipeline = StableDiffusionPipeline.from_pretrained(
            "runwayml/stable-diffusion-v1-5", image_encoder=image_encoder, safety_checker=None, torch_dtype=self.dtype
        )
        pipeline.load_ip_adapter("h94/IP-Adapter", subfolder="models", weight_name="ip-adapter_sd15.bin")
        pipeline.to(torch_device)

        inputs = self.get_dummy_inputs()
        output_without_offload = pipeline(**inputs).images

        pipeline.enable_model_cpu_offload()
        inputs = self.get_dummy_inputs()
        output_with_offload = pipeline(**inputs).images
        max_diff = np.abs(output_with_offload - output_without_offload).max()
        self.assertLess(max_diff, 1e-3, "CPU offloading should not affect the inference results")

        offloaded_modules = [
            v
            for k, v in pipeline.components.items()
            if isinstance(v, torch.nn.Module) and k not in pipeline._exclude_from_cpu_offload
        ]
        (
            self.assertTrue(all(v.device.type == "cpu" for v in offloaded_modules)),
            f"Not offloaded: {[v for v in offloaded_modules if v.device.type != 'cpu']}",
        )

    def test_text_to_image_full_face(self):
        image_encoder = self.get_image_encoder(repo_id="h94/IP-Adapter", subfolder="models/image_encoder")
        pipeline = StableDiffusionPipeline.from_pretrained(
            "runwayml/stable-diffusion-v1-5", image_encoder=image_encoder, safety_checker=None, torch_dtype=self.dtype
        )
        pipeline.to(torch_device)
        pipeline.load_ip_adapter("h94/IP-Adapter", subfolder="models", weight_name="ip-adapter-full-face_sd15.bin")
        pipeline.set_ip_adapter_scale(0.7)

        inputs = self.get_dummy_inputs()
        images = pipeline(**inputs).images
        image_slice = images[0, :3, :3, -1].flatten()
        expected_slice = np.array([0.1704, 0.1296, 0.1272, 0.2212, 0.1514, 0.1479, 0.4172, 0.4263, 0.4360])

        max_diff = numpy_cosine_similarity_distance(image_slice, expected_slice)
        assert max_diff < 5e-4

    def test_unload(self):
        image_encoder = self.get_image_encoder(repo_id="h94/IP-Adapter", subfolder="models/image_encoder")
        pipeline = StableDiffusionPipeline.from_pretrained(
            "runwayml/stable-diffusion-v1-5", image_encoder=image_encoder, safety_checker=None, torch_dtype=self.dtype
        )
        pipeline.to(torch_device)
        pipeline.load_ip_adapter("h94/IP-Adapter", subfolder="models", weight_name="ip-adapter_sd15.bin")
        pipeline.set_ip_adapter_scale(0.7)

        pipeline.unload_ip_adapter()

        assert getattr(pipeline, "image_encoder") is None
        assert getattr(pipeline, "feature_extractor") is None
        processors = [
            isinstance(attn_proc, (AttnProcessor, AttnProcessor2_0))
            for name, attn_proc in pipeline.unet.attn_processors.items()
        ]
        assert processors == [True] * len(processors)

    def test_multi(self):
        image_encoder = self.get_image_encoder(repo_id="h94/IP-Adapter", subfolder="models/image_encoder")
        pipeline = StableDiffusionPipeline.from_pretrained(
            "runwayml/stable-diffusion-v1-5", image_encoder=image_encoder, safety_checker=None, torch_dtype=self.dtype
        )
        pipeline.to(torch_device)
        pipeline.load_ip_adapter(
            "h94/IP-Adapter", subfolder="models", weight_name=["ip-adapter_sd15.bin", "ip-adapter-plus_sd15.bin"]
        )
        pipeline.set_ip_adapter_scale([0.7, 0.3])

        inputs = self.get_dummy_inputs()
        ip_adapter_image = inputs["ip_adapter_image"]
        inputs["ip_adapter_image"] = [ip_adapter_image, [ip_adapter_image] * 2]
        images = pipeline(**inputs).images
        image_slice = images[0, :3, :3, -1].flatten()
        expected_slice = np.array([0.1704, 0.1296, 0.1272, 0.2212, 0.1514, 0.1479, 0.4172, 0.4263, 0.4360])

        max_diff = numpy_cosine_similarity_distance(image_slice, expected_slice)
        assert max_diff < 5e-4


@slow
@require_torch_gpu
class IPAdapterSDXLIntegrationTests(IPAdapterNightlyTestsMixin):
    def test_text_to_image_sdxl(self):
        image_encoder = self.get_image_encoder(repo_id="h94/IP-Adapter", subfolder="sdxl_models/image_encoder")
        feature_extractor = self.get_image_processor("laion/CLIP-ViT-bigG-14-laion2B-39B-b160k")

        pipeline = StableDiffusionXLPipeline.from_pretrained(
            "stabilityai/stable-diffusion-xl-base-1.0",
            image_encoder=image_encoder,
            feature_extractor=feature_extractor,
            torch_dtype=self.dtype,
        )
        pipeline.to(torch_device)
        pipeline.load_ip_adapter("h94/IP-Adapter", subfolder="sdxl_models", weight_name="ip-adapter_sdxl.bin")

        inputs = self.get_dummy_inputs()
        images = pipeline(**inputs).images
        image_slice = images[0, :3, :3, -1].flatten()

        expected_slice = np.array(
            [
                0.09630299,
                0.09551358,
                0.08480701,
                0.09070173,
                0.09437338,
                0.09264627,
                0.08883232,
                0.09287417,
                0.09197289,
            ]
        )

        max_diff = numpy_cosine_similarity_distance(image_slice, expected_slice)
        assert max_diff < 5e-4

        image_encoder = self.get_image_encoder(repo_id="h94/IP-Adapter", subfolder="models/image_encoder")

        pipeline = StableDiffusionXLPipeline.from_pretrained(
            "stabilityai/stable-diffusion-xl-base-1.0",
            image_encoder=image_encoder,
            feature_extractor=feature_extractor,
            torch_dtype=self.dtype,
        )
        pipeline.to(torch_device)
        pipeline.load_ip_adapter(
            "h94/IP-Adapter",
            subfolder="sdxl_models",
            weight_name="ip-adapter-plus_sdxl_vit-h.bin",
        )

        inputs = self.get_dummy_inputs()
        images = pipeline(**inputs).images
        image_slice = images[0, :3, :3, -1].flatten()

        expected_slice = np.array(
            [0.0576596, 0.05600825, 0.04479006, 0.05288461, 0.05461192, 0.05137569, 0.04867965, 0.05301541, 0.04939842]
        )

        max_diff = numpy_cosine_similarity_distance(image_slice, expected_slice)
        assert max_diff < 5e-4

    def test_image_to_image_sdxl(self):
        image_encoder = self.get_image_encoder(repo_id="h94/IP-Adapter", subfolder="sdxl_models/image_encoder")
        feature_extractor = self.get_image_processor("laion/CLIP-ViT-bigG-14-laion2B-39B-b160k")

        pipeline = StableDiffusionXLImg2ImgPipeline.from_pretrained(
            "stabilityai/stable-diffusion-xl-base-1.0",
            image_encoder=image_encoder,
            feature_extractor=feature_extractor,
            torch_dtype=self.dtype,
        )
        pipeline.to(torch_device)
        pipeline.load_ip_adapter("h94/IP-Adapter", subfolder="sdxl_models", weight_name="ip-adapter_sdxl.bin")

        inputs = self.get_dummy_inputs(for_image_to_image=True)
        images = pipeline(**inputs).images
        image_slice = images[0, :3, :3, -1].flatten()

        expected_slice = np.array(
            [
                0.06513795,
                0.07009393,
                0.07234055,
                0.07426041,
                0.07002589,
                0.06415862,
                0.07827643,
                0.07962808,
                0.07411247,
            ]
        )

        assert np.allclose(image_slice, expected_slice, atol=1e-3)

        image_encoder = self.get_image_encoder(repo_id="h94/IP-Adapter", subfolder="models/image_encoder")
        feature_extractor = self.get_image_processor("laion/CLIP-ViT-bigG-14-laion2B-39B-b160k")

        pipeline = StableDiffusionXLImg2ImgPipeline.from_pretrained(
            "stabilityai/stable-diffusion-xl-base-1.0",
            image_encoder=image_encoder,
            feature_extractor=feature_extractor,
            torch_dtype=self.dtype,
        )
        pipeline.to(torch_device)
        pipeline.load_ip_adapter(
            "h94/IP-Adapter",
            subfolder="sdxl_models",
            weight_name="ip-adapter-plus_sdxl_vit-h.bin",
        )

        inputs = self.get_dummy_inputs(for_image_to_image=True)
        images = pipeline(**inputs).images
        image_slice = images[0, :3, :3, -1].flatten()

        expected_slice = np.array(
            [
                0.07126552,
                0.07025367,
                0.07348302,
                0.07580167,
                0.07467338,
                0.06918576,
                0.07480252,
                0.08279955,
                0.08547315,
            ]
        )

        assert np.allclose(image_slice, expected_slice, atol=1e-3)

    def test_inpainting_sdxl(self):
        image_encoder = self.get_image_encoder(repo_id="h94/IP-Adapter", subfolder="sdxl_models/image_encoder")
        feature_extractor = self.get_image_processor("laion/CLIP-ViT-bigG-14-laion2B-39B-b160k")

        pipeline = StableDiffusionXLInpaintPipeline.from_pretrained(
            "stabilityai/stable-diffusion-xl-base-1.0",
            image_encoder=image_encoder,
            feature_extractor=feature_extractor,
            torch_dtype=self.dtype,
        )
        pipeline.to(torch_device)
        pipeline.load_ip_adapter("h94/IP-Adapter", subfolder="sdxl_models", weight_name="ip-adapter_sdxl.bin")

        inputs = self.get_dummy_inputs(for_inpainting=True)
        images = pipeline(**inputs).images
        image_slice = images[0, :3, :3, -1].flatten()
        image_slice.tolist()

        expected_slice = np.array(
            [0.14181179, 0.1493012, 0.14283323, 0.14602411, 0.14915377, 0.15015268, 0.14725655, 0.15009224, 0.15164584]
        )

        max_diff = numpy_cosine_similarity_distance(image_slice, expected_slice)
        assert max_diff < 5e-4

        image_encoder = self.get_image_encoder(repo_id="h94/IP-Adapter", subfolder="models/image_encoder")
        feature_extractor = self.get_image_processor("laion/CLIP-ViT-bigG-14-laion2B-39B-b160k")

        pipeline = StableDiffusionXLInpaintPipeline.from_pretrained(
            "stabilityai/stable-diffusion-xl-base-1.0",
            image_encoder=image_encoder,
            feature_extractor=feature_extractor,
            torch_dtype=self.dtype,
        )
        pipeline.to(torch_device)
        pipeline.load_ip_adapter(
            "h94/IP-Adapter",
            subfolder="sdxl_models",
            weight_name="ip-adapter-plus_sdxl_vit-h.bin",
        )

        inputs = self.get_dummy_inputs(for_inpainting=True)
        images = pipeline(**inputs).images
        image_slice = images[0, :3, :3, -1].flatten()
        image_slice.tolist()

        expected_slice = np.array([0.1398, 0.1476, 0.1407, 0.1442, 0.1470, 0.1480, 0.1449, 0.1481, 0.1494])

<<<<<<< HEAD
        assert np.allclose(image_slice, expected_slice, atol=1e-4, rtol=1e-4)

    def test_masks(self):
        image_encoder = self.get_image_encoder(repo_id="h94/IP-Adapter", subfolder="models/image_encoder")
        pipeline = StableDiffusionXLPipeline.from_pretrained(
            "stabilityai/stable-diffusion-xl-base-1.0", image_encoder=image_encoder, safety_checker=None, torch_dtype=self.dtype
        )
        pipeline.to(torch_device)
        pipeline.load_ip_adapter(
            "h94/IP-Adapter", subfolder="sdxl_models", weight_name=["ip-adapter-plus-face_sdxl_vit-h.safetensors"] * 2
        )
        pipeline.set_ip_adapter_scale([0.7] * 2)

        inputs = self.get_dummy_inputs(for_masks=True)
        masks = inputs["cross_attention_kwargs"]["ip_adapter_masks"]
        processor = IPAdapterMaskProcessor()
        masks = processor.process(masks)
        inputs["cross_attention_kwargs"]["ip_adapter_masks"] = masks
        images = pipeline(**inputs).images
        image_slice = images[0, :3, :3, -1].flatten()
        expected_slice = np.array(
            [0.79571414, 0.7987394, 0.80234784, 0.79982674, 0.798162, 0.80397135, 0.8073128, 0.8062345, 0.8074084]
        )
        assert np.allclose(image_slice, expected_slice, atol=1e-3)
=======
        max_diff = numpy_cosine_similarity_distance(image_slice, expected_slice)
        assert max_diff < 5e-4
>>>>>>> db5194a4
<|MERGE_RESOLUTION|>--- conflicted
+++ resolved
@@ -470,8 +470,8 @@
 
         expected_slice = np.array([0.1398, 0.1476, 0.1407, 0.1442, 0.1470, 0.1480, 0.1449, 0.1481, 0.1494])
 
-<<<<<<< HEAD
-        assert np.allclose(image_slice, expected_slice, atol=1e-4, rtol=1e-4)
+        max_diff = numpy_cosine_similarity_distance(image_slice, expected_slice)
+        assert max_diff < 5e-4
 
     def test_masks(self):
         image_encoder = self.get_image_encoder(repo_id="h94/IP-Adapter", subfolder="models/image_encoder")
@@ -494,8 +494,4 @@
         expected_slice = np.array(
             [0.79571414, 0.7987394, 0.80234784, 0.79982674, 0.798162, 0.80397135, 0.8073128, 0.8062345, 0.8074084]
         )
-        assert np.allclose(image_slice, expected_slice, atol=1e-3)
-=======
-        max_diff = numpy_cosine_similarity_distance(image_slice, expected_slice)
-        assert max_diff < 5e-4
->>>>>>> db5194a4
+        assert np.allclose(image_slice, expected_slice, atol=1e-3)