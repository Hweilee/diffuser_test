--- conflicted
+++ resolved
@@ -21,6 +21,7 @@
 
 from diffusers import (
     AudioDiffusionPipeline,
+    DDIMScheduler,
     AutoencoderKL,
     DDPMScheduler,
     DiffusionPipeline,
@@ -129,45 +130,6 @@
         assert np.abs(image_slice.flatten() - expected_slice).max() == 0
         assert np.abs(image_from_tuple_slice.flatten() - expected_slice).max() == 0
 
-<<<<<<< HEAD
-        # TODO(teticio) - not sure how exactly this should be fixed
-        # scheduler = DDIMScheduler()
-        # dummy_vqvae_and_unet = self.dummy_vqvae_and_unet
-        # pipe = AudioDiffusionPipeline(
-        #     vqvae=self.dummy_vqvae_and_unet[0], unet=dummy_vqvae_and_unet[1], mel=mel, scheduler=scheduler
-        # )
-        # pipe = pipe.to(device)
-        # pipe.set_progress_bar_config(disable=None)
-
-        # np.random.seed(0)
-        # raw_audio = np.random.uniform(-1, 1, ((dummy_vqvae_and_unet[0].config.sample_size[1] - 1) * mel.hop_length,))
-        # generator = torch.Generator(device=device).manual_seed(42)
-        # output = pipe(raw_audio=raw_audio, generator=generator, start_step=5, steps=10)
-        # image = output.images[0]
-
-        # assert (
-        #     image.height == self.dummy_vqvae_and_unet[0].config.sample_size[0]
-        #     and image.width == self.dummy_vqvae_and_unet[0].config.sample_size[1]
-        # )
-        # image_slice = np.frombuffer(image.tobytes(), dtype="uint8")[:10]
-        # expected_slice = np.array([120, 117, 110, 109, 138, 167, 138, 148, 132, 121])
-
-        # assert np.abs(image_slice.flatten() - expected_slice).max() == 0
-
-        # dummy_unet_condition = self.dummy_unet_condition
-        # pipe = AudioDiffusionPipeline(
-        #     vqvae=self.dummy_vqvae_and_unet[0], unet=dummy_unet_condition, mel=mel, scheduler=scheduler
-        # )
-
-        # np.random.seed(0)
-        # encoding = torch.rand((1, 1, 10))
-        # output = pipe(generator=generator, encoding=encoding)
-        # image = output.images[0]
-        # image_slice = np.frombuffer(image.tobytes(), dtype="uint8")[:10]
-        # expected_slice = np.array([120, 139, 147, 123, 124, 96, 115, 121, 126, 144])
-
-        # assert np.abs(image_slice.flatten() - expected_slice).max() == 0
-=======
         mel = Mel(
             x_res=self.dummy_vqvae_and_unet[0].config.sample_size[1],
             y_res=self.dummy_vqvae_and_unet[0].config.sample_size[0],
@@ -211,7 +173,6 @@
         expected_slice = np.array([107, 103, 120, 127, 142, 122, 113, 122, 97, 111])
 
         assert np.abs(image_slice.flatten() - expected_slice).max() == 0
->>>>>>> 0c6d1bc9
 
 
 @slow
