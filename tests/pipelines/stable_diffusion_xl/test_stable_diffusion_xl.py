# coding=utf-8
# Copyright 2024 HuggingFace Inc.
#
# Licensed under the Apache License, Version 2.0 (the "License");
# you may not use this file except in compliance with the License.
# You may obtain a copy of the License at
#
#     http://www.apache.org/licenses/LICENSE-2.0
#
# Unless required by applicable law or agreed to in writing, software
# distributed under the License is distributed on an "AS IS" BASIS,
# WITHOUT WARRANTIES OR CONDITIONS OF ANY KIND, either express or implied.
# See the License for the specific language governing permissions and
# limitations under the License.

import copy
import gc
import tempfile
import unittest

import numpy as np
import torch
from transformers import CLIPTextConfig, CLIPTextModel, CLIPTextModelWithProjection, CLIPTokenizer

from diffusers import (
    AutoencoderKL,
    DDIMScheduler,
    DPMSolverMultistepScheduler,
    EulerDiscreteScheduler,
    HeunDiscreteScheduler,
    LCMScheduler,
    StableDiffusionXLImg2ImgPipeline,
    StableDiffusionXLPipeline,
    UNet2DConditionModel,
    UniPCMultistepScheduler,
)
from diffusers.utils.testing_utils import (
    enable_full_determinism,
    load_image,
    numpy_cosine_similarity_distance,
    require_torch_gpu,
    slow,
    torch_device,
)

from ..pipeline_params import (
    TEXT_TO_IMAGE_BATCH_PARAMS,
    TEXT_TO_IMAGE_CALLBACK_CFG_PARAMS,
    TEXT_TO_IMAGE_IMAGE_PARAMS,
    TEXT_TO_IMAGE_PARAMS,
)
from ..test_pipelines_common import (
<<<<<<< HEAD
    PipelineLatentTesterMixin,
    PipelineTesterMixin,
    SDFunctionTesterMixin,
=======
    IPAdapterTesterMixin,
    PipelineLatentTesterMixin,
    PipelineTesterMixin,
>>>>>>> bb1b76d3
    SDXLOptionalComponentsTesterMixin,
)


enable_full_determinism()


class StableDiffusionXLPipelineFastTests(
<<<<<<< HEAD
    SDFunctionTesterMixin,
=======
    IPAdapterTesterMixin,
>>>>>>> bb1b76d3
    PipelineLatentTesterMixin,
    PipelineTesterMixin,
    SDXLOptionalComponentsTesterMixin,
    unittest.TestCase,
):
    pipeline_class = StableDiffusionXLPipeline
    params = TEXT_TO_IMAGE_PARAMS
    batch_params = TEXT_TO_IMAGE_BATCH_PARAMS
    image_params = TEXT_TO_IMAGE_IMAGE_PARAMS
    image_latents_params = TEXT_TO_IMAGE_IMAGE_PARAMS
    callback_cfg_params = TEXT_TO_IMAGE_CALLBACK_CFG_PARAMS.union({"add_text_embeds", "add_time_ids"})

    def get_dummy_components(self, time_cond_proj_dim=None):
        torch.manual_seed(0)
        unet = UNet2DConditionModel(
            block_out_channels=(2, 4),
            layers_per_block=2,
            time_cond_proj_dim=time_cond_proj_dim,
            sample_size=32,
            in_channels=4,
            out_channels=4,
            down_block_types=("DownBlock2D", "CrossAttnDownBlock2D"),
            up_block_types=("CrossAttnUpBlock2D", "UpBlock2D"),
            # SD2-specific config below
            attention_head_dim=(2, 4),
            use_linear_projection=True,
            addition_embed_type="text_time",
            addition_time_embed_dim=8,
            transformer_layers_per_block=(1, 2),
            projection_class_embeddings_input_dim=80,  # 6 * 8 + 32
            cross_attention_dim=64,
            norm_num_groups=1,
        )
        scheduler = EulerDiscreteScheduler(
            beta_start=0.00085,
            beta_end=0.012,
            steps_offset=1,
            beta_schedule="scaled_linear",
            timestep_spacing="leading",
        )
        torch.manual_seed(0)
        vae = AutoencoderKL(
            block_out_channels=[32, 64],
            in_channels=3,
            out_channels=3,
            down_block_types=["DownEncoderBlock2D", "DownEncoderBlock2D"],
            up_block_types=["UpDecoderBlock2D", "UpDecoderBlock2D"],
            latent_channels=4,
            sample_size=128,
        )
        torch.manual_seed(0)
        text_encoder_config = CLIPTextConfig(
            bos_token_id=0,
            eos_token_id=2,
            hidden_size=32,
            intermediate_size=37,
            layer_norm_eps=1e-05,
            num_attention_heads=4,
            num_hidden_layers=5,
            pad_token_id=1,
            vocab_size=1000,
            # SD2-specific config below
            hidden_act="gelu",
            projection_dim=32,
        )
        text_encoder = CLIPTextModel(text_encoder_config)
        tokenizer = CLIPTokenizer.from_pretrained("hf-internal-testing/tiny-random-clip")

        text_encoder_2 = CLIPTextModelWithProjection(text_encoder_config)
        tokenizer_2 = CLIPTokenizer.from_pretrained("hf-internal-testing/tiny-random-clip")

        components = {
            "unet": unet,
            "scheduler": scheduler,
            "vae": vae,
            "text_encoder": text_encoder,
            "tokenizer": tokenizer,
            "text_encoder_2": text_encoder_2,
            "tokenizer_2": tokenizer_2,
            "image_encoder": None,
            "feature_extractor": None,
        }
        return components

    def get_dummy_inputs(self, device, seed=0):
        if str(device).startswith("mps"):
            generator = torch.manual_seed(seed)
        else:
            generator = torch.Generator(device=device).manual_seed(seed)
        inputs = {
            "prompt": "A painting of a squirrel eating a burger",
            "generator": generator,
            "num_inference_steps": 2,
            "guidance_scale": 5.0,
            "output_type": "np",
        }
        return inputs

    def test_stable_diffusion_xl_euler(self):
        device = "cpu"  # ensure determinism for the device-dependent torch.Generator
        components = self.get_dummy_components()
        sd_pipe = StableDiffusionXLPipeline(**components)
        sd_pipe = sd_pipe.to(device)
        sd_pipe.set_progress_bar_config(disable=None)

        inputs = self.get_dummy_inputs(device)
        image = sd_pipe(**inputs).images
        image_slice = image[0, -3:, -3:, -1]

        assert image.shape == (1, 64, 64, 3)
        expected_slice = np.array([0.5552, 0.5569, 0.4725, 0.4348, 0.4994, 0.4632, 0.5142, 0.5012, 0.47])

        assert np.abs(image_slice.flatten() - expected_slice).max() < 1e-2

    def test_stable_diffusion_xl_euler_lcm(self):
        device = "cpu"  # ensure determinism for the device-dependent torch.Generator
        components = self.get_dummy_components(time_cond_proj_dim=256)
        sd_pipe = StableDiffusionXLPipeline(**components)
        sd_pipe.scheduler = LCMScheduler.from_config(sd_pipe.scheduler.config)
        sd_pipe = sd_pipe.to(device)
        sd_pipe.set_progress_bar_config(disable=None)

        inputs = self.get_dummy_inputs(device)
        image = sd_pipe(**inputs).images
        image_slice = image[0, -3:, -3:, -1]

        assert image.shape == (1, 64, 64, 3)
        expected_slice = np.array([0.4917, 0.6555, 0.4348, 0.5219, 0.7324, 0.4855, 0.5168, 0.5447, 0.5156])

        assert np.abs(image_slice.flatten() - expected_slice).max() < 1e-2

    def test_stable_diffusion_xl_euler_lcm_custom_timesteps(self):
        device = "cpu"  # ensure determinism for the device-dependent torch.Generator
        components = self.get_dummy_components(time_cond_proj_dim=256)
        sd_pipe = StableDiffusionXLPipeline(**components)
        sd_pipe.scheduler = LCMScheduler.from_config(sd_pipe.scheduler.config)
        sd_pipe = sd_pipe.to(device)
        sd_pipe.set_progress_bar_config(disable=None)

        inputs = self.get_dummy_inputs(device)
        del inputs["num_inference_steps"]
        inputs["timesteps"] = [999, 499]
        image = sd_pipe(**inputs).images
        image_slice = image[0, -3:, -3:, -1]

        assert image.shape == (1, 64, 64, 3)
        expected_slice = np.array([0.4917, 0.6555, 0.4348, 0.5219, 0.7324, 0.4855, 0.5168, 0.5447, 0.5156])

        assert np.abs(image_slice.flatten() - expected_slice).max() < 1e-2

    def test_stable_diffusion_xl_prompt_embeds(self):
        components = self.get_dummy_components()
        sd_pipe = StableDiffusionXLPipeline(**components)
        sd_pipe = sd_pipe.to(torch_device)
        sd_pipe = sd_pipe.to(torch_device)
        sd_pipe.set_progress_bar_config(disable=None)

        # forward without prompt embeds
        inputs = self.get_dummy_inputs(torch_device)
        inputs["prompt"] = 2 * [inputs["prompt"]]
        inputs["num_images_per_prompt"] = 2

        output = sd_pipe(**inputs)
        image_slice_1 = output.images[0, -3:, -3:, -1]

        # forward with prompt embeds
        inputs = self.get_dummy_inputs(torch_device)
        prompt = 2 * [inputs.pop("prompt")]

        (
            prompt_embeds,
            negative_prompt_embeds,
            pooled_prompt_embeds,
            negative_pooled_prompt_embeds,
        ) = sd_pipe.encode_prompt(prompt)

        output = sd_pipe(
            **inputs,
            prompt_embeds=prompt_embeds,
            negative_prompt_embeds=negative_prompt_embeds,
            pooled_prompt_embeds=pooled_prompt_embeds,
            negative_pooled_prompt_embeds=negative_pooled_prompt_embeds,
        )
        image_slice_2 = output.images[0, -3:, -3:, -1]

        # make sure that it's equal
        assert np.abs(image_slice_1.flatten() - image_slice_2.flatten()).max() < 1e-4

    def test_stable_diffusion_xl_negative_prompt_embeds(self):
        components = self.get_dummy_components()
        sd_pipe = StableDiffusionXLPipeline(**components)
        sd_pipe = sd_pipe.to(torch_device)
        sd_pipe = sd_pipe.to(torch_device)
        sd_pipe.set_progress_bar_config(disable=None)

        # forward without prompt embeds
        inputs = self.get_dummy_inputs(torch_device)
        negative_prompt = 3 * ["this is a negative prompt"]
        inputs["negative_prompt"] = negative_prompt
        inputs["prompt"] = 3 * [inputs["prompt"]]

        output = sd_pipe(**inputs)
        image_slice_1 = output.images[0, -3:, -3:, -1]

        # forward with prompt embeds
        inputs = self.get_dummy_inputs(torch_device)
        negative_prompt = 3 * ["this is a negative prompt"]
        prompt = 3 * [inputs.pop("prompt")]

        (
            prompt_embeds,
            negative_prompt_embeds,
            pooled_prompt_embeds,
            negative_pooled_prompt_embeds,
        ) = sd_pipe.encode_prompt(prompt, negative_prompt=negative_prompt)

        output = sd_pipe(
            **inputs,
            prompt_embeds=prompt_embeds,
            negative_prompt_embeds=negative_prompt_embeds,
            pooled_prompt_embeds=pooled_prompt_embeds,
            negative_pooled_prompt_embeds=negative_pooled_prompt_embeds,
        )
        image_slice_2 = output.images[0, -3:, -3:, -1]

        # make sure that it's equal
        assert np.abs(image_slice_1.flatten() - image_slice_2.flatten()).max() < 1e-4

    def test_attention_slicing_forward_pass(self):
        super().test_attention_slicing_forward_pass(expected_max_diff=3e-3)

    def test_inference_batch_single_identical(self):
        super().test_inference_batch_single_identical(expected_max_diff=3e-3)

    def test_save_load_optional_components(self):
        self._test_save_load_optional_components()

    @require_torch_gpu
    def test_stable_diffusion_xl_offloads(self):
        pipes = []
        components = self.get_dummy_components()
        sd_pipe = StableDiffusionXLPipeline(**components).to(torch_device)
        pipes.append(sd_pipe)

        components = self.get_dummy_components()
        sd_pipe = StableDiffusionXLPipeline(**components)
        sd_pipe.enable_model_cpu_offload()
        pipes.append(sd_pipe)

        components = self.get_dummy_components()
        sd_pipe = StableDiffusionXLPipeline(**components)
        sd_pipe.enable_sequential_cpu_offload()
        pipes.append(sd_pipe)

        image_slices = []
        for pipe in pipes:
            pipe.unet.set_default_attn_processor()

            inputs = self.get_dummy_inputs(torch_device)
            image = pipe(**inputs).images

            image_slices.append(image[0, -3:, -3:, -1].flatten())

        assert np.abs(image_slices[0] - image_slices[1]).max() < 1e-3
        assert np.abs(image_slices[0] - image_slices[2]).max() < 1e-3

    def test_stable_diffusion_xl_img2img_prompt_embeds_only(self):
        components = self.get_dummy_components()
        sd_pipe = StableDiffusionXLPipeline(**components)
        sd_pipe = sd_pipe.to(torch_device)
        sd_pipe.set_progress_bar_config(disable=None)

        # forward without prompt embeds
        generator_device = "cpu"
        inputs = self.get_dummy_inputs(generator_device)
        inputs["prompt"] = 3 * [inputs["prompt"]]

        output = sd_pipe(**inputs)
        image_slice_1 = output.images[0, -3:, -3:, -1]

        # forward with prompt embeds
        generator_device = "cpu"
        inputs = self.get_dummy_inputs(generator_device)
        prompt = 3 * [inputs.pop("prompt")]

        (
            prompt_embeds,
            _,
            pooled_prompt_embeds,
            _,
        ) = sd_pipe.encode_prompt(prompt)

        output = sd_pipe(
            **inputs,
            prompt_embeds=prompt_embeds,
            pooled_prompt_embeds=pooled_prompt_embeds,
        )
        image_slice_2 = output.images[0, -3:, -3:, -1]

        # make sure that it's equal
        assert np.abs(image_slice_1.flatten() - image_slice_2.flatten()).max() < 1e-4

    def test_stable_diffusion_two_xl_mixture_of_denoiser_fast(self):
        components = self.get_dummy_components()
        pipe_1 = StableDiffusionXLPipeline(**components).to(torch_device)
        pipe_1.unet.set_default_attn_processor()
        pipe_2 = StableDiffusionXLImg2ImgPipeline(**components).to(torch_device)
        pipe_2.unet.set_default_attn_processor()

        def assert_run_mixture(
            num_steps,
            split,
            scheduler_cls_orig,
            expected_tss,
            num_train_timesteps=pipe_1.scheduler.config.num_train_timesteps,
        ):
            inputs = self.get_dummy_inputs(torch_device)
            inputs["num_inference_steps"] = num_steps

            class scheduler_cls(scheduler_cls_orig):
                pass

            pipe_1.scheduler = scheduler_cls.from_config(pipe_1.scheduler.config)
            pipe_2.scheduler = scheduler_cls.from_config(pipe_2.scheduler.config)

            # Let's retrieve the number of timesteps we want to use
            pipe_1.scheduler.set_timesteps(num_steps)
            expected_steps = pipe_1.scheduler.timesteps.tolist()

            if pipe_1.scheduler.order == 2:
                expected_steps_1 = list(filter(lambda ts: ts >= split, expected_tss))
                expected_steps_2 = expected_steps_1[-1:] + list(filter(lambda ts: ts < split, expected_tss))
                expected_steps = expected_steps_1 + expected_steps_2
            else:
                expected_steps_1 = list(filter(lambda ts: ts >= split, expected_tss))
                expected_steps_2 = list(filter(lambda ts: ts < split, expected_tss))

            # now we monkey patch step `done_steps`
            # list into the step function for testing
            done_steps = []
            old_step = copy.copy(scheduler_cls.step)

            def new_step(self, *args, **kwargs):
                done_steps.append(args[1].cpu().item())  # args[1] is always the passed `t`
                return old_step(self, *args, **kwargs)

            scheduler_cls.step = new_step

            inputs_1 = {
                **inputs,
                **{
                    "denoising_end": 1.0 - (split / num_train_timesteps),
                    "output_type": "latent",
                },
            }
            latents = pipe_1(**inputs_1).images[0]

            assert expected_steps_1 == done_steps, f"Failure with {scheduler_cls.__name__} and {num_steps} and {split}"

            inputs_2 = {
                **inputs,
                **{
                    "denoising_start": 1.0 - (split / num_train_timesteps),
                    "image": latents,
                },
            }
            pipe_2(**inputs_2).images[0]

            assert expected_steps_2 == done_steps[len(expected_steps_1) :]
            assert expected_steps == done_steps, f"Failure with {scheduler_cls.__name__} and {num_steps} and {split}"

        steps = 10
        for split in [300, 700]:
            for scheduler_cls_timesteps in [
                (EulerDiscreteScheduler, [901, 801, 701, 601, 501, 401, 301, 201, 101, 1]),
                (
                    HeunDiscreteScheduler,
                    [
                        901.0,
                        801.0,
                        801.0,
                        701.0,
                        701.0,
                        601.0,
                        601.0,
                        501.0,
                        501.0,
                        401.0,
                        401.0,
                        301.0,
                        301.0,
                        201.0,
                        201.0,
                        101.0,
                        101.0,
                        1.0,
                        1.0,
                    ],
                ),
            ]:
                assert_run_mixture(steps, split, scheduler_cls_timesteps[0], scheduler_cls_timesteps[1])

    @slow
    def test_stable_diffusion_two_xl_mixture_of_denoiser(self):
        components = self.get_dummy_components()
        pipe_1 = StableDiffusionXLPipeline(**components).to(torch_device)
        pipe_1.unet.set_default_attn_processor()
        pipe_2 = StableDiffusionXLImg2ImgPipeline(**components).to(torch_device)
        pipe_2.unet.set_default_attn_processor()

        def assert_run_mixture(
            num_steps,
            split,
            scheduler_cls_orig,
            expected_tss,
            num_train_timesteps=pipe_1.scheduler.config.num_train_timesteps,
        ):
            inputs = self.get_dummy_inputs(torch_device)
            inputs["num_inference_steps"] = num_steps

            class scheduler_cls(scheduler_cls_orig):
                pass

            pipe_1.scheduler = scheduler_cls.from_config(pipe_1.scheduler.config)
            pipe_2.scheduler = scheduler_cls.from_config(pipe_2.scheduler.config)

            # Let's retrieve the number of timesteps we want to use
            pipe_1.scheduler.set_timesteps(num_steps)
            expected_steps = pipe_1.scheduler.timesteps.tolist()

            if pipe_1.scheduler.order == 2:
                expected_steps_1 = list(filter(lambda ts: ts >= split, expected_tss))
                expected_steps_2 = expected_steps_1[-1:] + list(filter(lambda ts: ts < split, expected_tss))
                expected_steps = expected_steps_1 + expected_steps_2
            else:
                expected_steps_1 = list(filter(lambda ts: ts >= split, expected_tss))
                expected_steps_2 = list(filter(lambda ts: ts < split, expected_tss))

            # now we monkey patch step `done_steps`
            # list into the step function for testing
            done_steps = []
            old_step = copy.copy(scheduler_cls.step)

            def new_step(self, *args, **kwargs):
                done_steps.append(args[1].cpu().item())  # args[1] is always the passed `t`
                return old_step(self, *args, **kwargs)

            scheduler_cls.step = new_step

            inputs_1 = {
                **inputs,
                **{
                    "denoising_end": 1.0 - (split / num_train_timesteps),
                    "output_type": "latent",
                },
            }
            latents = pipe_1(**inputs_1).images[0]

            assert expected_steps_1 == done_steps, f"Failure with {scheduler_cls.__name__} and {num_steps} and {split}"

            inputs_2 = {
                **inputs,
                **{
                    "denoising_start": 1.0 - (split / num_train_timesteps),
                    "image": latents,
                },
            }
            pipe_2(**inputs_2).images[0]

            assert expected_steps_2 == done_steps[len(expected_steps_1) :]
            assert expected_steps == done_steps, f"Failure with {scheduler_cls.__name__} and {num_steps} and {split}"

        steps = 10
        for split in [300, 500, 700]:
            for scheduler_cls_timesteps in [
                (DDIMScheduler, [901, 801, 701, 601, 501, 401, 301, 201, 101, 1]),
                (EulerDiscreteScheduler, [901, 801, 701, 601, 501, 401, 301, 201, 101, 1]),
                (DPMSolverMultistepScheduler, [901, 811, 721, 631, 541, 451, 361, 271, 181, 91]),
                (UniPCMultistepScheduler, [901, 811, 721, 631, 541, 451, 361, 271, 181, 91]),
                (
                    HeunDiscreteScheduler,
                    [
                        901.0,
                        801.0,
                        801.0,
                        701.0,
                        701.0,
                        601.0,
                        601.0,
                        501.0,
                        501.0,
                        401.0,
                        401.0,
                        301.0,
                        301.0,
                        201.0,
                        201.0,
                        101.0,
                        101.0,
                        1.0,
                        1.0,
                    ],
                ),
            ]:
                assert_run_mixture(steps, split, scheduler_cls_timesteps[0], scheduler_cls_timesteps[1])

        steps = 25
        for split in [300, 500, 700]:
            for scheduler_cls_timesteps in [
                (
                    DDIMScheduler,
                    [
                        961,
                        921,
                        881,
                        841,
                        801,
                        761,
                        721,
                        681,
                        641,
                        601,
                        561,
                        521,
                        481,
                        441,
                        401,
                        361,
                        321,
                        281,
                        241,
                        201,
                        161,
                        121,
                        81,
                        41,
                        1,
                    ],
                ),
                (
                    EulerDiscreteScheduler,
                    [
                        961.0,
                        921.0,
                        881.0,
                        841.0,
                        801.0,
                        761.0,
                        721.0,
                        681.0,
                        641.0,
                        601.0,
                        561.0,
                        521.0,
                        481.0,
                        441.0,
                        401.0,
                        361.0,
                        321.0,
                        281.0,
                        241.0,
                        201.0,
                        161.0,
                        121.0,
                        81.0,
                        41.0,
                        1.0,
                    ],
                ),
                (
                    DPMSolverMultistepScheduler,
                    [
                        951,
                        913,
                        875,
                        837,
                        799,
                        761,
                        723,
                        685,
                        647,
                        609,
                        571,
                        533,
                        495,
                        457,
                        419,
                        381,
                        343,
                        305,
                        267,
                        229,
                        191,
                        153,
                        115,
                        77,
                        39,
                    ],
                ),
                (
                    UniPCMultistepScheduler,
                    [
                        951,
                        913,
                        875,
                        837,
                        799,
                        761,
                        723,
                        685,
                        647,
                        609,
                        571,
                        533,
                        495,
                        457,
                        419,
                        381,
                        343,
                        305,
                        267,
                        229,
                        191,
                        153,
                        115,
                        77,
                        39,
                    ],
                ),
                (
                    HeunDiscreteScheduler,
                    [
                        961.0,
                        921.0,
                        921.0,
                        881.0,
                        881.0,
                        841.0,
                        841.0,
                        801.0,
                        801.0,
                        761.0,
                        761.0,
                        721.0,
                        721.0,
                        681.0,
                        681.0,
                        641.0,
                        641.0,
                        601.0,
                        601.0,
                        561.0,
                        561.0,
                        521.0,
                        521.0,
                        481.0,
                        481.0,
                        441.0,
                        441.0,
                        401.0,
                        401.0,
                        361.0,
                        361.0,
                        321.0,
                        321.0,
                        281.0,
                        281.0,
                        241.0,
                        241.0,
                        201.0,
                        201.0,
                        161.0,
                        161.0,
                        121.0,
                        121.0,
                        81.0,
                        81.0,
                        41.0,
                        41.0,
                        1.0,
                        1.0,
                    ],
                ),
            ]:
                assert_run_mixture(steps, split, scheduler_cls_timesteps[0], scheduler_cls_timesteps[1])

    @slow
    def test_stable_diffusion_three_xl_mixture_of_denoiser(self):
        components = self.get_dummy_components()
        pipe_1 = StableDiffusionXLPipeline(**components).to(torch_device)
        pipe_1.unet.set_default_attn_processor()
        pipe_2 = StableDiffusionXLImg2ImgPipeline(**components).to(torch_device)
        pipe_2.unet.set_default_attn_processor()
        pipe_3 = StableDiffusionXLImg2ImgPipeline(**components).to(torch_device)
        pipe_3.unet.set_default_attn_processor()

        def assert_run_mixture(
            num_steps,
            split_1,
            split_2,
            scheduler_cls_orig,
            num_train_timesteps=pipe_1.scheduler.config.num_train_timesteps,
        ):
            inputs = self.get_dummy_inputs(torch_device)
            inputs["num_inference_steps"] = num_steps

            class scheduler_cls(scheduler_cls_orig):
                pass

            pipe_1.scheduler = scheduler_cls.from_config(pipe_1.scheduler.config)
            pipe_2.scheduler = scheduler_cls.from_config(pipe_2.scheduler.config)
            pipe_3.scheduler = scheduler_cls.from_config(pipe_3.scheduler.config)

            # Let's retrieve the number of timesteps we want to use
            pipe_1.scheduler.set_timesteps(num_steps)
            expected_steps = pipe_1.scheduler.timesteps.tolist()

            split_1_ts = num_train_timesteps - int(round(num_train_timesteps * split_1))
            split_2_ts = num_train_timesteps - int(round(num_train_timesteps * split_2))

            if pipe_1.scheduler.order == 2:
                expected_steps_1 = list(filter(lambda ts: ts >= split_1_ts, expected_steps))
                expected_steps_2 = expected_steps_1[-1:] + list(
                    filter(lambda ts: ts >= split_2_ts and ts < split_1_ts, expected_steps)
                )
                expected_steps_3 = expected_steps_2[-1:] + list(filter(lambda ts: ts < split_2_ts, expected_steps))
                expected_steps = expected_steps_1 + expected_steps_2 + expected_steps_3
            else:
                expected_steps_1 = list(filter(lambda ts: ts >= split_1_ts, expected_steps))
                expected_steps_2 = list(filter(lambda ts: ts >= split_2_ts and ts < split_1_ts, expected_steps))
                expected_steps_3 = list(filter(lambda ts: ts < split_2_ts, expected_steps))

            # now we monkey patch step `done_steps`
            # list into the step function for testing
            done_steps = []
            old_step = copy.copy(scheduler_cls.step)

            def new_step(self, *args, **kwargs):
                done_steps.append(args[1].cpu().item())  # args[1] is always the passed `t`
                return old_step(self, *args, **kwargs)

            scheduler_cls.step = new_step

            inputs_1 = {**inputs, **{"denoising_end": split_1, "output_type": "latent"}}
            latents = pipe_1(**inputs_1).images[0]

            assert (
                expected_steps_1 == done_steps
            ), f"Failure with {scheduler_cls.__name__} and {num_steps} and {split_1} and {split_2}"

            with self.assertRaises(ValueError) as cm:
                inputs_2 = {
                    **inputs,
                    **{
                        "denoising_start": split_2,
                        "denoising_end": split_1,
                        "image": latents,
                        "output_type": "latent",
                    },
                }
                pipe_2(**inputs_2).images[0]
            assert "cannot be larger than or equal to `denoising_end`" in str(cm.exception)

            inputs_2 = {
                **inputs,
                **{"denoising_start": split_1, "denoising_end": split_2, "image": latents, "output_type": "latent"},
            }
            pipe_2(**inputs_2).images[0]

            assert expected_steps_2 == done_steps[len(expected_steps_1) :]

            inputs_3 = {**inputs, **{"denoising_start": split_2, "image": latents}}
            pipe_3(**inputs_3).images[0]

            assert expected_steps_3 == done_steps[len(expected_steps_1) + len(expected_steps_2) :]
            assert (
                expected_steps == done_steps
            ), f"Failure with {scheduler_cls.__name__} and {num_steps} and {split_1} and {split_2}"

        for steps in [7, 11, 20]:
            for split_1, split_2 in zip([0.19, 0.32], [0.81, 0.68]):
                for scheduler_cls in [
                    DDIMScheduler,
                    EulerDiscreteScheduler,
                    DPMSolverMultistepScheduler,
                    UniPCMultistepScheduler,
                    HeunDiscreteScheduler,
                ]:
                    assert_run_mixture(steps, split_1, split_2, scheduler_cls)

    def test_stable_diffusion_xl_multi_prompts(self):
        components = self.get_dummy_components()
        sd_pipe = self.pipeline_class(**components).to(torch_device)

        # forward with single prompt
        inputs = self.get_dummy_inputs(torch_device)
        output = sd_pipe(**inputs)
        image_slice_1 = output.images[0, -3:, -3:, -1]

        # forward with same prompt duplicated
        inputs = self.get_dummy_inputs(torch_device)
        inputs["prompt_2"] = inputs["prompt"]
        output = sd_pipe(**inputs)
        image_slice_2 = output.images[0, -3:, -3:, -1]

        # ensure the results are equal
        assert np.abs(image_slice_1.flatten() - image_slice_2.flatten()).max() < 1e-4

        # forward with different prompt
        inputs = self.get_dummy_inputs(torch_device)
        inputs["prompt_2"] = "different prompt"
        output = sd_pipe(**inputs)
        image_slice_3 = output.images[0, -3:, -3:, -1]

        # ensure the results are not equal
        assert np.abs(image_slice_1.flatten() - image_slice_3.flatten()).max() > 1e-4

        # manually set a negative_prompt
        inputs = self.get_dummy_inputs(torch_device)
        inputs["negative_prompt"] = "negative prompt"
        output = sd_pipe(**inputs)
        image_slice_1 = output.images[0, -3:, -3:, -1]

        # forward with same negative_prompt duplicated
        inputs = self.get_dummy_inputs(torch_device)
        inputs["negative_prompt"] = "negative prompt"
        inputs["negative_prompt_2"] = inputs["negative_prompt"]
        output = sd_pipe(**inputs)
        image_slice_2 = output.images[0, -3:, -3:, -1]

        # ensure the results are equal
        assert np.abs(image_slice_1.flatten() - image_slice_2.flatten()).max() < 1e-4

        # forward with different negative_prompt
        inputs = self.get_dummy_inputs(torch_device)
        inputs["negative_prompt"] = "negative prompt"
        inputs["negative_prompt_2"] = "different negative prompt"
        output = sd_pipe(**inputs)
        image_slice_3 = output.images[0, -3:, -3:, -1]

        # ensure the results are not equal
        assert np.abs(image_slice_1.flatten() - image_slice_3.flatten()).max() > 1e-4

    def test_stable_diffusion_xl_negative_conditions(self):
        device = "cpu"  # ensure determinism for the device-dependent torch.Generator
        components = self.get_dummy_components()
        sd_pipe = StableDiffusionXLPipeline(**components)
        sd_pipe = sd_pipe.to(device)
        sd_pipe.set_progress_bar_config(disable=None)

        inputs = self.get_dummy_inputs(device)
        image = sd_pipe(**inputs).images
        image_slice_with_no_neg_cond = image[0, -3:, -3:, -1]

        image = sd_pipe(
            **inputs,
            negative_original_size=(512, 512),
            negative_crops_coords_top_left=(0, 0),
            negative_target_size=(1024, 1024),
        ).images
        image_slice_with_neg_cond = image[0, -3:, -3:, -1]

        self.assertTrue(np.abs(image_slice_with_no_neg_cond - image_slice_with_neg_cond).max() > 1e-2)

    def test_stable_diffusion_xl_save_from_pretrained(self):
        pipes = []
        components = self.get_dummy_components()
        sd_pipe = StableDiffusionXLPipeline(**components).to(torch_device)
        pipes.append(sd_pipe)

        with tempfile.TemporaryDirectory() as tmpdirname:
            sd_pipe.save_pretrained(tmpdirname)
            sd_pipe = StableDiffusionXLPipeline.from_pretrained(tmpdirname).to(torch_device)
        pipes.append(sd_pipe)

        image_slices = []
        for pipe in pipes:
            pipe.unet.set_default_attn_processor()

            inputs = self.get_dummy_inputs(torch_device)
            image = pipe(**inputs).images

            image_slices.append(image[0, -3:, -3:, -1].flatten())

        assert np.abs(image_slices[0] - image_slices[1]).max() < 1e-3

    def test_pipeline_interrupt(self):
        components = self.get_dummy_components()
        sd_pipe = StableDiffusionXLPipeline(**components)
        sd_pipe = sd_pipe.to(torch_device)
        sd_pipe.set_progress_bar_config(disable=None)

        prompt = "hey"
        num_inference_steps = 3

        # store intermediate latents from the generation process
        class PipelineState:
            def __init__(self):
                self.state = []

            def apply(self, pipe, i, t, callback_kwargs):
                self.state.append(callback_kwargs["latents"])
                return callback_kwargs

        pipe_state = PipelineState()
        sd_pipe(
            prompt,
            num_inference_steps=num_inference_steps,
            output_type="np",
            generator=torch.Generator("cpu").manual_seed(0),
            callback_on_step_end=pipe_state.apply,
        ).images

        # interrupt generation at step index
        interrupt_step_idx = 1

        def callback_on_step_end(pipe, i, t, callback_kwargs):
            if i == interrupt_step_idx:
                pipe._interrupt = True

            return callback_kwargs

        output_interrupted = sd_pipe(
            prompt,
            num_inference_steps=num_inference_steps,
            output_type="latent",
            generator=torch.Generator("cpu").manual_seed(0),
            callback_on_step_end=callback_on_step_end,
        ).images

        # fetch intermediate latents at the interrupted step
        # from the completed generation process
        intermediate_latent = pipe_state.state[interrupt_step_idx]

        # compare the intermediate latent to the output of the interrupted process
        # they should be the same
        assert torch.allclose(intermediate_latent, output_interrupted, atol=1e-4)


@slow
class StableDiffusionXLPipelineIntegrationTests(unittest.TestCase):
    def tearDown(self):
        super().tearDown()
        gc.collect()
        torch.cuda.empty_cache()

    def test_stable_diffusion_lcm(self):
        torch.manual_seed(0)
        unet = UNet2DConditionModel.from_pretrained(
            "latent-consistency/lcm-ssd-1b", torch_dtype=torch.float16, variant="fp16"
        )
        sd_pipe = StableDiffusionXLPipeline.from_pretrained(
            "segmind/SSD-1B", unet=unet, torch_dtype=torch.float16, variant="fp16"
        ).to(torch_device)
        sd_pipe.scheduler = LCMScheduler.from_config(sd_pipe.scheduler.config)
        sd_pipe.set_progress_bar_config(disable=None)

        prompt = "a red car standing on the side of the street"

        image = sd_pipe(prompt, num_inference_steps=4, guidance_scale=8.0).images[0]

        expected_image = load_image(
            "https://huggingface.co/datasets/hf-internal-testing/diffusers-images/resolve/main/lcm_full/stable_diffusion_ssd_1b_lcm.png"
        )

        image = sd_pipe.image_processor.pil_to_numpy(image)
        expected_image = sd_pipe.image_processor.pil_to_numpy(expected_image)

        max_diff = numpy_cosine_similarity_distance(image.flatten(), expected_image.flatten())

        assert max_diff < 1e-2

    def test_download_ckpt_diff_format_is_same(self):
        ckpt_path = (
            "https://huggingface.co/stabilityai/stable-diffusion-xl-base-1.0/blob/main/sd_xl_base_1.0.safetensors"
        )

        pipe = StableDiffusionXLPipeline.from_single_file(ckpt_path, torch_dtype=torch.float16)
        pipe.scheduler = DDIMScheduler.from_config(pipe.scheduler.config)
        pipe.unet.set_default_attn_processor()
        pipe.enable_model_cpu_offload()

        generator = torch.Generator(device="cpu").manual_seed(0)
        image_ckpt = pipe("a turtle", num_inference_steps=2, generator=generator, output_type="np").images[0]

        pipe = StableDiffusionXLPipeline.from_pretrained(
            "stabilityai/stable-diffusion-xl-base-1.0", torch_dtype=torch.float16
        )
        pipe.scheduler = DDIMScheduler.from_config(pipe.scheduler.config)
        pipe.unet.set_default_attn_processor()
        pipe.enable_model_cpu_offload()

        generator = torch.Generator(device="cpu").manual_seed(0)
        image = pipe("a turtle", num_inference_steps=2, generator=generator, output_type="np").images[0]

        max_diff = numpy_cosine_similarity_distance(image.flatten(), image_ckpt.flatten())

        assert max_diff < 6e-3<|MERGE_RESOLUTION|>--- conflicted
+++ resolved
@@ -50,15 +50,10 @@
     TEXT_TO_IMAGE_PARAMS,
 )
 from ..test_pipelines_common import (
-<<<<<<< HEAD
+    IPAdapterTesterMixin,
     PipelineLatentTesterMixin,
     PipelineTesterMixin,
     SDFunctionTesterMixin,
-=======
-    IPAdapterTesterMixin,
-    PipelineLatentTesterMixin,
-    PipelineTesterMixin,
->>>>>>> bb1b76d3
     SDXLOptionalComponentsTesterMixin,
 )
 
@@ -67,11 +62,8 @@
 
 
 class StableDiffusionXLPipelineFastTests(
-<<<<<<< HEAD
     SDFunctionTesterMixin,
-=======
     IPAdapterTesterMixin,
->>>>>>> bb1b76d3
     PipelineLatentTesterMixin,
     PipelineTesterMixin,
     SDXLOptionalComponentsTesterMixin,
