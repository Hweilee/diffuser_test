from dataclasses import dataclass
from typing import Optional, Tuple, Union

import numpy as np
import torch
import torch.nn as nn

from ..configuration_utils import ConfigMixin, register_to_config
from ..modeling_utils import ModelMixin
from ..utils import BaseOutput
from .unet_blocks import UNetMidBlock2D, get_down_block, get_up_block


@dataclass
class DecoderOutput(BaseOutput):
    """
    Output of decoding method.

    Args:
        sample (`torch.FloatTensor` of shape `(batch_size, num_channels, height, width)`):
            Decoded output sample of the model. Output of the last layer of the model.
    """

    sample: torch.FloatTensor


@dataclass
class VQEncoderOutput(BaseOutput):
    """
    Output of VQModel encoding method.

    Args:
        latents (`torch.FloatTensor` of shape `(batch_size, num_channels, height, width)`):
            Encoded output sample of the model. Output of the last layer of the model.
    """

    latents: torch.FloatTensor


@dataclass
class AutoencoderKLOutput(BaseOutput):
    """
    Output of AutoencoderKL encoding method.

    Args:
        latent_dist (`DiagonalGaussianDistribution`):
            Encoded outputs of `Encoder` represented as the mean and logvar of `DiagonalGaussianDistribution`.
            `DiagonalGaussianDistribution` allows for sampling latents from the distribution.
    """

    latent_dist: "DiagonalGaussianDistribution"


class Encoder(nn.Module):
    def __init__(
        self,
        in_channels=3,
        out_channels=3,
        down_block_types=("DownEncoderBlock2D",),
        block_out_channels=(64,),
        layers_per_block=2,
        act_fn="silu",
        double_z=True,
    ):
        super().__init__()
        self.layers_per_block = layers_per_block

        self.conv_in = torch.nn.Conv2d(in_channels, block_out_channels[0], kernel_size=3, stride=1, padding=1)

        self.mid_block = None
        self.down_blocks = nn.ModuleList([])

        # down
        output_channel = block_out_channels[0]
        for i, down_block_type in enumerate(down_block_types):
            input_channel = output_channel
            output_channel = block_out_channels[i]
            is_final_block = i == len(block_out_channels) - 1

            down_block = get_down_block(
                down_block_type,
                num_layers=self.layers_per_block,
                in_channels=input_channel,
                out_channels=output_channel,
                add_downsample=not is_final_block,
                resnet_eps=1e-6,
                downsample_padding=0,
                resnet_act_fn=act_fn,
                attn_num_head_channels=None,
                temb_channels=None,
            )
            self.down_blocks.append(down_block)

        # mid
        self.mid_block = UNetMidBlock2D(
            in_channels=block_out_channels[-1],
            resnet_eps=1e-6,
            resnet_act_fn=act_fn,
            output_scale_factor=1,
            resnet_time_scale_shift="default",
            attn_num_head_channels=None,
            resnet_groups=32,
            temb_channels=None,
        )

        # out
        num_groups_out = 32
        self.conv_norm_out = nn.GroupNorm(num_channels=block_out_channels[-1], num_groups=num_groups_out, eps=1e-6)
        self.conv_act = nn.SiLU()

        conv_out_channels = 2 * out_channels if double_z else out_channels
        self.conv_out = nn.Conv2d(block_out_channels[-1], conv_out_channels, 3, padding=1)

    def forward(self, x):
        sample = x
        sample = self.conv_in(sample)

        # down
        for down_block in self.down_blocks:
            sample = down_block(sample)

        # middle
        sample = self.mid_block(sample)

        # post-process
        sample = self.conv_norm_out(sample)
        sample = self.conv_act(sample)
        sample = self.conv_out(sample)

        return sample


class Decoder(nn.Module):
    def __init__(
        self,
        in_channels=3,
        out_channels=3,
        up_block_types=("UpDecoderBlock2D",),
        block_out_channels=(64,),
        layers_per_block=2,
        act_fn="silu",
    ):
        super().__init__()
        self.layers_per_block = layers_per_block

        self.conv_in = nn.Conv2d(in_channels, block_out_channels[-1], kernel_size=3, stride=1, padding=1)

        self.mid_block = None
        self.up_blocks = nn.ModuleList([])

        # mid
        self.mid_block = UNetMidBlock2D(
            in_channels=block_out_channels[-1],
            resnet_eps=1e-6,
            resnet_act_fn=act_fn,
            output_scale_factor=1,
            resnet_time_scale_shift="default",
            attn_num_head_channels=None,
            resnet_groups=32,
            temb_channels=None,
        )

        # up
        reversed_block_out_channels = list(reversed(block_out_channels))
        output_channel = reversed_block_out_channels[0]
        for i, up_block_type in enumerate(up_block_types):
            prev_output_channel = output_channel
            output_channel = reversed_block_out_channels[i]

            is_final_block = i == len(block_out_channels) - 1

            up_block = get_up_block(
                up_block_type,
                num_layers=self.layers_per_block + 1,
                in_channels=prev_output_channel,
                out_channels=output_channel,
                prev_output_channel=None,
                add_upsample=not is_final_block,
                resnet_eps=1e-6,
                resnet_act_fn=act_fn,
                attn_num_head_channels=None,
                temb_channels=None,
            )
            self.up_blocks.append(up_block)
            prev_output_channel = output_channel

        # out
        num_groups_out = 32
        self.conv_norm_out = nn.GroupNorm(num_channels=block_out_channels[0], num_groups=num_groups_out, eps=1e-6)
        self.conv_act = nn.SiLU()
        self.conv_out = nn.Conv2d(block_out_channels[0], out_channels, 3, padding=1)

    def forward(self, z):
        sample = z
        sample = self.conv_in(sample)

        # middle
        sample = self.mid_block(sample)

        # up
        for up_block in self.up_blocks:
            sample = up_block(sample)

        # post-process
        sample = self.conv_norm_out(sample)
        sample = self.conv_act(sample)
        sample = self.conv_out(sample)

        return sample


class VectorQuantizer(nn.Module):
    """
    Improved version over VectorQuantizer, can be used as a drop-in replacement. Mostly avoids costly matrix
    multiplications and allows for post-hoc remapping of indices.
    """

    # NOTE: due to a bug the beta term was applied to the wrong term. for
    # backwards compatibility we use the buggy version by default, but you can
    # specify legacy=False to fix it.
    def __init__(self, n_e, e_dim, beta, remap=None, unknown_index="random", sane_index_shape=False, legacy=True):
        super().__init__()
        self.n_e = n_e
        self.e_dim = e_dim
        self.beta = beta
        self.legacy = legacy

        self.embedding = nn.Embedding(self.n_e, self.e_dim)
        self.embedding.weight.data.uniform_(-1.0 / self.n_e, 1.0 / self.n_e)

        self.remap = remap
        if self.remap is not None:
            self.register_buffer("used", torch.tensor(np.load(self.remap)))
            self.re_embed = self.used.shape[0]
            self.unknown_index = unknown_index  # "random" or "extra" or integer
            if self.unknown_index == "extra":
                self.unknown_index = self.re_embed
                self.re_embed = self.re_embed + 1
            print(
                f"Remapping {self.n_e} indices to {self.re_embed} indices. "
                f"Using {self.unknown_index} for unknown indices."
            )
        else:
            self.re_embed = n_e

        self.sane_index_shape = sane_index_shape

    def remap_to_used(self, inds):
        ishape = inds.shape
        assert len(ishape) > 1
        inds = inds.reshape(ishape[0], -1)
        used = self.used.to(inds)
        match = (inds[:, :, None] == used[None, None, ...]).long()
        new = match.argmax(-1)
        unknown = match.sum(2) < 1
        if self.unknown_index == "random":
            new[unknown] = torch.randint(0, self.re_embed, size=new[unknown].shape).to(device=new.device)
        else:
            new[unknown] = self.unknown_index
        return new.reshape(ishape)

    def unmap_to_all(self, inds):
        ishape = inds.shape
        assert len(ishape) > 1
        inds = inds.reshape(ishape[0], -1)
        used = self.used.to(inds)
        if self.re_embed > self.used.shape[0]:  # extra token
            inds[inds >= self.used.shape[0]] = 0  # simply set to zero
        back = torch.gather(used[None, :][inds.shape[0] * [0], :], 1, inds)
        return back.reshape(ishape)

    def forward(self, z):
        # reshape z -> (batch, height, width, channel) and flatten
        z = z.permute(0, 2, 3, 1).contiguous()
        z_flattened = z.view(-1, self.e_dim)
        # distances from z to embeddings e_j (z - e)^2 = z^2 + e^2 - 2 e * z

        d = (
            torch.sum(z_flattened**2, dim=1, keepdim=True)
            + torch.sum(self.embedding.weight**2, dim=1)
            - 2 * torch.einsum("bd,dn->bn", z_flattened, self.embedding.weight.t())
        )

        min_encoding_indices = torch.argmin(d, dim=1)
        z_q = self.embedding(min_encoding_indices).view(z.shape)
        perplexity = None
        min_encodings = None

        # compute loss for embedding
        if not self.legacy:
            loss = self.beta * torch.mean((z_q.detach() - z) ** 2) + torch.mean((z_q - z.detach()) ** 2)
        else:
            loss = torch.mean((z_q.detach() - z) ** 2) + self.beta * torch.mean((z_q - z.detach()) ** 2)

        # preserve gradients
        z_q = z + (z_q - z).detach()

        # reshape back to match original input shape
        z_q = z_q.permute(0, 3, 1, 2).contiguous()

        if self.remap is not None:
            min_encoding_indices = min_encoding_indices.reshape(z.shape[0], -1)  # add batch axis
            min_encoding_indices = self.remap_to_used(min_encoding_indices)
            min_encoding_indices = min_encoding_indices.reshape(-1, 1)  # flatten

        if self.sane_index_shape:
            min_encoding_indices = min_encoding_indices.reshape(z_q.shape[0], z_q.shape[2], z_q.shape[3])

        return z_q, loss, (perplexity, min_encodings, min_encoding_indices)

    def get_codebook_entry(self, indices, shape):
        # shape specifying (batch, height, width, channel)
        if self.remap is not None:
            indices = indices.reshape(shape[0], -1)  # add batch axis
            indices = self.unmap_to_all(indices)
            indices = indices.reshape(-1)  # flatten again

        # get quantized latent vectors
        z_q = self.embedding(indices)

        if shape is not None:
            z_q = z_q.view(shape)
            # reshape back to match original input shape
            z_q = z_q.permute(0, 3, 1, 2).contiguous()

        return z_q


class DiagonalGaussianDistribution(object):
    def __init__(self, parameters, deterministic=False):
        self.parameters = parameters
        self.mean, self.logvar = torch.chunk(parameters, 2, dim=1)
        self.logvar = torch.clamp(self.logvar, -30.0, 20.0)
        self.deterministic = deterministic
        self.std = torch.exp(0.5 * self.logvar)
        self.var = torch.exp(self.logvar)
        if self.deterministic:
            self.var = self.std = torch.zeros_like(self.mean).to(device=self.parameters.device)

    def sample(self, generator: Optional[torch.Generator] = None) -> torch.FloatTensor:
        x = self.mean + self.std * torch.randn(self.mean.shape, generator=generator, device=self.parameters.device)
        return x

    def kl(self, other=None):
        if self.deterministic:
            return torch.Tensor([0.0])
        else:
            if other is None:
                return 0.5 * torch.sum(torch.pow(self.mean, 2) + self.var - 1.0 - self.logvar, dim=[1, 2, 3])
            else:
                return 0.5 * torch.sum(
                    torch.pow(self.mean - other.mean, 2) / other.var
                    + self.var / other.var
                    - 1.0
                    - self.logvar
                    + other.logvar,
                    dim=[1, 2, 3],
                )

    def nll(self, sample, dims=[1, 2, 3]):
        if self.deterministic:
            return torch.Tensor([0.0])
        logtwopi = np.log(2.0 * np.pi)
        return 0.5 * torch.sum(logtwopi + self.logvar + torch.pow(sample - self.mean, 2) / self.var, dim=dims)

    def mode(self):
        return self.mean


class VQModel(ModelMixin, ConfigMixin):
    @register_to_config
    def __init__(
        self,
        in_channels: int = 3,
        out_channels: int = 3,
        down_block_types: Tuple[str] = ("DownEncoderBlock2D",),
        up_block_types: Tuple[str] = ("UpDecoderBlock2D",),
        block_out_channels: Tuple[int] = (64,),
        layers_per_block: int = 1,
        act_fn: str = "silu",
        latent_channels: int = 3,
        sample_size: int = 32,
        num_vq_embeddings: int = 256,
    ):
        super().__init__()

        # pass init params to Encoder
        self.encoder = Encoder(
            in_channels=in_channels,
            out_channels=latent_channels,
            down_block_types=down_block_types,
            block_out_channels=block_out_channels,
            layers_per_block=layers_per_block,
            act_fn=act_fn,
            double_z=False,
        )

        self.quant_conv = torch.nn.Conv2d(latent_channels, latent_channels, 1)
        self.quantize = VectorQuantizer(
            num_vq_embeddings, latent_channels, beta=0.25, remap=None, sane_index_shape=False
        )
        self.post_quant_conv = torch.nn.Conv2d(latent_channels, latent_channels, 1)

        # pass init params to Decoder
        self.decoder = Decoder(
            in_channels=latent_channels,
            out_channels=out_channels,
            up_block_types=up_block_types,
            block_out_channels=block_out_channels,
            layers_per_block=layers_per_block,
            act_fn=act_fn,
        )

    def encode(self, x: torch.FloatTensor, return_dict: bool = True) -> VQEncoderOutput:
        h = self.encoder(x)
        h = self.quant_conv(h)

        if not return_dict:
            return (h,)

        return VQEncoderOutput(latents=h)

    def decode(
        self, h: torch.FloatTensor, force_not_quantize: bool = False, return_dict: bool = True
    ) -> Union[DecoderOutput, torch.FloatTensor]:
        # also go through quantization layer
        if not force_not_quantize:
            quant, emb_loss, info = self.quantize(h)
        else:
            quant = h
        quant = self.post_quant_conv(quant)
        dec = self.decoder(quant)

        if not return_dict:
            return (dec,)

        return DecoderOutput(sample=dec)

    def forward(self, sample: torch.FloatTensor, return_dict: bool = True) -> Union[DecoderOutput, torch.FloatTensor]:
        x = sample
        h = self.encode(x).latents
        dec = self.decode(h).sample

        if not return_dict:
            return (dec,)

        return DecoderOutput(sample=dec)


class AutoencoderKL(ModelMixin, ConfigMixin):
    @register_to_config
    def __init__(
        self,
        in_channels: int = 3,
        out_channels: int = 3,
        down_block_types: Tuple[str] = ("DownEncoderBlock2D",),
        up_block_types: Tuple[str] = ("UpDecoderBlock2D",),
        block_out_channels: Tuple[int] = (64,),
        layers_per_block: int = 1,
        act_fn: str = "silu",
        latent_channels: int = 4,
        sample_size: int = 32,
    ):
        super().__init__()

        # pass init params to Encoder
        self.encoder = Encoder(
            in_channels=in_channels,
            out_channels=latent_channels,
            down_block_types=down_block_types,
            block_out_channels=block_out_channels,
            layers_per_block=layers_per_block,
            act_fn=act_fn,
            double_z=True,
        )

        # pass init params to Decoder
        self.decoder = Decoder(
            in_channels=latent_channels,
            out_channels=out_channels,
            up_block_types=up_block_types,
            block_out_channels=block_out_channels,
            layers_per_block=layers_per_block,
            act_fn=act_fn,
        )

        self.quant_conv = torch.nn.Conv2d(2 * latent_channels, 2 * latent_channels, 1)
        self.post_quant_conv = torch.nn.Conv2d(latent_channels, latent_channels, 1)

    def encode(self, x: torch.FloatTensor, return_dict: bool = True) -> AutoencoderKLOutput:
        h = self.encoder(x)
        moments = self.quant_conv(h)
        posterior = DiagonalGaussianDistribution(moments)

        if not return_dict:
            return (posterior,)

        return AutoencoderKLOutput(latent_dist=posterior)

    def decode(self, z: torch.FloatTensor, return_dict: bool = True) -> Union[DecoderOutput, torch.FloatTensor]:
        z = self.post_quant_conv(z)
        dec = self.decoder(z)

<<<<<<< HEAD
    def forward(
        self,
        sample,
        sample_posterior=False,
        generator=None,
    ):
=======
        if not return_dict:
            return (dec,)

        return DecoderOutput(sample=dec)

    def forward(
        self, sample: torch.FloatTensor, sample_posterior: bool = False, return_dict: bool = True
    ) -> Union[DecoderOutput, torch.FloatTensor]:
>>>>>>> f085d2f5
        x = sample
        posterior = self.encode(x).latent_dist
        if sample_posterior:
            z = posterior.sample(generator=generator)
        else:
            z = posterior.mode()
        dec = self.decode(z).sample

        if not return_dict:
            return (dec,)

        return DecoderOutput(sample=dec)<|MERGE_RESOLUTION|>--- conflicted
+++ resolved
@@ -501,23 +501,18 @@
         z = self.post_quant_conv(z)
         dec = self.decoder(z)
 
-<<<<<<< HEAD
+        if not return_dict:
+            return (dec,)
+
+        return DecoderOutput(sample=dec)
+
     def forward(
         self,
-        sample,
-        sample_posterior=False,
-        generator=None,
-    ):
-=======
-        if not return_dict:
-            return (dec,)
-
-        return DecoderOutput(sample=dec)
-
-    def forward(
-        self, sample: torch.FloatTensor, sample_posterior: bool = False, return_dict: bool = True
+        sample: torch.FloatTensor,
+        sample_posterior: bool = False,
+        return_dict: bool = True,
+        generator: Optional[torch.Generator] = None,
     ) -> Union[DecoderOutput, torch.FloatTensor]:
->>>>>>> f085d2f5
         x = sample
         posterior = self.encode(x).latent_dist
         if sample_posterior:
