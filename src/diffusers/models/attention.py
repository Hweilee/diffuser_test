# Copyright 2022 The HuggingFace Team. All rights reserved.
#
# Licensed under the Apache License, Version 2.0 (the "License");
# you may not use this file except in compliance with the License.
# You may obtain a copy of the License at
#
#     http://www.apache.org/licenses/LICENSE-2.0
#
# Unless required by applicable law or agreed to in writing, software
# distributed under the License is distributed on an "AS IS" BASIS,
# WITHOUT WARRANTIES OR CONDITIONS OF ANY KIND, either express or implied.
# See the License for the specific language governing permissions and
# limitations under the License.
import math
from dataclasses import dataclass
from typing import Optional

import torch
import torch.nn.functional as F
from torch import nn

<<<<<<< HEAD
try:
    import xformers.ops
    xformers._is_functorch_available = True
    MEM_EFFICIENT_ATTN = True
except ImportError:
    print("[!] Not using xformers memory efficient attention.")
    MEM_EFFICIENT_ATTN = False
=======
from ..configuration_utils import ConfigMixin, register_to_config
from ..modeling_utils import ModelMixin
from ..models.embeddings import ImagePositionalEmbeddings
from ..utils import BaseOutput
from ..utils.import_utils import is_xformers_available


@dataclass
class Transformer2DModelOutput(BaseOutput):
    """
    Args:
        sample (`torch.FloatTensor` of shape `(batch_size, num_channels, height, width)` or `(batch size, num_vector_embeds - 1, num_latent_pixels)` if [`Transformer2DModel`] is discrete):
            Hidden states conditioned on `encoder_hidden_states` input. If discrete, returns probability distributions
            for the unnoised latent pixels.
    """

    sample: torch.FloatTensor


if is_xformers_available():
    import xformers
    import xformers.ops
else:
    xformers = None


class Transformer2DModel(ModelMixin, ConfigMixin):
    """
    Transformer model for image-like data. Takes either discrete (classes of vector embeddings) or continuous (actual
    embeddings) inputs.

    When input is continuous: First, project the input (aka embedding) and reshape to b, t, d. Then apply standard
    transformer action. Finally, reshape to image.

    When input is discrete: First, input (classes of latent pixels) is converted to embeddings and has positional
    embeddings applied, see `ImagePositionalEmbeddings`. Then apply standard transformer action. Finally, predict
    classes of unnoised image.

    Note that it is assumed one of the input classes is the masked latent pixel. The predicted classes of the unnoised
    image do not contain a prediction for the masked pixel as the unnoised image cannot be masked.

    Parameters:
        num_attention_heads (`int`, *optional*, defaults to 16): The number of heads to use for multi-head attention.
        attention_head_dim (`int`, *optional*, defaults to 88): The number of channels in each head.
        in_channels (`int`, *optional*):
            Pass if the input is continuous. The number of channels in the input and output.
        num_layers (`int`, *optional*, defaults to 1): The number of layers of Transformer blocks to use.
        dropout (`float`, *optional*, defaults to 0.1): The dropout probability to use.
        cross_attention_dim (`int`, *optional*): The number of context dimensions to use.
        sample_size (`int`, *optional*): Pass if the input is discrete. The width of the latent images.
            Note that this is fixed at training time as it is used for learning a number of position embeddings. See
            `ImagePositionalEmbeddings`.
        num_vector_embeds (`int`, *optional*):
            Pass if the input is discrete. The number of classes of the vector embeddings of the latent pixels.
            Includes the class for the masked latent pixel.
        activation_fn (`str`, *optional*, defaults to `"geglu"`): Activation function to be used in feed-forward.
        num_embeds_ada_norm ( `int`, *optional*): Pass if at least one of the norm_layers is `AdaLayerNorm`.
            The number of diffusion steps used during training. Note that this is fixed at training time as it is used
            to learn a number of embeddings that are added to the hidden states. During inference, you can denoise for
            up to but not more than steps than `num_embeds_ada_norm`.
        attention_bias (`bool`, *optional*):
            Configure if the TransformerBlocks' attention should contain a bias parameter.
    """

    @register_to_config
    def __init__(
        self,
        num_attention_heads: int = 16,
        attention_head_dim: int = 88,
        in_channels: Optional[int] = None,
        num_layers: int = 1,
        dropout: float = 0.0,
        norm_num_groups: int = 32,
        cross_attention_dim: Optional[int] = None,
        attention_bias: bool = False,
        sample_size: Optional[int] = None,
        num_vector_embeds: Optional[int] = None,
        activation_fn: str = "geglu",
        num_embeds_ada_norm: Optional[int] = None,
    ):
        super().__init__()
        self.num_attention_heads = num_attention_heads
        self.attention_head_dim = attention_head_dim
        inner_dim = num_attention_heads * attention_head_dim

        # 1. Transformer2DModel can process both standard continous images of shape `(batch_size, num_channels, width, height)` as well as quantized image embeddings of shape `(batch_size, num_image_vectors)`
        # Define whether input is continuous or discrete depending on configuration
        self.is_input_continuous = in_channels is not None
        self.is_input_vectorized = num_vector_embeds is not None

        if self.is_input_continuous and self.is_input_vectorized:
            raise ValueError(
                f"Cannot define both `in_channels`: {in_channels} and `num_vector_embeds`: {num_vector_embeds}. Make"
                " sure that either `in_channels` or `num_vector_embeds` is None."
            )
        elif not self.is_input_continuous and not self.is_input_vectorized:
            raise ValueError(
                f"Has to define either `in_channels`: {in_channels} or `num_vector_embeds`: {num_vector_embeds}. Make"
                " sure that either `in_channels` or `num_vector_embeds` is not None."
            )

        # 2. Define input layers
        if self.is_input_continuous:
            self.in_channels = in_channels

            self.norm = torch.nn.GroupNorm(num_groups=norm_num_groups, num_channels=in_channels, eps=1e-6, affine=True)
            self.proj_in = nn.Conv2d(in_channels, inner_dim, kernel_size=1, stride=1, padding=0)
        elif self.is_input_vectorized:
            assert sample_size is not None, "Transformer2DModel over discrete input must provide sample_size"
            assert num_vector_embeds is not None, "Transformer2DModel over discrete input must provide num_embed"

            self.height = sample_size
            self.width = sample_size
            self.num_vector_embeds = num_vector_embeds
            self.num_latent_pixels = self.height * self.width

            self.latent_image_embedding = ImagePositionalEmbeddings(
                num_embed=num_vector_embeds, embed_dim=inner_dim, height=self.height, width=self.width
            )

        # 3. Define transformers blocks
        self.transformer_blocks = nn.ModuleList(
            [
                BasicTransformerBlock(
                    inner_dim,
                    num_attention_heads,
                    attention_head_dim,
                    dropout=dropout,
                    cross_attention_dim=cross_attention_dim,
                    activation_fn=activation_fn,
                    num_embeds_ada_norm=num_embeds_ada_norm,
                    attention_bias=attention_bias,
                )
                for d in range(num_layers)
            ]
        )

        # 4. Define output layers
        if self.is_input_continuous:
            self.proj_out = nn.Conv2d(inner_dim, in_channels, kernel_size=1, stride=1, padding=0)
        elif self.is_input_vectorized:
            self.norm_out = nn.LayerNorm(inner_dim)
            self.out = nn.Linear(inner_dim, self.num_vector_embeds - 1)

    def _set_attention_slice(self, slice_size):
        for block in self.transformer_blocks:
            block._set_attention_slice(slice_size)

    def forward(self, hidden_states, encoder_hidden_states=None, timestep=None, return_dict: bool = True):
        """
        Args:
            hidden_states ( When discrete, `torch.LongTensor` of shape `(batch size, num latent pixels)`.
                When continous, `torch.FloatTensor` of shape `(batch size, channel, height, width)`): Input
                hidden_states
            encoder_hidden_states ( `torch.LongTensor` of shape `(batch size, context dim)`, *optional*):
                Conditional embeddings for cross attention layer. If not given, cross-attention defaults to
                self-attention.
            timestep ( `torch.long`, *optional*):
                Optional timestep to be applied as an embedding in AdaLayerNorm's. Used to indicate denoising step.
            return_dict (`bool`, *optional*, defaults to `True`):
                Whether or not to return a [`models.unet_2d_condition.UNet2DConditionOutput`] instead of a plain tuple.

        Returns:
            [`~models.attention.Transformer2DModelOutput`] or `tuple`: [`~models.attention.Transformer2DModelOutput`]
            if `return_dict` is True, otherwise a `tuple`. When returning a tuple, the first element is the sample
            tensor.
        """
        # 1. Input
        if self.is_input_continuous:
            batch, channel, height, weight = hidden_states.shape
            residual = hidden_states
            hidden_states = self.norm(hidden_states)
            hidden_states = self.proj_in(hidden_states)
            inner_dim = hidden_states.shape[1]
            hidden_states = hidden_states.permute(0, 2, 3, 1).reshape(batch, height * weight, inner_dim)
        elif self.is_input_vectorized:
            hidden_states = self.latent_image_embedding(hidden_states)

        # 2. Blocks
        for block in self.transformer_blocks:
            hidden_states = block(hidden_states, context=encoder_hidden_states, timestep=timestep)

        # 3. Output
        if self.is_input_continuous:
            hidden_states = hidden_states.reshape(batch, height, weight, inner_dim).permute(0, 3, 1, 2)
            hidden_states = self.proj_out(hidden_states)
            output = hidden_states + residual
        elif self.is_input_vectorized:
            hidden_states = self.norm_out(hidden_states)
            logits = self.out(hidden_states)
            # (batch, self.num_vector_embeds - 1, self.num_latent_pixels)
            logits = logits.permute(0, 2, 1)

            # log(p(x_0))
            output = F.log_softmax(logits.double(), dim=1).float()

        if not return_dict:
            return (output,)

        return Transformer2DModelOutput(sample=output)

    def _set_use_memory_efficient_attention_xformers(self, use_memory_efficient_attention_xformers: bool):
        for block in self.transformer_blocks:
            block._set_use_memory_efficient_attention_xformers(use_memory_efficient_attention_xformers)

>>>>>>> 08a6dc8a

class AttentionBlock(nn.Module):
    """
    An attention block that allows spatial positions to attend to each other. Originally ported from here, but adapted
    to the N-d case.
    https://github.com/hojonathanho/diffusion/blob/1e0dceb3b3495bbe19116a5e1b3596cd0706c543/diffusion_tf/models/unet.py#L66.
    Uses three q, k, v linear layers to compute attention.

    Parameters:
        channels (`int`): The number of channels in the input and output.
        num_head_channels (`int`, *optional*):
            The number of channels in each head. If None, then `num_heads` = 1.
        norm_num_groups (`int`, *optional*, defaults to 32): The number of groups to use for group norm.
        rescale_output_factor (`float`, *optional*, defaults to 1.0): The factor to rescale the output by.
        eps (`float`, *optional*, defaults to 1e-5): The epsilon value to use for group norm.
    """

    def __init__(
        self,
        channels: int,
        num_head_channels: Optional[int] = None,
        norm_num_groups: int = 32,
        rescale_output_factor: float = 1.0,
        eps: float = 1e-5,
    ):
        super().__init__()
        self.channels = channels

        self.num_heads = channels // num_head_channels if num_head_channels is not None else 1
        self.num_head_size = num_head_channels
        self.group_norm = nn.GroupNorm(num_channels=channels, num_groups=norm_num_groups, eps=eps, affine=True)

        # define q,k,v as linear layers
        self.query = nn.Linear(channels, channels)
        self.key = nn.Linear(channels, channels)
        self.value = nn.Linear(channels, channels)

        self.rescale_output_factor = rescale_output_factor
        self.proj_attn = nn.Linear(channels, channels, 1)

    def transpose_for_scores(self, projection: torch.Tensor) -> torch.Tensor:
        new_projection_shape = projection.size()[:-1] + (self.num_heads, -1)
        # move heads to 2nd position (B, T, H * D) -> (B, T, H, D) -> (B, H, T, D)
        new_projection = projection.view(new_projection_shape).permute(0, 2, 1, 3)
        return new_projection

    def forward(self, hidden_states):
        residual = hidden_states
        batch, channel, height, width = hidden_states.shape

        # norm
        hidden_states = self.group_norm(hidden_states)

        hidden_states = hidden_states.view(batch, channel, height * width).transpose(1, 2)

        # proj to q, k, v
        query_proj = self.query(hidden_states)
        key_proj = self.key(hidden_states)
        value_proj = self.value(hidden_states)

        # transpose
        query_states = self.transpose_for_scores(query_proj)
        key_states = self.transpose_for_scores(key_proj)
        value_states = self.transpose_for_scores(value_proj)

        # get scores
        scale = 1 / math.sqrt(math.sqrt(self.channels / self.num_heads))
        attention_scores = torch.matmul(query_states * scale, key_states.transpose(-1, -2) * scale)  # TODO: use baddmm
        attention_probs = torch.softmax(attention_scores.float(), dim=-1).type(attention_scores.dtype)

        # compute attention output
        hidden_states = torch.matmul(attention_probs, value_states)

        hidden_states = hidden_states.permute(0, 2, 1, 3).contiguous()
        new_hidden_states_shape = hidden_states.size()[:-2] + (self.channels,)
        hidden_states = hidden_states.view(new_hidden_states_shape)

        # compute next hidden_states
        hidden_states = self.proj_attn(hidden_states)
        hidden_states = hidden_states.transpose(-1, -2).reshape(batch, channel, height, width)

        # res connect and rescale
        hidden_states = (hidden_states + residual) / self.rescale_output_factor
        return hidden_states


class BasicTransformerBlock(nn.Module):
    r"""
    A basic Transformer block.

    Parameters:
        dim (`int`): The number of channels in the input and output.
        num_attention_heads (`int`): The number of heads to use for multi-head attention.
        attention_head_dim (`int`): The number of channels in each head.
        dropout (`float`, *optional*, defaults to 0.0): The dropout probability to use.
        cross_attention_dim (`int`, *optional*): The size of the context vector for cross attention.
        activation_fn (`str`, *optional*, defaults to `"geglu"`): Activation function to be used in feed-forward.
        num_embeds_ada_norm (:
            obj: `int`, *optional*): The number of diffusion steps used during training. See `Transformer2DModel`.
        attention_bias (:
            obj: `bool`, *optional*, defaults to `False`): Configure if the attentions should contain a bias parameter.
    """

    def __init__(
        self,
        dim: int,
        num_attention_heads: int,
        attention_head_dim: int,
        dropout=0.0,
        cross_attention_dim: Optional[int] = None,
        activation_fn: str = "geglu",
        num_embeds_ada_norm: Optional[int] = None,
        attention_bias: bool = False,
    ):
        super().__init__()
        self.attn1 = CrossAttention(
            query_dim=dim,
            heads=num_attention_heads,
            dim_head=attention_head_dim,
            dropout=dropout,
            bias=attention_bias,
        )  # is a self-attention
        self.ff = FeedForward(dim, dropout=dropout, activation_fn=activation_fn)
        self.attn2 = CrossAttention(
            query_dim=dim,
            cross_attention_dim=cross_attention_dim,
            heads=num_attention_heads,
            dim_head=attention_head_dim,
            dropout=dropout,
            bias=attention_bias,
        )  # is self-attn if context is none

        # layer norms
        self.use_ada_layer_norm = num_embeds_ada_norm is not None
        if self.use_ada_layer_norm:
            self.norm1 = AdaLayerNorm(dim, num_embeds_ada_norm)
            self.norm2 = AdaLayerNorm(dim, num_embeds_ada_norm)
        else:
            self.norm1 = nn.LayerNorm(dim)
            self.norm2 = nn.LayerNorm(dim)
        self.norm3 = nn.LayerNorm(dim)

    def _set_attention_slice(self, slice_size):
        self.attn1._slice_size = slice_size
        self.attn2._slice_size = slice_size

    def _set_use_memory_efficient_attention_xformers(self, use_memory_efficient_attention_xformers: bool):
        if not is_xformers_available():
            print("Here is how to install it")
            raise ModuleNotFoundError(
                "Refer to https://github.com/facebookresearch/xformers for more information on how to install"
                " xformers",
                name="xformers",
            )
        elif not torch.cuda.is_available():
            raise ValueError(
                "torch.cuda.is_available() should be True but is False. xformers' memory efficient attention is only"
                " available for GPU "
            )
        else:
            try:
                # Make sure we can run the memory efficient attention
                _ = xformers.ops.memory_efficient_attention(
                    torch.randn((1, 2, 40), device="cuda"),
                    torch.randn((1, 2, 40), device="cuda"),
                    torch.randn((1, 2, 40), device="cuda"),
                )
            except Exception as e:
                raise e
            self.attn1._use_memory_efficient_attention_xformers = use_memory_efficient_attention_xformers
            self.attn2._use_memory_efficient_attention_xformers = use_memory_efficient_attention_xformers

    def forward(self, hidden_states, context=None, timestep=None):
        # 1. Self-Attention
        norm_hidden_states = (
            self.norm1(hidden_states, timestep) if self.use_ada_layer_norm else self.norm1(hidden_states)
        )
        hidden_states = self.attn1(norm_hidden_states) + hidden_states

        # 2. Cross-Attention
        norm_hidden_states = (
            self.norm2(hidden_states, timestep) if self.use_ada_layer_norm else self.norm2(hidden_states)
        )
        hidden_states = self.attn2(norm_hidden_states, context=context) + hidden_states

        # 3. Feed-forward
        hidden_states = self.ff(self.norm3(hidden_states)) + hidden_states

        return hidden_states


class CrossAttention(nn.Module):
    r"""
    A cross attention layer.

    Parameters:
        query_dim (`int`): The number of channels in the query.
        cross_attention_dim (`int`, *optional*):
            The number of channels in the context. If not given, defaults to `query_dim`.
        heads (`int`,  *optional*, defaults to 8): The number of heads to use for multi-head attention.
        dim_head (`int`,  *optional*, defaults to 64): The number of channels in each head.
        dropout (`float`, *optional*, defaults to 0.0): The dropout probability to use.
        bias (`bool`, *optional*, defaults to False):
            Set to `True` for the query, key, and value linear layers to contain a bias parameter.
    """

    def __init__(
        self,
        query_dim: int,
        cross_attention_dim: Optional[int] = None,
        heads: int = 8,
        dim_head: int = 64,
        dropout: float = 0.0,
        bias=False,
    ):
        super().__init__()
        inner_dim = dim_head * heads
        cross_attention_dim = cross_attention_dim if cross_attention_dim is not None else query_dim

        self.scale = dim_head**-0.5
        self.heads = heads
        self.dim_head = dim_head
        # for slice_size > 0 the attention score computation
        # is split across the batch axis to save memory
        # You can set slice_size with `set_attention_slice`
        self._slice_size = None
        self._use_memory_efficient_attention_xformers = False

        self.to_q = nn.Linear(query_dim, inner_dim, bias=bias)
        self.to_k = nn.Linear(cross_attention_dim, inner_dim, bias=bias)
        self.to_v = nn.Linear(cross_attention_dim, inner_dim, bias=bias)

        self.to_out = nn.ModuleList([])
        self.to_out.append(nn.Linear(inner_dim, query_dim))
        self.to_out.append(nn.Dropout(dropout))

    def reshape_heads_to_batch_dim(self, tensor):
        batch_size, seq_len, dim = tensor.shape
        head_size = self.heads
        tensor = tensor.reshape(batch_size, seq_len, head_size, dim // head_size)
        tensor = tensor.permute(0, 2, 1, 3).reshape(batch_size * head_size, seq_len, dim // head_size)
        return tensor

    def reshape_batch_dim_to_heads(self, tensor):
        batch_size, seq_len, dim = tensor.shape
        head_size = self.heads
        tensor = tensor.reshape(batch_size // head_size, head_size, seq_len, dim)
        tensor = tensor.permute(0, 2, 1, 3).reshape(batch_size // head_size, seq_len, dim * head_size)
        return tensor

    def forward(self, hidden_states, context=None, mask=None):
        batch_size, sequence_length, _ = hidden_states.shape
        query = self.to_q(hidden_states)
        context = context if context is not None else hidden_states
        key = self.to_k(context)
        value = self.to_v(context)

        dim = query.shape[-1]

        query = self.reshape_heads_to_batch_dim(query)
        key = self.reshape_heads_to_batch_dim(key)
        value = self.reshape_heads_to_batch_dim(value)

        # TODO(PVP) - mask is currently never used. Remember to re-implement when used
        # attention, what we cannot get enough of
<<<<<<< HEAD
        if MEM_EFFICIENT_ATTN:
            query = query.contiguous()
            key = key.contiguous()
            value = value.contiguous()
            hidden_states = xformers.ops.memory_efficient_attention(query, key, value)
        elif self._slice_size is None or query.shape[0] // self._slice_size == 1:
            hidden_states = self._attention(query, key, value)
        else:
            hidden_states = self._sliced_attention(query, key, value, sequence_length, dim)
        hidden_states = self.reshape_batch_dim_to_heads(hidden_states)
=======
        if self._use_memory_efficient_attention_xformers:
            hidden_states = self._memory_efficient_attention_xformers(query, key, value)
        else:
            if self._slice_size is None or query.shape[0] // self._slice_size == 1:
                hidden_states = self._attention(query, key, value)
            else:
                hidden_states = self._sliced_attention(query, key, value, sequence_length, dim)
>>>>>>> 08a6dc8a

        # linear proj
        hidden_states = self.to_out[0](hidden_states)
        # dropout
        hidden_states = self.to_out[1](hidden_states)

        return hidden_states

    def _attention(self, query, key, value):
        # TODO: use baddbmm for better performance
        if query.device.type == "mps":
            # Better performance on mps (~20-25%)
            attention_scores = torch.einsum("b i d, b j d -> b i j", query, key) * self.scale
        else:
            attention_scores = torch.matmul(query, key.transpose(-1, -2)) * self.scale
        attention_probs = attention_scores.softmax(dim=-1)
        # compute attention output

        if query.device.type == "mps":
            hidden_states = torch.einsum("b i j, b j d -> b i d", attention_probs, value)
        else:
            hidden_states = torch.matmul(attention_probs, value)

        return hidden_states

    def _sliced_attention(self, query, key, value, sequence_length, dim):
        batch_size_attention = query.shape[0]
        hidden_states = torch.zeros(
            (batch_size_attention, sequence_length, dim // self.heads), device=query.device, dtype=query.dtype
        )
        slice_size = self._slice_size if self._slice_size is not None else hidden_states.shape[0]
        for i in range(hidden_states.shape[0] // slice_size):
            start_idx = i * slice_size
            end_idx = (i + 1) * slice_size
            if query.device.type == "mps":
                # Better performance on mps (~20-25%)
                attn_slice = (
                    torch.einsum("b i d, b j d -> b i j", query[start_idx:end_idx], key[start_idx:end_idx])
                    * self.scale
                )
            else:
                attn_slice = (
                    torch.matmul(query[start_idx:end_idx], key[start_idx:end_idx].transpose(1, 2)) * self.scale
                )  # TODO: use baddbmm for better performance
            attn_slice = attn_slice.softmax(dim=-1)
            if query.device.type == "mps":
                attn_slice = torch.einsum("b i j, b j d -> b i d", attn_slice, value[start_idx:end_idx])
            else:
                attn_slice = torch.matmul(attn_slice, value[start_idx:end_idx])

            hidden_states[start_idx:end_idx] = attn_slice

        return hidden_states

    def _memory_efficient_attention_xformers(self, query, key, value):
        hidden_states = xformers.ops.memory_efficient_attention(query, key, value, attn_bias=None)
        hidden_states = self.reshape_batch_dim_to_heads(hidden_states)
        return hidden_states


class FeedForward(nn.Module):
    r"""
    A feed-forward layer.

    Parameters:
        dim (`int`): The number of channels in the input.
        dim_out (`int`, *optional*): The number of channels in the output. If not given, defaults to `dim`.
        mult (`int`, *optional*, defaults to 4): The multiplier to use for the hidden dimension.
        dropout (`float`, *optional*, defaults to 0.0): The dropout probability to use.
        activation_fn (`str`, *optional*, defaults to `"geglu"`): Activation function to be used in feed-forward.
    """

    def __init__(
        self,
        dim: int,
        dim_out: Optional[int] = None,
        mult: int = 4,
        dropout: float = 0.0,
        activation_fn: str = "geglu",
    ):
        super().__init__()
        inner_dim = int(dim * mult)
        dim_out = dim_out if dim_out is not None else dim

        if activation_fn == "geglu":
            geglu = GEGLU(dim, inner_dim)
        elif activation_fn == "geglu-approximate":
            geglu = ApproximateGELU(dim, inner_dim)

        self.net = nn.ModuleList([])
        # project in
        self.net.append(geglu)
        # project dropout
        self.net.append(nn.Dropout(dropout))
        # project out
        self.net.append(nn.Linear(inner_dim, dim_out))

    def forward(self, hidden_states):
        for module in self.net:
            hidden_states = module(hidden_states)
        return hidden_states


# feedforward
class GEGLU(nn.Module):
    r"""
    A variant of the gated linear unit activation function from https://arxiv.org/abs/2002.05202.

    Parameters:
        dim_in (`int`): The number of channels in the input.
        dim_out (`int`): The number of channels in the output.
    """

    def __init__(self, dim_in: int, dim_out: int):
        super().__init__()
        self.proj = nn.Linear(dim_in, dim_out * 2)

    def gelu(self, gate):
        if gate.device.type != "mps":
            return F.gelu(gate)
        # mps: gelu is not implemented for float16
        return F.gelu(gate.to(dtype=torch.float32)).to(dtype=gate.dtype)

    def forward(self, hidden_states):
        hidden_states, gate = self.proj(hidden_states).chunk(2, dim=-1)
        return hidden_states * self.gelu(gate)


class ApproximateGELU(nn.Module):
    """
    The approximate form of Gaussian Error Linear Unit (GELU)

    For more details, see section 2: https://arxiv.org/abs/1606.08415
    """

    def __init__(self, dim_in: int, dim_out: int):
        super().__init__()
        self.proj = nn.Linear(dim_in, dim_out)

    def forward(self, x):
        x = self.proj(x)
        return x * torch.sigmoid(1.702 * x)


class AdaLayerNorm(nn.Module):
    """
    Norm layer modified to incorporate timestep embeddings.
    """

    def __init__(self, embedding_dim, num_embeddings):
        super().__init__()
        self.emb = nn.Embedding(num_embeddings, embedding_dim)
        self.silu = nn.SiLU()
        self.linear = nn.Linear(embedding_dim, embedding_dim * 2)
        self.norm = nn.LayerNorm(embedding_dim, elementwise_affine=False)

    def forward(self, x, timestep):
        emb = self.linear(self.silu(self.emb(timestep)))
        scale, shift = torch.chunk(emb, 2)
        x = self.norm(x) * (1 + scale) + shift
        return x<|MERGE_RESOLUTION|>--- conflicted
+++ resolved
@@ -19,15 +19,6 @@
 import torch.nn.functional as F
 from torch import nn
 
-<<<<<<< HEAD
-try:
-    import xformers.ops
-    xformers._is_functorch_available = True
-    MEM_EFFICIENT_ATTN = True
-except ImportError:
-    print("[!] Not using xformers memory efficient attention.")
-    MEM_EFFICIENT_ATTN = False
-=======
 from ..configuration_utils import ConfigMixin, register_to_config
 from ..modeling_utils import ModelMixin
 from ..models.embeddings import ImagePositionalEmbeddings
@@ -50,8 +41,10 @@
 if is_xformers_available():
     import xformers
     import xformers.ops
+    xformers._is_functorch_available = True
 else:
     xformers = None
+    print("[!] Not using xformers memory efficient attention.")
 
 
 class Transformer2DModel(ModelMixin, ConfigMixin):
@@ -233,7 +226,6 @@
         for block in self.transformer_blocks:
             block._set_use_memory_efficient_attention_xformers(use_memory_efficient_attention_xformers)
 
->>>>>>> 08a6dc8a
 
 class AttentionBlock(nn.Module):
     """
@@ -455,12 +447,11 @@
 
         self.scale = dim_head**-0.5
         self.heads = heads
-        self.dim_head = dim_head
         # for slice_size > 0 the attention score computation
         # is split across the batch axis to save memory
         # You can set slice_size with `set_attention_slice`
         self._slice_size = None
-        self._use_memory_efficient_attention_xformers = False
+        self._use_memory_efficient_attention_xformers = xformers is not None
 
         self.to_q = nn.Linear(query_dim, inner_dim, bias=bias)
         self.to_k = nn.Linear(cross_attention_dim, inner_dim, bias=bias)
@@ -498,33 +489,20 @@
         value = self.reshape_heads_to_batch_dim(value)
 
         # TODO(PVP) - mask is currently never used. Remember to re-implement when used
+
         # attention, what we cannot get enough of
-<<<<<<< HEAD
-        if MEM_EFFICIENT_ATTN:
-            query = query.contiguous()
-            key = key.contiguous()
-            value = value.contiguous()
-            hidden_states = xformers.ops.memory_efficient_attention(query, key, value)
+        if self._use_memory_efficient_attention_xformers:
+            hidden_states = self._memory_efficient_attention_xformers(query, key, value)
         elif self._slice_size is None or query.shape[0] // self._slice_size == 1:
             hidden_states = self._attention(query, key, value)
         else:
             hidden_states = self._sliced_attention(query, key, value, sequence_length, dim)
+
         hidden_states = self.reshape_batch_dim_to_heads(hidden_states)
-=======
-        if self._use_memory_efficient_attention_xformers:
-            hidden_states = self._memory_efficient_attention_xformers(query, key, value)
-        else:
-            if self._slice_size is None or query.shape[0] // self._slice_size == 1:
-                hidden_states = self._attention(query, key, value)
-            else:
-                hidden_states = self._sliced_attention(query, key, value, sequence_length, dim)
->>>>>>> 08a6dc8a
-
         # linear proj
         hidden_states = self.to_out[0](hidden_states)
         # dropout
         hidden_states = self.to_out[1](hidden_states)
-
         return hidden_states
 
     def _attention(self, query, key, value):
@@ -541,7 +519,6 @@
             hidden_states = torch.einsum("b i j, b j d -> b i d", attention_probs, value)
         else:
             hidden_states = torch.matmul(attention_probs, value)
-
         return hidden_states
 
     def _sliced_attention(self, query, key, value, sequence_length, dim):
@@ -570,12 +547,13 @@
                 attn_slice = torch.matmul(attn_slice, value[start_idx:end_idx])
 
             hidden_states[start_idx:end_idx] = attn_slice
-
         return hidden_states
 
     def _memory_efficient_attention_xformers(self, query, key, value):
+        query = query.contiguous()
+        key = key.contiguous()
+        value = value.contiguous()
         hidden_states = xformers.ops.memory_efficient_attention(query, key, value, attn_bias=None)
-        hidden_states = self.reshape_batch_dim_to_heads(hidden_states)
         return hidden_states
 
 
