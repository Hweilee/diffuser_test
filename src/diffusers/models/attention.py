--- conflicted
+++ resolved
@@ -120,12 +120,9 @@
         norm_type: str = "layer_norm",
         final_dropout: bool = False,
         attention_type: str = "default",
-<<<<<<< HEAD
         caption_channels: int = None,
-=======
         positional_embeddings: Optional[str] = None,
         num_positional_embeddings: Optional[int] = None,
->>>>>>> dd9a5caf
     ):
         super().__init__()
         self.only_cross_attention = only_cross_attention
@@ -281,7 +278,6 @@
 
         # 3. Cross-Attention
         if self.attn2 is not None:
-<<<<<<< HEAD
             if self.use_ada_layer_norm:
                 norm_hidden_states = self.norm2(hidden_states, timestep)
             elif self.caption_channels is None:
@@ -290,13 +286,9 @@
                 # For PixArt norm2 isn't applied here:
                 # https://github.com/PixArt-alpha/PixArt-alpha/blob/0f55e922376d8b797edd44d25d0e7464b260dcab/diffusion/model/nets/PixArtMS.py#L70C1-L76C103
                 norm_hidden_states = hidden_states
-=======
-            norm_hidden_states = (
-                self.norm2(hidden_states, timestep) if self.use_ada_layer_norm else self.norm2(hidden_states)
-            )
-            if self.pos_embed is not None:
+
+            if self.pos_embed is not None and self.caption_channels is None:
                 norm_hidden_states = self.pos_embed(norm_hidden_states)
->>>>>>> dd9a5caf
 
             attn_output = self.attn2(
                 norm_hidden_states,
