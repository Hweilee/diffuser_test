# Copyright 2023 The HuggingFace Team. All rights reserved.
#
# Licensed under the Apache License, Version 2.0 (the "License");
# you may not use this file except in compliance with the License.
# You may obtain a copy of the License at
#
#     http://www.apache.org/licenses/LICENSE-2.0
#
# Unless required by applicable law or agreed to in writing, software
# distributed under the License is distributed on an "AS IS" BASIS,
# WITHOUT WARRANTIES OR CONDITIONS OF ANY KIND, either express or implied.
# See the License for the specific language governing permissions and
# limitations under the License.
from dataclasses import dataclass
from typing import Any, Dict, List, Optional, Tuple, Union

import torch
from torch import nn
from torch.nn import functional as F

from ..configuration_utils import ConfigMixin, register_to_config
from ..loaders import FromOriginalControlnetMixin
from ..utils import BaseOutput, logging
from .attention_processor import (
    ADDED_KV_ATTENTION_PROCESSORS,
    CROSS_ATTENTION_PROCESSORS,
    AttentionProcessor,
    AttnAddedKVProcessor,
    AttnProcessor,
)
from .embeddings import TextImageProjection, TextImageTimeEmbedding, TextTimeEmbedding, TimestepEmbedding, Timesteps
from .modeling_utils import ModelMixin
from .unet_2d_blocks import (
    CrossAttnDownBlock2D,
    DownBlock2D,
    UNetMidBlock2DCrossAttn,
    get_down_block,
)
from .unet_2d_condition import UNet2DConditionModel


logger = logging.get_logger(__name__)  # pylint: disable=invalid-name


@dataclass
class ControlNetOutput(BaseOutput):
    """
    The output of [`ControlNetModel`].

    Args:
        down_block_res_samples (`tuple[torch.Tensor]`):
            A tuple of downsample activations at different resolutions for each downsampling block. Each tensor should
            be of shape `(batch_size, channel * resolution, height //resolution, width // resolution)`. Output can be
            used to condition the original UNet's downsampling activations.
        mid_down_block_re_sample (`torch.Tensor`):
            The activation of the midde block (the lowest sample resolution). Each tensor should be of shape
            `(batch_size, channel * lowest_resolution, height // lowest_resolution, width // lowest_resolution)`.
            Output can be used to condition the original UNet's middle block activation.
    """

    down_block_res_samples: Tuple[torch.Tensor]
    mid_block_res_sample: torch.Tensor


class ControlNetConditioningEmbedding(nn.Module):
    """
    Quoting from https://arxiv.org/abs/2302.05543: "Stable Diffusion uses a pre-processing method similar to VQ-GAN
    [11] to convert the entire dataset of 512 × 512 images into smaller 64 × 64 “latent images” for stabilized
    training. This requires ControlNets to convert image-based conditions to 64 × 64 feature space to match the
    convolution size. We use a tiny network E(·) of four convolution layers with 4 × 4 kernels and 2 × 2 strides
    (activated by ReLU, channels are 16, 32, 64, 128, initialized with Gaussian weights, trained jointly with the full
    model) to encode image-space conditions ... into feature maps ..."
    """

    def __init__(
        self,
        conditioning_embedding_channels: int,
        conditioning_channels: int = 3,
        block_out_channels: Tuple[int] = (16, 32, 96, 256),
    ):
        super().__init__()

        self.conv_in = nn.Conv2d(conditioning_channels, block_out_channels[0], kernel_size=3, padding=1)

        self.blocks = nn.ModuleList([])

        for i in range(len(block_out_channels) - 1):
            channel_in = block_out_channels[i]
            channel_out = block_out_channels[i + 1]
            self.blocks.append(nn.Conv2d(channel_in, channel_in, kernel_size=3, padding=1))
            self.blocks.append(nn.Conv2d(channel_in, channel_out, kernel_size=3, padding=1, stride=2))

        self.conv_out = zero_module(
            nn.Conv2d(block_out_channels[-1], conditioning_embedding_channels, kernel_size=3, padding=1)
        )

    def forward(self, conditioning):
        embedding = self.conv_in(conditioning)
        embedding = F.silu(embedding)

        for block in self.blocks:
            embedding = block(embedding)
            embedding = F.silu(embedding)

        embedding = self.conv_out(embedding)

        return embedding


class ControlNetModel(ModelMixin, ConfigMixin, FromOriginalControlnetMixin):
    """
    A ControlNet model.

    Args:
        in_channels (`int`, defaults to 4):
            The number of channels in the input sample.
        flip_sin_to_cos (`bool`, defaults to `True`):
            Whether to flip the sin to cos in the time embedding.
        freq_shift (`int`, defaults to 0):
            The frequency shift to apply to the time embedding.
        down_block_types (`tuple[str]`, defaults to `("CrossAttnDownBlock2D", "CrossAttnDownBlock2D", "CrossAttnDownBlock2D", "DownBlock2D")`):
            The tuple of downsample blocks to use.
        only_cross_attention (`Union[bool, Tuple[bool]]`, defaults to `False`):
        block_out_channels (`tuple[int]`, defaults to `(320, 640, 1280, 1280)`):
            The tuple of output channels for each block.
        layers_per_block (`int`, defaults to 2):
            The number of layers per block.
        downsample_padding (`int`, defaults to 1):
            The padding to use for the downsampling convolution.
        mid_block_scale_factor (`float`, defaults to 1):
            The scale factor to use for the mid block.
        act_fn (`str`, defaults to "silu"):
            The activation function to use.
        norm_num_groups (`int`, *optional*, defaults to 32):
            The number of groups to use for the normalization. If None, normalization and activation layers is skipped
            in post-processing.
        norm_eps (`float`, defaults to 1e-5):
            The epsilon to use for the normalization.
        cross_attention_dim (`int`, defaults to 1280):
            The dimension of the cross attention features.
        transformer_layers_per_block (`int` or `Tuple[int]`, *optional*, defaults to 1):
            The number of transformer blocks of type [`~models.attention.BasicTransformerBlock`]. Only relevant for
            [`~models.unet_2d_blocks.CrossAttnDownBlock2D`], [`~models.unet_2d_blocks.CrossAttnUpBlock2D`],
            [`~models.unet_2d_blocks.UNetMidBlock2DCrossAttn`].
        encoder_hid_dim (`int`, *optional*, defaults to None):
            If `encoder_hid_dim_type` is defined, `encoder_hidden_states` will be projected from `encoder_hid_dim`
            dimension to `cross_attention_dim`.
        encoder_hid_dim_type (`str`, *optional*, defaults to `None`):
            If given, the `encoder_hidden_states` and potentially other embeddings are down-projected to text
            embeddings of dimension `cross_attention` according to `encoder_hid_dim_type`.
        attention_head_dim (`Union[int, Tuple[int]]`, defaults to 8):
            The dimension of the attention heads.
        use_linear_projection (`bool`, defaults to `False`):
        class_embed_type (`str`, *optional*, defaults to `None`):
            The type of class embedding to use which is ultimately summed with the time embeddings. Choose from None,
            `"timestep"`, `"identity"`, `"projection"`, or `"simple_projection"`.
        addition_embed_type (`str`, *optional*, defaults to `None`):
            Configures an optional embedding which will be summed with the time embeddings. Choose from `None` or
            "text". "text" will use the `TextTimeEmbedding` layer.
        num_class_embeds (`int`, *optional*, defaults to 0):
            Input dimension of the learnable embedding matrix to be projected to `time_embed_dim`, when performing
            class conditioning with `class_embed_type` equal to `None`.
        upcast_attention (`bool`, defaults to `False`):
        resnet_time_scale_shift (`str`, defaults to `"default"`):
            Time scale shift config for ResNet blocks (see `ResnetBlock2D`). Choose from `default` or `scale_shift`.
        projection_class_embeddings_input_dim (`int`, *optional*, defaults to `None`):
            The dimension of the `class_labels` input when `class_embed_type="projection"`. Required when
            `class_embed_type="projection"`.
        controlnet_conditioning_channel_order (`str`, defaults to `"rgb"`):
            The channel order of conditional image. Will convert to `rgb` if it's `bgr`.
        conditioning_embedding_out_channels (`tuple[int]`, *optional*, defaults to `(16, 32, 96, 256)`):
            The tuple of output channel for each block in the `conditioning_embedding` layer.
        global_pool_conditions (`bool`, defaults to `False`):
    """

    _supports_gradient_checkpointing = True

    @register_to_config
    def __init__(
        self,
        in_channels: int = 4,
        conditioning_channels: int = 3,
        flip_sin_to_cos: bool = True,
        freq_shift: int = 0,
        down_block_types: Tuple[str] = (
            "CrossAttnDownBlock2D",
            "CrossAttnDownBlock2D",
            "CrossAttnDownBlock2D",
            "DownBlock2D",
        ),
        only_cross_attention: Union[bool, Tuple[bool]] = False,
        block_out_channels: Tuple[int] = (320, 640, 1280, 1280),
        layers_per_block: int = 2,
        downsample_padding: int = 1,
        mid_block_scale_factor: float = 1,
        act_fn: str = "silu",
        norm_num_groups: Optional[int] = 32,
        norm_eps: float = 1e-5,
<<<<<<< HEAD
        cross_attention_dim: Union[int, Tuple[int]] = 1280,
=======
        cross_attention_dim: int = 1280,
        transformer_layers_per_block: Union[int, Tuple[int]] = 1,
        encoder_hid_dim: Optional[int] = None,
        encoder_hid_dim_type: Optional[str] = None,
>>>>>>> 705c592e
        attention_head_dim: Union[int, Tuple[int]] = 8,
        num_attention_heads: Optional[Union[int, Tuple[int]]] = None,
        use_linear_projection: bool = False,
        class_embed_type: Optional[str] = None,
        addition_embed_type: Optional[str] = None,
        addition_time_embed_dim: Optional[int] = None,
        num_class_embeds: Optional[int] = None,
        upcast_attention: bool = False,
        resnet_time_scale_shift: str = "default",
        projection_class_embeddings_input_dim: Optional[int] = None,
        controlnet_conditioning_channel_order: str = "rgb",
        conditioning_embedding_out_channels: Optional[Tuple[int]] = (16, 32, 96, 256),
        class_embeddings_concat: bool = False,
        conditioning_channels: int = 3,
        global_pool_conditions: bool = False,
        addition_embed_type_num_heads=64,
    ):
        super().__init__()

        # If `num_attention_heads` is not defined (which is the case for most models)
        # it will default to `attention_head_dim`. This looks weird upon first reading it and it is.
        # The reason for this behavior is to correct for incorrectly named variables that were introduced
        # when this library was created. The incorrect naming was only discovered much later in https://github.com/huggingface/diffusers/issues/2011#issuecomment-1547958131
        # Changing `attention_head_dim` to `num_attention_heads` for 40,000+ configurations is too backwards breaking
        # which is why we correct for the naming here.
        num_attention_heads = num_attention_heads or attention_head_dim

        # Check inputs
        if len(block_out_channels) != len(down_block_types):
            raise ValueError(
                f"Must provide the same number of `block_out_channels` as `down_block_types`. `block_out_channels`: {block_out_channels}. `down_block_types`: {down_block_types}."
            )

        if not isinstance(only_cross_attention, bool) and len(only_cross_attention) != len(down_block_types):
            raise ValueError(
                f"Must provide the same number of `only_cross_attention` as `down_block_types`. `only_cross_attention`: {only_cross_attention}. `down_block_types`: {down_block_types}."
            )

        if not isinstance(num_attention_heads, int) and len(num_attention_heads) != len(down_block_types):
            raise ValueError(
                f"Must provide the same number of `num_attention_heads` as `down_block_types`. `num_attention_heads`: {num_attention_heads}. `down_block_types`: {down_block_types}."
            )

<<<<<<< HEAD
        if isinstance(cross_attention_dim, int):
            cross_attention_dim = (cross_attention_dim,) * len(down_block_types)
=======
        if isinstance(transformer_layers_per_block, int):
            transformer_layers_per_block = [transformer_layers_per_block] * len(down_block_types)
>>>>>>> 705c592e

        # input
        conv_in_kernel = 3
        conv_in_padding = (conv_in_kernel - 1) // 2
        self.conv_in = nn.Conv2d(
            in_channels, block_out_channels[0], kernel_size=conv_in_kernel, padding=conv_in_padding
        )

        # time
        time_embed_dim = block_out_channels[0] * 4
        self.time_proj = Timesteps(block_out_channels[0], flip_sin_to_cos, freq_shift)
        timestep_input_dim = block_out_channels[0]
        self.time_embedding = TimestepEmbedding(
            timestep_input_dim,
            time_embed_dim,
            act_fn=act_fn,
        )

<<<<<<< HEAD
        if class_embeddings_concat:
            # The time embeddings are concatenated with the class embeddings. The dimension of the
            # time embeddings passed to the down, middle, and up blocks is twice the dimension of the
            # regular time embeddings
            blocks_time_embed_dim = time_embed_dim * 2
        else:
            blocks_time_embed_dim = time_embed_dim
=======
        if encoder_hid_dim_type is None and encoder_hid_dim is not None:
            encoder_hid_dim_type = "text_proj"
            self.register_to_config(encoder_hid_dim_type=encoder_hid_dim_type)
            logger.info("encoder_hid_dim_type defaults to 'text_proj' as `encoder_hid_dim` is defined.")

        if encoder_hid_dim is None and encoder_hid_dim_type is not None:
            raise ValueError(
                f"`encoder_hid_dim` has to be defined when `encoder_hid_dim_type` is set to {encoder_hid_dim_type}."
            )

        if encoder_hid_dim_type == "text_proj":
            self.encoder_hid_proj = nn.Linear(encoder_hid_dim, cross_attention_dim)
        elif encoder_hid_dim_type == "text_image_proj":
            # image_embed_dim DOESN'T have to be `cross_attention_dim`. To not clutter the __init__ too much
            # they are set to `cross_attention_dim` here as this is exactly the required dimension for the currently only use
            # case when `addition_embed_type == "text_image_proj"` (Kadinsky 2.1)`
            self.encoder_hid_proj = TextImageProjection(
                text_embed_dim=encoder_hid_dim,
                image_embed_dim=cross_attention_dim,
                cross_attention_dim=cross_attention_dim,
            )

        elif encoder_hid_dim_type is not None:
            raise ValueError(
                f"encoder_hid_dim_type: {encoder_hid_dim_type} must be None, 'text_proj' or 'text_image_proj'."
            )
        else:
            self.encoder_hid_proj = None
>>>>>>> 705c592e

        # class embedding
        if class_embed_type is None and num_class_embeds is not None:
            self.class_embedding = nn.Embedding(num_class_embeds, time_embed_dim)
        elif class_embed_type == "timestep":
            self.class_embedding = TimestepEmbedding(timestep_input_dim, time_embed_dim)
        elif class_embed_type == "identity":
            self.class_embedding = nn.Identity(time_embed_dim, time_embed_dim)
        elif class_embed_type == "projection":
            if projection_class_embeddings_input_dim is None:
                raise ValueError(
                    "`class_embed_type`: 'projection' requires `projection_class_embeddings_input_dim` be set"
                )
            # The projection `class_embed_type` is the same as the timestep `class_embed_type` except
            # 1. the `class_labels` inputs are not first converted to sinusoidal embeddings
            # 2. it projects from an arbitrary input dimension.
            #
            # Note that `TimestepEmbedding` is quite general, being mainly linear layers and activations.
            # When used for embedding actual timesteps, the timesteps are first converted to sinusoidal embeddings.
            # As a result, `TimestepEmbedding` can be passed arbitrary vectors.
            self.class_embedding = TimestepEmbedding(projection_class_embeddings_input_dim, time_embed_dim)
        elif class_embed_type == "simple_projection":
            if projection_class_embeddings_input_dim is None:
                raise ValueError(
                    "`class_embed_type`: 'simple_projection' requires `projection_class_embeddings_input_dim` be set"
                )
            self.class_embedding = nn.Linear(projection_class_embeddings_input_dim, time_embed_dim)
        else:
            self.class_embedding = None

        if addition_embed_type == "text":
            if encoder_hid_dim is not None:
                text_time_embedding_from_dim = encoder_hid_dim
            else:
                text_time_embedding_from_dim = cross_attention_dim

            self.add_embedding = TextTimeEmbedding(
                text_time_embedding_from_dim, time_embed_dim, num_heads=addition_embed_type_num_heads
            )
        elif addition_embed_type == "text_image":
            # text_embed_dim and image_embed_dim DON'T have to be `cross_attention_dim`. To not clutter the __init__ too much
            # they are set to `cross_attention_dim` here as this is exactly the required dimension for the currently only use
            # case when `addition_embed_type == "text_image"` (Kadinsky 2.1)`
            self.add_embedding = TextImageTimeEmbedding(
                text_embed_dim=cross_attention_dim, image_embed_dim=cross_attention_dim, time_embed_dim=time_embed_dim
            )
        elif addition_embed_type == "text_time":
            self.add_time_proj = Timesteps(addition_time_embed_dim, flip_sin_to_cos, freq_shift)
            self.add_embedding = TimestepEmbedding(projection_class_embeddings_input_dim, time_embed_dim)

        elif addition_embed_type is not None:
            raise ValueError(f"addition_embed_type: {addition_embed_type} must be None, 'text' or 'text_image'.")

        # control net conditioning embedding
        self.controlnet_cond_embedding = ControlNetConditioningEmbedding(
            conditioning_embedding_channels=block_out_channels[0],
            block_out_channels=conditioning_embedding_out_channels,
            conditioning_channels=conditioning_channels,
        )

        self.down_blocks = nn.ModuleList([])
        self.controlnet_down_blocks = nn.ModuleList([])

        if isinstance(only_cross_attention, bool):
            only_cross_attention = [only_cross_attention] * len(down_block_types)

        if isinstance(attention_head_dim, int):
            attention_head_dim = (attention_head_dim,) * len(down_block_types)

        if isinstance(num_attention_heads, int):
            num_attention_heads = (num_attention_heads,) * len(down_block_types)

        # down
        output_channel = block_out_channels[0]

        controlnet_block = nn.Conv2d(output_channel, output_channel, kernel_size=1)
        controlnet_block = zero_module(controlnet_block)
        self.controlnet_down_blocks.append(controlnet_block)

        for i, down_block_type in enumerate(down_block_types):
            input_channel = output_channel
            output_channel = block_out_channels[i]
            is_final_block = i == len(block_out_channels) - 1

            down_block = get_down_block(
                down_block_type,
                num_layers=layers_per_block,
                transformer_layers_per_block=transformer_layers_per_block[i],
                in_channels=input_channel,
                out_channels=output_channel,
                temb_channels=blocks_time_embed_dim,
                add_downsample=not is_final_block,
                resnet_eps=norm_eps,
                resnet_act_fn=act_fn,
                resnet_groups=norm_num_groups,
<<<<<<< HEAD
                cross_attention_dim=cross_attention_dim[i],
                attn_num_head_channels=attention_head_dim[i],
=======
                cross_attention_dim=cross_attention_dim,
                num_attention_heads=num_attention_heads[i],
                attention_head_dim=attention_head_dim[i] if attention_head_dim[i] is not None else output_channel,
>>>>>>> 705c592e
                downsample_padding=downsample_padding,
                use_linear_projection=use_linear_projection,
                only_cross_attention=only_cross_attention[i],
                upcast_attention=upcast_attention,
                resnet_time_scale_shift=resnet_time_scale_shift,
            )
            self.down_blocks.append(down_block)

            for _ in range(layers_per_block):
                controlnet_block = nn.Conv2d(output_channel, output_channel, kernel_size=1)
                controlnet_block = zero_module(controlnet_block)
                self.controlnet_down_blocks.append(controlnet_block)

            if not is_final_block:
                controlnet_block = nn.Conv2d(output_channel, output_channel, kernel_size=1)
                controlnet_block = zero_module(controlnet_block)
                self.controlnet_down_blocks.append(controlnet_block)

        # mid
        mid_block_channel = block_out_channels[-1]

        controlnet_block = nn.Conv2d(mid_block_channel, mid_block_channel, kernel_size=1)
        controlnet_block = zero_module(controlnet_block)
        self.controlnet_mid_block = controlnet_block

        self.mid_block = UNetMidBlock2DCrossAttn(
            transformer_layers_per_block=transformer_layers_per_block[-1],
            in_channels=mid_block_channel,
            temb_channels=blocks_time_embed_dim,
            resnet_eps=norm_eps,
            resnet_act_fn=act_fn,
            output_scale_factor=mid_block_scale_factor,
            resnet_time_scale_shift=resnet_time_scale_shift,
<<<<<<< HEAD
            cross_attention_dim=cross_attention_dim[-1],
            attn_num_head_channels=attention_head_dim[-1],
=======
            cross_attention_dim=cross_attention_dim,
            num_attention_heads=num_attention_heads[-1],
>>>>>>> 705c592e
            resnet_groups=norm_num_groups,
            use_linear_projection=use_linear_projection,
            upcast_attention=upcast_attention,
        )

    @classmethod
    def from_unet(
        cls,
        unet: UNet2DConditionModel,
        controlnet_conditioning_channel_order: str = "rgb",
        conditioning_embedding_out_channels: Optional[Tuple[int]] = (16, 32, 96, 256),
        load_weights_from_unet: bool = True,
        conditioning_channels: int = 3,
    ):
        r"""
        Instantiate a [`ControlNetModel`] from [`UNet2DConditionModel`].

        Parameters:
            unet (`UNet2DConditionModel`):
                The UNet model weights to copy to the [`ControlNetModel`]. All configuration options are also copied
                where applicable.
        """
        transformer_layers_per_block = (
            unet.config.transformer_layers_per_block if "transformer_layers_per_block" in unet.config else 1
        )
        encoder_hid_dim = unet.config.encoder_hid_dim if "encoder_hid_dim" in unet.config else None
        encoder_hid_dim_type = unet.config.encoder_hid_dim_type if "encoder_hid_dim_type" in unet.config else None
        addition_embed_type = unet.config.addition_embed_type if "addition_embed_type" in unet.config else None
        addition_time_embed_dim = (
            unet.config.addition_time_embed_dim if "addition_time_embed_dim" in unet.config else None
        )

        controlnet = cls(
            encoder_hid_dim=encoder_hid_dim,
            encoder_hid_dim_type=encoder_hid_dim_type,
            addition_embed_type=addition_embed_type,
            addition_time_embed_dim=addition_time_embed_dim,
            transformer_layers_per_block=transformer_layers_per_block,
            in_channels=unet.config.in_channels,
            flip_sin_to_cos=unet.config.flip_sin_to_cos,
            freq_shift=unet.config.freq_shift,
            down_block_types=unet.config.down_block_types,
            only_cross_attention=unet.config.only_cross_attention,
            block_out_channels=unet.config.block_out_channels,
            layers_per_block=unet.config.layers_per_block,
            downsample_padding=unet.config.downsample_padding,
            mid_block_scale_factor=unet.config.mid_block_scale_factor,
            act_fn=unet.config.act_fn,
            norm_num_groups=unet.config.norm_num_groups,
            norm_eps=unet.config.norm_eps,
            cross_attention_dim=unet.config.cross_attention_dim,
            attention_head_dim=unet.config.attention_head_dim,
            num_attention_heads=unet.config.num_attention_heads,
            use_linear_projection=unet.config.use_linear_projection,
            class_embed_type=unet.config.class_embed_type,
            num_class_embeds=unet.config.num_class_embeds,
            upcast_attention=unet.config.upcast_attention,
            resnet_time_scale_shift=unet.config.resnet_time_scale_shift,
            projection_class_embeddings_input_dim=unet.config.projection_class_embeddings_input_dim,
            class_embeddings_concat=unet.config.class_embeddings_concat,
            controlnet_conditioning_channel_order=controlnet_conditioning_channel_order,
            conditioning_embedding_out_channels=conditioning_embedding_out_channels,
            conditioning_channels=conditioning_channels,
        )

        if load_weights_from_unet:
            controlnet.conv_in.load_state_dict(unet.conv_in.state_dict())
            controlnet.time_proj.load_state_dict(unet.time_proj.state_dict())
            controlnet.time_embedding.load_state_dict(unet.time_embedding.state_dict())

            if controlnet.class_embedding:
                controlnet.class_embedding.load_state_dict(unet.class_embedding.state_dict())

            controlnet.down_blocks.load_state_dict(unet.down_blocks.state_dict())
            controlnet.mid_block.load_state_dict(unet.mid_block.state_dict())

        return controlnet

    @property
    # Copied from diffusers.models.unet_2d_condition.UNet2DConditionModel.attn_processors
    def attn_processors(self) -> Dict[str, AttentionProcessor]:
        r"""
        Returns:
            `dict` of attention processors: A dictionary containing all attention processors used in the model with
            indexed by its weight name.
        """
        # set recursively
        processors = {}

        def fn_recursive_add_processors(name: str, module: torch.nn.Module, processors: Dict[str, AttentionProcessor]):
            if hasattr(module, "get_processor"):
                processors[f"{name}.processor"] = module.get_processor(return_deprecated_lora=True)

            for sub_name, child in module.named_children():
                fn_recursive_add_processors(f"{name}.{sub_name}", child, processors)

            return processors

        for name, module in self.named_children():
            fn_recursive_add_processors(name, module, processors)

        return processors

    # Copied from diffusers.models.unet_2d_condition.UNet2DConditionModel.set_attn_processor
    def set_attn_processor(self, processor: Union[AttentionProcessor, Dict[str, AttentionProcessor]]):
        r"""
        Sets the attention processor to use to compute attention.

        Parameters:
            processor (`dict` of `AttentionProcessor` or only `AttentionProcessor`):
                The instantiated processor class or a dictionary of processor classes that will be set as the processor
                for **all** `Attention` layers.

                If `processor` is a dict, the key needs to define the path to the corresponding cross attention
                processor. This is strongly recommended when setting trainable attention processors.

        """
        count = len(self.attn_processors.keys())

        if isinstance(processor, dict) and len(processor) != count:
            raise ValueError(
                f"A dict of processors was passed, but the number of processors {len(processor)} does not match the"
                f" number of attention layers: {count}. Please make sure to pass {count} processor classes."
            )

        def fn_recursive_attn_processor(name: str, module: torch.nn.Module, processor):
            if hasattr(module, "set_processor"):
                if not isinstance(processor, dict):
                    module.set_processor(processor)
                else:
                    module.set_processor(processor.pop(f"{name}.processor"))

            for sub_name, child in module.named_children():
                fn_recursive_attn_processor(f"{name}.{sub_name}", child, processor)

        for name, module in self.named_children():
            fn_recursive_attn_processor(name, module, processor)

    # Copied from diffusers.models.unet_2d_condition.UNet2DConditionModel.set_default_attn_processor
    def set_default_attn_processor(self):
        """
        Disables custom attention processors and sets the default attention implementation.
        """
        if all(proc.__class__ in ADDED_KV_ATTENTION_PROCESSORS for proc in self.attn_processors.values()):
            processor = AttnAddedKVProcessor()
        elif all(proc.__class__ in CROSS_ATTENTION_PROCESSORS for proc in self.attn_processors.values()):
            processor = AttnProcessor()
        else:
            raise ValueError(
                f"Cannot call `set_default_attn_processor` when attention processors are of type {next(iter(self.attn_processors.values()))}"
            )

        self.set_attn_processor(processor)

    # Copied from diffusers.models.unet_2d_condition.UNet2DConditionModel.set_attention_slice
    def set_attention_slice(self, slice_size):
        r"""
        Enable sliced attention computation.

        When this option is enabled, the attention module splits the input tensor in slices to compute attention in
        several steps. This is useful for saving some memory in exchange for a small decrease in speed.

        Args:
            slice_size (`str` or `int` or `list(int)`, *optional*, defaults to `"auto"`):
                When `"auto"`, input to the attention heads is halved, so attention is computed in two steps. If
                `"max"`, maximum amount of memory is saved by running only one slice at a time. If a number is
                provided, uses as many slices as `attention_head_dim // slice_size`. In this case, `attention_head_dim`
                must be a multiple of `slice_size`.
        """
        sliceable_head_dims = []

        def fn_recursive_retrieve_sliceable_dims(module: torch.nn.Module):
            if hasattr(module, "set_attention_slice"):
                sliceable_head_dims.append(module.sliceable_head_dim)

            for child in module.children():
                fn_recursive_retrieve_sliceable_dims(child)

        # retrieve number of attention layers
        for module in self.children():
            fn_recursive_retrieve_sliceable_dims(module)

        num_sliceable_layers = len(sliceable_head_dims)

        if slice_size == "auto":
            # half the attention head size is usually a good trade-off between
            # speed and memory
            slice_size = [dim // 2 for dim in sliceable_head_dims]
        elif slice_size == "max":
            # make smallest slice possible
            slice_size = num_sliceable_layers * [1]

        slice_size = num_sliceable_layers * [slice_size] if not isinstance(slice_size, list) else slice_size

        if len(slice_size) != len(sliceable_head_dims):
            raise ValueError(
                f"You have provided {len(slice_size)}, but {self.config} has {len(sliceable_head_dims)} different"
                f" attention layers. Make sure to match `len(slice_size)` to be {len(sliceable_head_dims)}."
            )

        for i in range(len(slice_size)):
            size = slice_size[i]
            dim = sliceable_head_dims[i]
            if size is not None and size > dim:
                raise ValueError(f"size {size} has to be smaller or equal to {dim}.")

        # Recursively walk through all the children.
        # Any children which exposes the set_attention_slice method
        # gets the message
        def fn_recursive_set_attention_slice(module: torch.nn.Module, slice_size: List[int]):
            if hasattr(module, "set_attention_slice"):
                module.set_attention_slice(slice_size.pop())

            for child in module.children():
                fn_recursive_set_attention_slice(child, slice_size)

        reversed_slice_size = list(reversed(slice_size))
        for module in self.children():
            fn_recursive_set_attention_slice(module, reversed_slice_size)

    def _set_gradient_checkpointing(self, module, value=False):
        if isinstance(module, (CrossAttnDownBlock2D, DownBlock2D)):
            module.gradient_checkpointing = value

    def forward(
        self,
        sample: torch.FloatTensor,
        timestep: Union[torch.Tensor, float, int],
        encoder_hidden_states: torch.Tensor,
        controlnet_cond: torch.FloatTensor,
        conditioning_scale: float = 1.0,
        class_labels: Optional[torch.Tensor] = None,
        timestep_cond: Optional[torch.Tensor] = None,
        attention_mask: Optional[torch.Tensor] = None,
        added_cond_kwargs: Optional[Dict[str, torch.Tensor]] = None,
        cross_attention_kwargs: Optional[Dict[str, Any]] = None,
        guess_mode: bool = False,
        return_dict: bool = True,
    ) -> Union[ControlNetOutput, Tuple]:
        """
        The [`ControlNetModel`] forward method.

        Args:
            sample (`torch.FloatTensor`):
                The noisy input tensor.
            timestep (`Union[torch.Tensor, float, int]`):
                The number of timesteps to denoise an input.
            encoder_hidden_states (`torch.Tensor`):
                The encoder hidden states.
            controlnet_cond (`torch.FloatTensor`):
                The conditional input tensor of shape `(batch_size, sequence_length, hidden_size)`.
            conditioning_scale (`float`, defaults to `1.0`):
                The scale factor for ControlNet outputs.
            class_labels (`torch.Tensor`, *optional*, defaults to `None`):
                Optional class labels for conditioning. Their embeddings will be summed with the timestep embeddings.
            timestep_cond (`torch.Tensor`, *optional*, defaults to `None`):
            attention_mask (`torch.Tensor`, *optional*, defaults to `None`):
            added_cond_kwargs (`dict`):
                Additional conditions for the Stable Diffusion XL UNet.
            cross_attention_kwargs (`dict[str]`, *optional*, defaults to `None`):
                A kwargs dictionary that if specified is passed along to the `AttnProcessor`.
            guess_mode (`bool`, defaults to `False`):
                In this mode, the ControlNet encoder tries its best to recognize the input content of the input even if
                you remove all prompts. A `guidance_scale` between 3.0 and 5.0 is recommended.
            return_dict (`bool`, defaults to `True`):
                Whether or not to return a [`~models.controlnet.ControlNetOutput`] instead of a plain tuple.

        Returns:
            [`~models.controlnet.ControlNetOutput`] **or** `tuple`:
                If `return_dict` is `True`, a [`~models.controlnet.ControlNetOutput`] is returned, otherwise a tuple is
                returned where the first element is the sample tensor.
        """
        # check channel order
        channel_order = self.config.controlnet_conditioning_channel_order

        if channel_order == "rgb":
            # in rgb order by default
            ...
        elif channel_order == "bgr":
            controlnet_cond = torch.flip(controlnet_cond, dims=[1])
        else:
            raise ValueError(f"unknown `controlnet_conditioning_channel_order`: {channel_order}")

        # prepare attention_mask
        if attention_mask is not None:
            attention_mask = (1 - attention_mask.to(sample.dtype)) * -10000.0
            attention_mask = attention_mask.unsqueeze(1)

        # 1. time
        timesteps = timestep
        if not torch.is_tensor(timesteps):
            # TODO: this requires sync between CPU and GPU. So try to pass timesteps as tensors if you can
            # This would be a good case for the `match` statement (Python 3.10+)
            is_mps = sample.device.type == "mps"
            if isinstance(timestep, float):
                dtype = torch.float32 if is_mps else torch.float64
            else:
                dtype = torch.int32 if is_mps else torch.int64
            timesteps = torch.tensor([timesteps], dtype=dtype, device=sample.device)
        elif len(timesteps.shape) == 0:
            timesteps = timesteps[None].to(sample.device)

        # broadcast to batch dimension in a way that's compatible with ONNX/Core ML
        timesteps = timesteps.expand(sample.shape[0])

        t_emb = self.time_proj(timesteps)

        # timesteps does not contain any weights and will always return f32 tensors
        # but time_embedding might actually be running in fp16. so we need to cast here.
        # there might be better ways to encapsulate this.
        t_emb = t_emb.to(dtype=sample.dtype)

        emb = self.time_embedding(t_emb, timestep_cond)
        aug_emb = None

        if self.class_embedding is not None:
            if class_labels is None:
                raise ValueError("class_labels should be provided when num_class_embeds > 0")

            if self.config.class_embed_type == "timestep":
                class_labels = self.time_proj(class_labels)

            class_emb = self.class_embedding(class_labels).to(dtype=self.dtype)
            if self.config.class_embeddings_concat:
                emb = torch.cat([emb, class_emb], dim=-1)
            else:
                emb = emb + class_emb

        if self.config.addition_embed_type is not None:
            if self.config.addition_embed_type == "text":
                aug_emb = self.add_embedding(encoder_hidden_states)

            elif self.config.addition_embed_type == "text_time":
                if "text_embeds" not in added_cond_kwargs:
                    raise ValueError(
                        f"{self.__class__} has the config param `addition_embed_type` set to 'text_time' which requires the keyword argument `text_embeds` to be passed in `added_cond_kwargs`"
                    )
                text_embeds = added_cond_kwargs.get("text_embeds")
                if "time_ids" not in added_cond_kwargs:
                    raise ValueError(
                        f"{self.__class__} has the config param `addition_embed_type` set to 'text_time' which requires the keyword argument `time_ids` to be passed in `added_cond_kwargs`"
                    )
                time_ids = added_cond_kwargs.get("time_ids")
                time_embeds = self.add_time_proj(time_ids.flatten())
                time_embeds = time_embeds.reshape((text_embeds.shape[0], -1))

                add_embeds = torch.concat([text_embeds, time_embeds], dim=-1)
                add_embeds = add_embeds.to(emb.dtype)
                aug_emb = self.add_embedding(add_embeds)

        emb = emb + aug_emb if aug_emb is not None else emb

        # 2. pre-process
        sample = self.conv_in(sample)

        controlnet_cond = self.controlnet_cond_embedding(controlnet_cond)
        sample = sample + controlnet_cond

        # 3. down
        down_block_res_samples = (sample,)
        for downsample_block in self.down_blocks:
            if hasattr(downsample_block, "has_cross_attention") and downsample_block.has_cross_attention:
                sample, res_samples = downsample_block(
                    hidden_states=sample,
                    temb=emb,
                    encoder_hidden_states=encoder_hidden_states,
                    attention_mask=attention_mask,
                    cross_attention_kwargs=cross_attention_kwargs,
                )
            else:
                sample, res_samples = downsample_block(hidden_states=sample, temb=emb)

            down_block_res_samples += res_samples

        # 4. mid
        if self.mid_block is not None:
            sample = self.mid_block(
                sample,
                emb,
                encoder_hidden_states=encoder_hidden_states,
                attention_mask=attention_mask,
                cross_attention_kwargs=cross_attention_kwargs,
            )

        # 5. Control net blocks

        controlnet_down_block_res_samples = ()

        for down_block_res_sample, controlnet_block in zip(down_block_res_samples, self.controlnet_down_blocks):
            down_block_res_sample = controlnet_block(down_block_res_sample)
            controlnet_down_block_res_samples = controlnet_down_block_res_samples + (down_block_res_sample,)

        down_block_res_samples = controlnet_down_block_res_samples

        mid_block_res_sample = self.controlnet_mid_block(sample)

        # 6. scaling
        if guess_mode and not self.config.global_pool_conditions:
            scales = torch.logspace(-1, 0, len(down_block_res_samples) + 1, device=sample.device)  # 0.1 to 1.0

            scales = scales * conditioning_scale
            down_block_res_samples = [sample * scale for sample, scale in zip(down_block_res_samples, scales)]
            mid_block_res_sample = mid_block_res_sample * scales[-1]  # last one
        else:
            down_block_res_samples = [sample * conditioning_scale for sample in down_block_res_samples]
            mid_block_res_sample = mid_block_res_sample * conditioning_scale

        if self.config.global_pool_conditions:
            down_block_res_samples = [
                torch.mean(sample, dim=(2, 3), keepdim=True) for sample in down_block_res_samples
            ]
            mid_block_res_sample = torch.mean(mid_block_res_sample, dim=(2, 3), keepdim=True)

        if not return_dict:
            return (down_block_res_samples, mid_block_res_sample)

        return ControlNetOutput(
            down_block_res_samples=down_block_res_samples, mid_block_res_sample=mid_block_res_sample
        )


def zero_module(module):
    for p in module.parameters():
        nn.init.zeros_(p)
    return module<|MERGE_RESOLUTION|>--- conflicted
+++ resolved
@@ -196,14 +196,10 @@
         act_fn: str = "silu",
         norm_num_groups: Optional[int] = 32,
         norm_eps: float = 1e-5,
-<<<<<<< HEAD
         cross_attention_dim: Union[int, Tuple[int]] = 1280,
-=======
-        cross_attention_dim: int = 1280,
         transformer_layers_per_block: Union[int, Tuple[int]] = 1,
         encoder_hid_dim: Optional[int] = None,
         encoder_hid_dim_type: Optional[str] = None,
->>>>>>> 705c592e
         attention_head_dim: Union[int, Tuple[int]] = 8,
         num_attention_heads: Optional[Union[int, Tuple[int]]] = None,
         use_linear_projection: bool = False,
@@ -247,13 +243,11 @@
                 f"Must provide the same number of `num_attention_heads` as `down_block_types`. `num_attention_heads`: {num_attention_heads}. `down_block_types`: {down_block_types}."
             )
 
-<<<<<<< HEAD
         if isinstance(cross_attention_dim, int):
             cross_attention_dim = (cross_attention_dim,) * len(down_block_types)
-=======
+            
         if isinstance(transformer_layers_per_block, int):
             transformer_layers_per_block = [transformer_layers_per_block] * len(down_block_types)
->>>>>>> 705c592e
 
         # input
         conv_in_kernel = 3
@@ -272,7 +266,6 @@
             act_fn=act_fn,
         )
 
-<<<<<<< HEAD
         if class_embeddings_concat:
             # The time embeddings are concatenated with the class embeddings. The dimension of the
             # time embeddings passed to the down, middle, and up blocks is twice the dimension of the
@@ -280,7 +273,7 @@
             blocks_time_embed_dim = time_embed_dim * 2
         else:
             blocks_time_embed_dim = time_embed_dim
-=======
+
         if encoder_hid_dim_type is None and encoder_hid_dim is not None:
             encoder_hid_dim_type = "text_proj"
             self.register_to_config(encoder_hid_dim_type=encoder_hid_dim_type)
@@ -309,7 +302,6 @@
             )
         else:
             self.encoder_hid_proj = None
->>>>>>> 705c592e
 
         # class embedding
         if class_embed_type is None and num_class_embeds is not None:
@@ -405,14 +397,10 @@
                 resnet_eps=norm_eps,
                 resnet_act_fn=act_fn,
                 resnet_groups=norm_num_groups,
-<<<<<<< HEAD
                 cross_attention_dim=cross_attention_dim[i],
                 attn_num_head_channels=attention_head_dim[i],
-=======
-                cross_attention_dim=cross_attention_dim,
                 num_attention_heads=num_attention_heads[i],
                 attention_head_dim=attention_head_dim[i] if attention_head_dim[i] is not None else output_channel,
->>>>>>> 705c592e
                 downsample_padding=downsample_padding,
                 use_linear_projection=use_linear_projection,
                 only_cross_attention=only_cross_attention[i],
@@ -446,13 +434,9 @@
             resnet_act_fn=act_fn,
             output_scale_factor=mid_block_scale_factor,
             resnet_time_scale_shift=resnet_time_scale_shift,
-<<<<<<< HEAD
             cross_attention_dim=cross_attention_dim[-1],
             attn_num_head_channels=attention_head_dim[-1],
-=======
-            cross_attention_dim=cross_attention_dim,
             num_attention_heads=num_attention_heads[-1],
->>>>>>> 705c592e
             resnet_groups=norm_num_groups,
             use_linear_projection=use_linear_projection,
             upcast_attention=upcast_attention,
