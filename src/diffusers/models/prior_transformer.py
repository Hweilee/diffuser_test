from dataclasses import dataclass
from typing import Dict, Optional, Union

import torch
import torch.nn.functional as F
from torch import nn

from ..configuration_utils import ConfigMixin, register_to_config
from ..utils import BaseOutput
from .attention import BasicTransformerBlock
from .attention_processor import AttentionProcessor, AttnProcessor
from .embeddings import TimestepEmbedding, Timesteps
from .modeling_utils import ModelMixin


@dataclass
class PriorTransformerOutput(BaseOutput):
    """
    The output of [`PriorTransformer`].

    Args:
        predicted_image_embedding (`torch.FloatTensor` of shape `(batch_size, embedding_dim)`):
            The predicted CLIP image embedding conditioned on the CLIP text embedding input.
    """

    predicted_image_embedding: torch.FloatTensor


class PriorTransformer(ModelMixin, ConfigMixin):
    """
    A Prior Transformer model.

    Parameters:
        num_attention_heads (`int`, *optional*, defaults to 32): The number of heads to use for multi-head attention.
        attention_head_dim (`int`, *optional*, defaults to 64): The number of channels in each head.
        num_layers (`int`, *optional*, defaults to 20): The number of layers of Transformer blocks to use.
<<<<<<< HEAD
        embedding_dim (`int`, *optional*, defaults to 768): The dimension of the model input `hidden_states`
        num_embeddings (`int`, *optional*, defaults to 77):
            the number of embeddings of the model input `hidden_states`
=======
        embedding_dim (`int`, *optional*, defaults to 768):
            The dimension of the CLIP embeddings. Image embeddings and text embeddings are both the same dimension.
        num_embeddings (`int`, *optional*, defaults to 77): The max number of CLIP embeddings allowed (the
            length of the prompt after it has been tokenized).
>>>>>>> 174dcd69
        additional_embeddings (`int`, *optional*, defaults to 4): The number of additional tokens appended to the
            projected `hidden_states`. The actual length of the used `hidden_states` is `num_embeddings +
            additional_embeddings`.
        dropout (`float`, *optional*, defaults to 0.0): The dropout probability to use.
<<<<<<< HEAD
        time_embed_act_fn (`str`, *optional*, defaults to 'silu'):
            the activation function to use to create timestep embedding
        norm_in_type (`str`, *optional*, defaults to None): the normalization layer to apply on hidden states before
            passing to Transformer blocks. Set it to `None` if normalization is not needed.
        embedding_proj_norm_type (`str`, *optional*, defaults to None):
            the normalization layer to apply on the input `proj_embedding`. Set it to `None` if normalization is not
            needed.
        encoder_hid_proj_type (`str`, *optional*, defaults to `linear`):
            the projection layer to apply on the input `encoder_hidden_states`. Set it to `None` if
            `encoder_hidden_states` is `None`.
        added_emb_type (`str`, *optional*, defaults to `prd`): the additional embedding to condition model.
            `prd` indicating higher text-image dot products. if it is `None`, will not prepend additional embedding.
        time_embed_dim (`int, *optional*, defaults to None): the dimension of timestep embedding.
            If None, will set to `num_attention_heads * attention_head_dim`
        embedding_proj_dim (`int`, *optional*, default to None):
            the dimension of `proj_embedding`. If None, will set to `embedding_dim`
        clip_embed_dim (`int`, *optional*, default to None):
            the dimension of output. If None, will set to `embedding_dim`
=======
>>>>>>> 174dcd69
    """

    @register_to_config
    def __init__(
        self,
        num_attention_heads: int = 32,
        attention_head_dim: int = 64,
        num_layers: int = 20,
        embedding_dim: int = 768,
        num_embeddings=77,
        additional_embeddings=4,
        dropout: float = 0.0,
        time_embed_act_fn: str = "silu",
        norm_in_type: Optional[str] = None,  # layer
        embedding_proj_norm_type: Optional[str] = None,  # layer
        encoder_hid_proj_type: Optional[str] = "linear",  # linear
        added_emb_type: Optional[str] = "prd",  # prd
        time_embed_dim: Optional[int] = None,
        embedding_proj_dim: Optional[int] = None,
        clip_embed_dim: Optional[int] = None,
        upcast_softmax: bool = False,
    ):
        super().__init__()
        self.num_attention_heads = num_attention_heads
        self.attention_head_dim = attention_head_dim
        inner_dim = num_attention_heads * attention_head_dim
        self.additional_embeddings = additional_embeddings

        time_embed_dim = time_embed_dim or inner_dim
        embedding_proj_dim = embedding_proj_dim or embedding_dim
        clip_embed_dim = clip_embed_dim or embedding_dim

        self.time_proj = Timesteps(inner_dim, True, 0)
        self.time_embedding = TimestepEmbedding(inner_dim, time_embed_dim, out_dim=inner_dim, act_fn=time_embed_act_fn)

        self.proj_in = nn.Linear(embedding_dim, inner_dim)

        if embedding_proj_norm_type is None:
            self.embedding_proj_norm = None
        elif embedding_proj_norm_type == "layer":
            self.embedding_proj_norm = nn.LayerNorm(embedding_proj_dim)
        else:
            raise ValueError(f"unsupported embedding_proj_norm_type: {embedding_proj_norm_type}")

        self.embedding_proj = nn.Linear(embedding_proj_dim, inner_dim)

        if encoder_hid_proj_type is None:
            self.encoder_hidden_states_proj = None
        elif encoder_hid_proj_type == "linear":
            self.encoder_hidden_states_proj = nn.Linear(embedding_dim, inner_dim)
        else:
            raise ValueError(f"unsupported encoder_hid_proj_type: {encoder_hid_proj_type}")

        self.positional_embedding = nn.Parameter(torch.zeros(1, num_embeddings + additional_embeddings, inner_dim))

        if added_emb_type == "prd":
            self.prd_embedding = nn.Parameter(torch.zeros(1, 1, inner_dim))
        else:
            self.prd_embedding = None

        self.transformer_blocks = nn.ModuleList(
            [
                BasicTransformerBlock(
                    inner_dim,
                    num_attention_heads,
                    attention_head_dim,
                    dropout=dropout,
                    activation_fn="gelu",
                    attention_bias=True,
                    upcast_softmax=upcast_softmax,
                )
                for d in range(num_layers)
            ]
        )

        if norm_in_type == "layer":
            self.norm_in = nn.LayerNorm(inner_dim)
        elif norm_in_type is None:
            self.norm_in = None
        else:
            raise ValueError(f"{norm_in_type} does not exist.")

        self.norm_out = nn.LayerNorm(inner_dim)

        self.proj_to_clip_embeddings = nn.Linear(inner_dim, clip_embed_dim)

        causal_attention_mask = torch.full(
            [num_embeddings + additional_embeddings, num_embeddings + additional_embeddings], -10000.0
        )
        causal_attention_mask.triu_(1)
        causal_attention_mask = causal_attention_mask[None, ...]
        self.register_buffer("causal_attention_mask", causal_attention_mask, persistent=False)

        self.clip_mean = nn.Parameter(torch.zeros(1, clip_embed_dim))
        self.clip_std = nn.Parameter(torch.zeros(1, clip_embed_dim))

    @property
    # Copied from diffusers.models.unet_2d_condition.UNet2DConditionModel.attn_processors
    def attn_processors(self) -> Dict[str, AttentionProcessor]:
        r"""
        Returns:
            `dict` of attention processors: A dictionary containing all attention processors used in the model with
            indexed by its weight name.
        """
        # set recursively
        processors = {}

        def fn_recursive_add_processors(name: str, module: torch.nn.Module, processors: Dict[str, AttentionProcessor]):
            if hasattr(module, "set_processor"):
                processors[f"{name}.processor"] = module.processor

            for sub_name, child in module.named_children():
                fn_recursive_add_processors(f"{name}.{sub_name}", child, processors)

            return processors

        for name, module in self.named_children():
            fn_recursive_add_processors(name, module, processors)

        return processors

    # Copied from diffusers.models.unet_2d_condition.UNet2DConditionModel.set_attn_processor
    def set_attn_processor(self, processor: Union[AttentionProcessor, Dict[str, AttentionProcessor]]):
        r"""
        Sets the attention processor to use to compute attention.

        Parameters:
            processor (`dict` of `AttentionProcessor` or only `AttentionProcessor`):
                The instantiated processor class or a dictionary of processor classes that will be set as the processor
                for **all** `Attention` layers.

                If `processor` is a dict, the key needs to define the path to the corresponding cross attention
                processor. This is strongly recommended when setting trainable attention processors.

        """
        count = len(self.attn_processors.keys())

        if isinstance(processor, dict) and len(processor) != count:
            raise ValueError(
                f"A dict of processors was passed, but the number of processors {len(processor)} does not match the"
                f" number of attention layers: {count}. Please make sure to pass {count} processor classes."
            )

        def fn_recursive_attn_processor(name: str, module: torch.nn.Module, processor):
            if hasattr(module, "set_processor"):
                if not isinstance(processor, dict):
                    module.set_processor(processor)
                else:
                    module.set_processor(processor.pop(f"{name}.processor"))

            for sub_name, child in module.named_children():
                fn_recursive_attn_processor(f"{name}.{sub_name}", child, processor)

        for name, module in self.named_children():
            fn_recursive_attn_processor(name, module, processor)

    # Copied from diffusers.models.unet_2d_condition.UNet2DConditionModel.set_default_attn_processor
    def set_default_attn_processor(self):
        """
        Disables custom attention processors and sets the default attention implementation.
        """
        self.set_attn_processor(AttnProcessor())

    def forward(
        self,
        hidden_states,
        timestep: Union[torch.Tensor, float, int],
        proj_embedding: torch.FloatTensor,
        encoder_hidden_states: Optional[torch.FloatTensor] = None,
        attention_mask: Optional[torch.BoolTensor] = None,
        return_dict: bool = True,
    ):
        """
        The [`PriorTransformer`] forward method.

        Args:
            hidden_states (`torch.FloatTensor` of shape `(batch_size, embedding_dim)`):
                The currently predicted image embeddings.
            timestep (`torch.LongTensor`):
                Current denoising step.
            proj_embedding (`torch.FloatTensor` of shape `(batch_size, embedding_dim)`):
                Projected embedding vector the denoising process is conditioned on.
            encoder_hidden_states (`torch.FloatTensor` of shape `(batch_size, num_embeddings, embedding_dim)`):
                Hidden states of the text embeddings the denoising process is conditioned on.
            attention_mask (`torch.BoolTensor` of shape `(batch_size, num_embeddings)`):
                Text mask for the text embeddings.
            return_dict (`bool`, *optional*, defaults to `True`):
                Whether or not to return a [`~models.prior_transformer.PriorTransformerOutput`] instead of a plain
                tuple.

        Returns:
            [`~models.prior_transformer.PriorTransformerOutput`] or `tuple`:
                If return_dict is True, a [`~models.prior_transformer.PriorTransformerOutput`] is returned, otherwise a
                tuple is returned where the first element is the sample tensor.
        """
        batch_size = hidden_states.shape[0]

        timesteps = timestep
        if not torch.is_tensor(timesteps):
            timesteps = torch.tensor([timesteps], dtype=torch.long, device=hidden_states.device)
        elif torch.is_tensor(timesteps) and len(timesteps.shape) == 0:
            timesteps = timesteps[None].to(hidden_states.device)

        # broadcast to batch dimension in a way that's compatible with ONNX/Core ML
        timesteps = timesteps * torch.ones(batch_size, dtype=timesteps.dtype, device=timesteps.device)

        timesteps_projected = self.time_proj(timesteps)

        # timesteps does not contain any weights and will always return f32 tensors
        # but time_embedding might be fp16, so we need to cast here.
        timesteps_projected = timesteps_projected.to(dtype=self.dtype)
        time_embeddings = self.time_embedding(timesteps_projected)

        if self.embedding_proj_norm is not None:
            proj_embedding = self.embedding_proj_norm(proj_embedding)

        proj_embeddings = self.embedding_proj(proj_embedding)
        if self.encoder_hidden_states_proj is not None and encoder_hidden_states is not None:
            encoder_hidden_states = self.encoder_hidden_states_proj(encoder_hidden_states)
        elif self.encoder_hidden_states_proj is not None and encoder_hidden_states is None:
            raise ValueError("`encoder_hidden_states_proj` requires `encoder_hidden_states` to be set")

        hidden_states = self.proj_in(hidden_states)

        positional_embeddings = self.positional_embedding.to(hidden_states.dtype)

        additional_embeds = []
        additional_embeddings_len = 0

        if encoder_hidden_states is not None:
            additional_embeds.append(encoder_hidden_states)
            additional_embeddings_len += encoder_hidden_states.shape[1]

        if len(proj_embeddings.shape) == 2:
            proj_embeddings = proj_embeddings[:, None, :]

        if len(hidden_states.shape) == 2:
            hidden_states = hidden_states[:, None, :]

        additional_embeds = additional_embeds + [
            proj_embeddings,
            time_embeddings[:, None, :],
            hidden_states,
        ]

        if self.prd_embedding is not None:
            prd_embedding = self.prd_embedding.to(hidden_states.dtype).expand(batch_size, -1, -1)
            additional_embeds.append(prd_embedding)

        hidden_states = torch.cat(
            additional_embeds,
            dim=1,
        )

        # Allow positional_embedding to not include the `addtional_embeddings` and instead pad it with zeros for these additional tokens
        additional_embeddings_len = additional_embeddings_len + proj_embeddings.shape[1] + 1
        if positional_embeddings.shape[1] < hidden_states.shape[1]:
            positional_embeddings = F.pad(
                positional_embeddings,
                (
                    0,
                    0,
                    additional_embeddings_len,
                    self.prd_embedding.shape[1] if self.prd_embedding is not None else 0,
                ),
                value=0.0,
            )

        hidden_states = hidden_states + positional_embeddings

        if attention_mask is not None:
            attention_mask = (1 - attention_mask.to(hidden_states.dtype)) * -10000.0
            attention_mask = F.pad(attention_mask, (0, self.additional_embeddings), value=0.0)
            attention_mask = (attention_mask[:, None, :] + self.causal_attention_mask).to(hidden_states.dtype)
            attention_mask = attention_mask.repeat_interleave(self.config.num_attention_heads, dim=0)

        if self.norm_in is not None:
            hidden_states = self.norm_in(hidden_states)

        for block in self.transformer_blocks:
            hidden_states = block(hidden_states, attention_mask=attention_mask)

        hidden_states = self.norm_out(hidden_states)

        if self.prd_embedding is not None:
            hidden_states = hidden_states[:, -1]
        else:
            hidden_states = hidden_states[:, additional_embeddings_len:]

        predicted_image_embedding = self.proj_to_clip_embeddings(hidden_states)

        if not return_dict:
            return (predicted_image_embedding,)

        return PriorTransformerOutput(predicted_image_embedding=predicted_image_embedding)

    def post_process_latents(self, prior_latents):
        prior_latents = (prior_latents * self.clip_std) + self.clip_mean
        return prior_latents<|MERGE_RESOLUTION|>--- conflicted
+++ resolved
@@ -34,21 +34,13 @@
         num_attention_heads (`int`, *optional*, defaults to 32): The number of heads to use for multi-head attention.
         attention_head_dim (`int`, *optional*, defaults to 64): The number of channels in each head.
         num_layers (`int`, *optional*, defaults to 20): The number of layers of Transformer blocks to use.
-<<<<<<< HEAD
         embedding_dim (`int`, *optional*, defaults to 768): The dimension of the model input `hidden_states`
         num_embeddings (`int`, *optional*, defaults to 77):
             the number of embeddings of the model input `hidden_states`
-=======
-        embedding_dim (`int`, *optional*, defaults to 768):
-            The dimension of the CLIP embeddings. Image embeddings and text embeddings are both the same dimension.
-        num_embeddings (`int`, *optional*, defaults to 77): The max number of CLIP embeddings allowed (the
-            length of the prompt after it has been tokenized).
->>>>>>> 174dcd69
         additional_embeddings (`int`, *optional*, defaults to 4): The number of additional tokens appended to the
             projected `hidden_states`. The actual length of the used `hidden_states` is `num_embeddings +
             additional_embeddings`.
         dropout (`float`, *optional*, defaults to 0.0): The dropout probability to use.
-<<<<<<< HEAD
         time_embed_act_fn (`str`, *optional*, defaults to 'silu'):
             the activation function to use to create timestep embedding
         norm_in_type (`str`, *optional*, defaults to None): the normalization layer to apply on hidden states before
@@ -67,8 +59,6 @@
             the dimension of `proj_embedding`. If None, will set to `embedding_dim`
         clip_embed_dim (`int`, *optional*, default to None):
             the dimension of output. If None, will set to `embedding_dim`
-=======
->>>>>>> 174dcd69
     """
 
     @register_to_config
