--- conflicted
+++ resolved
@@ -214,171 +214,93 @@
 
     from .unets.unet_2d_blocks import get_up_block
 
-<<<<<<< HEAD
-    raise ValueError(f"{up_block_type} does not exist.")
-
-
-class AutoencoderTinyBlock(nn.Module):
-    """
-    Tiny Autoencoder block used in [`AutoencoderTiny`]. It is a mini residual module consisting of plain conv + ReLU
-    blocks.
-
-    Args:
-        in_channels (`int`): The number of input channels.
-        out_channels (`int`): The number of output channels.
-        act_fn (`str`):
-            ` The activation function to use. Supported values are `"swish"`, `"mish"`, `"gelu"`, and `"relu"`.
-
-    Returns:
-        `torch.FloatTensor`: A tensor with the same shape as the input tensor, but with the number of channels equal to
-        `out_channels`.
-    """
-
-    def __init__(self, in_channels: int, out_channels: int, act_fn: str):
-        super().__init__()
-        act_fn = get_activation(act_fn)
-        self.conv = nn.Sequential(
-            nn.Conv2d(in_channels, out_channels, kernel_size=3, padding=1),
-            act_fn,
-            nn.Conv2d(out_channels, out_channels, kernel_size=3, padding=1),
-            act_fn,
-            nn.Conv2d(out_channels, out_channels, kernel_size=3, padding=1),
-        )
-        self.skip = (
-            nn.Conv2d(in_channels, out_channels, kernel_size=1, bias=False)
-            if in_channels != out_channels
-            else nn.Identity()
-        )
-        self.fuse = nn.ReLU()
-
-    def forward(self, x: torch.FloatTensor) -> torch.FloatTensor:
-        return self.fuse(self.conv(x) + self.skip(x))
-
-
-class UNetMidBlock2D(nn.Module):
-    """
-    A 2D UNet mid-block [`UNetMidBlock2D`] with multiple residual blocks and optional attention blocks.
-
-    Args:
-        in_channels (`int`): The number of input channels.
-        temb_channels (`int`): The number of temporal embedding channels.
-        dropout (`float`, *optional*, defaults to 0.0): The dropout rate.
-        num_layers (`int`, *optional*, defaults to 1): The number of residual blocks.
-        resnet_eps (`float`, *optional*, 1e-6 ): The epsilon value for the resnet blocks.
-        resnet_time_scale_shift (`str`, *optional*, defaults to `default`):
-            The type of normalization to apply to the time embeddings. This can help to improve the performance of the
-            model on tasks with long-range temporal dependencies.
-        resnet_act_fn (`str`, *optional*, defaults to `swish`): The activation function for the resnet blocks.
-        resnet_groups (`int`, *optional*, defaults to 32):
-            The number of groups to use in the group normalization layers of the resnet blocks.
-        attn_groups (`Optional[int]`, *optional*, defaults to None): The number of groups for the attention blocks.
-        resnet_pre_norm (`bool`, *optional*, defaults to `True`):
-            Whether to use pre-normalization for the resnet blocks.
-        add_attention (`bool`, *optional*, defaults to `True`): Whether to add attention blocks.
-        attention_head_dim (`int`, *optional*, defaults to 1):
-            Dimension of a single attention head. The number of attention heads is determined based on this value and
-            the number of input channels.
-        output_scale_factor (`float`, *optional*, defaults to 1.0): The output scale factor.
-
-    Returns:
-        `torch.FloatTensor`: The output of the last residual block, which is a tensor of shape `(batch_size,
-        in_channels, height, width)`.
-
-    """
-
-    def __init__(
-        self,
-        in_channels: int,
-        temb_channels: int,
-        dropout: float = 0.0,
-        num_layers: int = 1,
-        resnet_eps: float = 1e-6,
-        resnet_time_scale_shift: str = "default",  # default, spatial
-        resnet_act_fn: str = "swish",
-        resnet_groups: int = 32,
-        attn_groups: Optional[int] = None,
-        resnet_pre_norm: bool = True,
-        add_attention: bool = True,
-        attention_head_dim: int = 1,
-        output_scale_factor: float = 1.0,
-    ):
-        super().__init__()
-        resnet_groups = resnet_groups if resnet_groups is not None else min(in_channels // 4, 32)
-        self.add_attention = add_attention
-
-        if attn_groups is None:
-            attn_groups = resnet_groups if resnet_time_scale_shift == "default" else None
-
-        # there is always at least one resnet
-        resnets = [
-            ResnetBlock2D(
-                in_channels=in_channels,
-                out_channels=in_channels,
-                temb_channels=temb_channels,
-                eps=resnet_eps,
-                groups=resnet_groups,
-                dropout=dropout,
-                time_embedding_norm=resnet_time_scale_shift,
-                non_linearity=resnet_act_fn,
-                output_scale_factor=output_scale_factor,
-                pre_norm=resnet_pre_norm,
-            )
-        ]
-        attentions = []
-
-        if attention_head_dim is None:
-            logger.warn(
-                f"It is not recommend to pass `attention_head_dim=None`. Defaulting `attention_head_dim` to `in_channels`: {in_channels}."
-            )
-            attention_head_dim = in_channels
-
-        for _ in range(num_layers):
-            if self.add_attention:
-                attentions.append(
-                    Attention(
-                        in_channels,
-                        heads=in_channels // attention_head_dim,
-                        dim_head=attention_head_dim,
-                        rescale_output_factor=output_scale_factor,
-                        eps=resnet_eps,
-                        norm_num_groups=attn_groups,
-                        spatial_norm_dim=temb_channels if resnet_time_scale_shift == "spatial" else None,
-                        residual_connection=True,
-                        bias=True,
-                        upcast_softmax=True,
-                        _from_deprecated_attn_block=True,
-                    )
-                )
-            else:
-                attentions.append(None)
-
-            resnets.append(
-                ResnetBlock2D(
-                    in_channels=in_channels,
-                    out_channels=in_channels,
-                    temb_channels=temb_channels,
-                    eps=resnet_eps,
-                    groups=resnet_groups,
-                    dropout=dropout,
-                    time_embedding_norm=resnet_time_scale_shift,
-                    non_linearity=resnet_act_fn,
-                    output_scale_factor=output_scale_factor,
-                    pre_norm=resnet_pre_norm,
-                )
-            )
-
-        self.attentions = nn.ModuleList(attentions)
-        self.resnets = nn.ModuleList(resnets)
-
-    def forward(self, hidden_states: torch.FloatTensor, temb: Optional[torch.FloatTensor] = None) -> torch.FloatTensor:
-        hidden_states = self.resnets[0](hidden_states, temb)
-        for attn, resnet in zip(self.attentions, self.resnets[1:]):
-            if attn is not None:
-                hidden_states = attn(hidden_states, temb=temb)
-            hidden_states = resnet(hidden_states, temb)
-
-        return hidden_states
-
+    return get_up_block(
+        up_block_type=up_block_type,
+        num_layers=num_layers,
+        in_channels=in_channels,
+        out_channels=out_channels,
+        prev_output_channel=prev_output_channel,
+        temb_channels=temb_channels,
+        add_upsample=add_upsample,
+        resnet_eps=resnet_eps,
+        resnet_act_fn=resnet_act_fn,
+        resolution_idx=resolution_idx,
+        transformer_layers_per_block=transformer_layers_per_block,
+        num_attention_heads=num_attention_heads,
+        resnet_groups=resnet_groups,
+        cross_attention_dim=cross_attention_dim,
+        dual_cross_attention=dual_cross_attention,
+        use_linear_projection=use_linear_projection,
+        only_cross_attention=only_cross_attention,
+        upcast_attention=upcast_attention,
+        resnet_time_scale_shift=resnet_time_scale_shift,
+        attention_type=attention_type,
+        resnet_skip_time_act=resnet_skip_time_act,
+        resnet_out_scale_factor=resnet_out_scale_factor,
+        cross_attention_norm=cross_attention_norm,
+        attention_head_dim=attention_head_dim,
+        upsample_type=upsample_type,
+        dropout=dropout,
+    )
+
+
+class AutoencoderTinyBlock(AutoencoderTinyBlock):
+    deprecation_message = "Importing `AutoencoderTinyBlock` from `diffusers.models.unet_2d_blocks` is deprecated and this will be removed in a future version. Please use `from diffusers.models.unets.unet_2d_blocks import AutoencoderTinyBlock`, instead."
+    deprecate("AutoencoderTinyBlock", "0.29", deprecation_message)
+
+
+class UNetMidBlock2D(UNetMidBlock2D):
+    deprecation_message = "Importing `UNetMidBlock2D` from `diffusers.models.unet_2d_blocks` is deprecated and this will be removed in a future version. Please use `from diffusers.models.unets.unet_2d_blocks import UNetMidBlock2D`, instead."
+    deprecate("UNetMidBlock2D", "0.29", deprecation_message)
+
+
+class UNetMidBlock2DCrossAttn(UNetMidBlock2DCrossAttn):
+    deprecation_message = "Importing `UNetMidBlock2DCrossAttn` from `diffusers.models.unet_2d_blocks` is deprecated and this will be removed in a future version. Please use `from diffusers.models.unets.unet_2d_blocks import UNetMidBlock2DCrossAttn`, instead."
+    deprecate("UNetMidBlock2DCrossAttn", "0.29", deprecation_message)
+
+
+class UNetMidBlock2DSimpleCrossAttn(UNetMidBlock2DSimpleCrossAttn):
+    deprecation_message = "Importing `UNetMidBlock2DSimpleCrossAttn` from `diffusers.models.unet_2d_blocks` is deprecated and this will be removed in a future version. Please use `from diffusers.models.unets.unet_2d_blocks import UNetMidBlock2DSimpleCrossAttn`, instead."
+    deprecate("UNetMidBlock2DSimpleCrossAttn", "0.29", deprecation_message)
+
+
+class AttnDownBlock2D(AttnDownBlock2D):
+    deprecation_message = "Importing `AttnDownBlock2D` from `diffusers.models.unet_2d_blocks` is deprecated and this will be removed in a future version. Please use `from diffusers.models.unets.unet_2d_blocks import AttnDownBlock2D`, instead."
+    deprecate("AttnDownBlock2D", "0.29", deprecation_message)
+
+
+class CrossAttnDownBlock2D(CrossAttnDownBlock2D):
+    deprecation_message = "Importing `AttnDownBlock2D` from `diffusers.models.unet_2d_blocks` is deprecated and this will be removed in a future version. Please use `from diffusers.models.unets.unet_2d_blocks import CrossAttnDownBlock2D`, instead."
+    deprecate("CrossAttnDownBlock2D", "0.29", deprecation_message)
+
+
+class DownBlock2D(DownBlock2D):
+    deprecation_message = "Importing `DownBlock2D` from `diffusers.models.unet_2d_blocks` is deprecated and this will be removed in a future version. Please use `from diffusers.models.unets.unet_2d_blocks import DownBlock2D`, instead."
+    deprecate("DownBlock2D", "0.29", deprecation_message)
+
+
+class AttnDownEncoderBlock2D(AttnDownEncoderBlock2D):
+    deprecation_message = "Importing `AttnDownEncoderBlock2D` from `diffusers.models.unet_2d_blocks` is deprecated and this will be removed in a future version. Please use `from diffusers.models.unets.unet_2d_blocks import AttnDownEncoderBlock2D`, instead."
+    deprecate("AttnDownEncoderBlock2D", "0.29", deprecation_message)
+
+
+class AttnSkipDownBlock2D(AttnSkipDownBlock2D):
+    deprecation_message = "Importing `AttnSkipDownBlock2D` from `diffusers.models.unet_2d_blocks` is deprecated and this will be removed in a future version. Please use `from diffusers.models.unets.unet_2d_blocks import AttnSkipDownBlock2D`, instead."
+    deprecate("AttnSkipDownBlock2D", "0.29", deprecation_message)
+
+
+class SkipDownBlock2D(SkipDownBlock2D):
+    deprecation_message = "Importing `SkipDownBlock2D` from `diffusers.models.unet_2d_blocks` is deprecated and this will be removed in a future version. Please use `from diffusers.models.unets.unet_2d_blocks import SkipDownBlock2D`, instead."
+    deprecate("SkipDownBlock2D", "0.29", deprecation_message)
+
+
+class ResnetDownsampleBlock2D(ResnetDownsampleBlock2D):
+    deprecation_message = "Importing `ResnetDownsampleBlock2D` from `diffusers.models.unet_2d_blocks` is deprecated and this will be removed in a future version. Please use `from diffusers.models.unets.unet_2d_blocks import ResnetDownsampleBlock2D`, instead."
+    deprecate("ResnetDownsampleBlock2D", "0.29", deprecation_message)
+
+class SimpleCrossAttnDownBlock2D(SimpleCrossAttnDownBlock2D):
+    deprecation_message = "Importing `SimpleCrossAttnDownBlock2D` from `diffusers.models.unet_2d_blocks` is deprecated and this will be removed in a future version. Please use `from diffusers.models.unets.unet_2d_blocks import SimpleCrossAttnDownBlock2D`, instead."
+    deprecate("SimpleCrossAttnDownBlock2D", "0.29", deprecation_message)
 
 class UNetMidBlock2DCrossAttn(nn.Module):
     def __init__(
@@ -413,10 +335,6 @@
         self.num_attention_heads = num_attention_heads
         resnet_groups = resnet_groups if resnet_groups is not None else min(in_channels // 4, 32)
         resnet_groups_out = resnet_groups_out or resnet_groups
-
-        # support for variable transformer layers per block
-        if isinstance(transformer_layers_per_block, int):
-            transformer_layers_per_block = [transformer_layers_per_block] * num_layers
 
         # there is always at least one resnet
         resnets = [
@@ -477,1689 +395,9 @@
                 )
             )
 
-        self.attentions = nn.ModuleList(attentions)
-        self.resnets = nn.ModuleList(resnets)
-
-        self.gradient_checkpointing = False
-
-    def forward(
-        self,
-        hidden_states: torch.FloatTensor,
-        temb: Optional[torch.FloatTensor] = None,
-        encoder_hidden_states: Optional[torch.FloatTensor] = None,
-        attention_mask: Optional[torch.FloatTensor] = None,
-        cross_attention_kwargs: Optional[Dict[str, Any]] = None,
-        encoder_attention_mask: Optional[torch.FloatTensor] = None,
-    ) -> torch.FloatTensor:
-        lora_scale = cross_attention_kwargs.get("scale", 1.0) if cross_attention_kwargs is not None else 1.0
-        hidden_states = self.resnets[0](hidden_states, temb, scale=lora_scale)
-        for attn, resnet in zip(self.attentions, self.resnets[1:]):
-            if self.training and self.gradient_checkpointing:
-
-                def create_custom_forward(module, return_dict=None):
-                    def custom_forward(*inputs):
-                        if return_dict is not None:
-                            return module(*inputs, return_dict=return_dict)
-                        else:
-                            return module(*inputs)
-
-                    return custom_forward
-
-                ckpt_kwargs: Dict[str, Any] = {"use_reentrant": False} if is_torch_version(">=", "1.11.0") else {}
-                hidden_states = attn(
-                    hidden_states,
-                    encoder_hidden_states=encoder_hidden_states,
-                    cross_attention_kwargs=cross_attention_kwargs,
-                    attention_mask=attention_mask,
-                    encoder_attention_mask=encoder_attention_mask,
-                    return_dict=False,
-                )[0]
-                hidden_states = torch.utils.checkpoint.checkpoint(
-                    create_custom_forward(resnet),
-                    hidden_states,
-                    temb,
-                    **ckpt_kwargs,
-                )
-            else:
-                hidden_states = attn(
-                    hidden_states,
-                    encoder_hidden_states=encoder_hidden_states,
-                    cross_attention_kwargs=cross_attention_kwargs,
-                    attention_mask=attention_mask,
-                    encoder_attention_mask=encoder_attention_mask,
-                    return_dict=False,
-                )[0]
-                hidden_states = resnet(hidden_states, temb, scale=lora_scale)
-
-        return hidden_states
-
-
-class UNetMidBlock2DSimpleCrossAttn(nn.Module):
-    def __init__(
-        self,
-        in_channels: int,
-        temb_channels: int,
-        dropout: float = 0.0,
-        num_layers: int = 1,
-        resnet_eps: float = 1e-6,
-        resnet_time_scale_shift: str = "default",
-        resnet_act_fn: str = "swish",
-        resnet_groups: int = 32,
-        resnet_pre_norm: bool = True,
-        attention_head_dim: int = 1,
-        output_scale_factor: float = 1.0,
-        cross_attention_dim: int = 1280,
-        skip_time_act: bool = False,
-        only_cross_attention: bool = False,
-        cross_attention_norm: Optional[str] = None,
-    ):
-        super().__init__()
-
-        self.has_cross_attention = True
-
-        self.attention_head_dim = attention_head_dim
-        resnet_groups = resnet_groups if resnet_groups is not None else min(in_channels // 4, 32)
-
-        self.num_heads = in_channels // self.attention_head_dim
-
-        # there is always at least one resnet
-        resnets = [
-            ResnetBlock2D(
-                in_channels=in_channels,
-                out_channels=in_channels,
-                temb_channels=temb_channels,
-                eps=resnet_eps,
-                groups=resnet_groups,
-                dropout=dropout,
-                time_embedding_norm=resnet_time_scale_shift,
-                non_linearity=resnet_act_fn,
-                output_scale_factor=output_scale_factor,
-                pre_norm=resnet_pre_norm,
-                skip_time_act=skip_time_act,
-            )
-        ]
-        attentions = []
-
-        for _ in range(num_layers):
-            processor = (
-                AttnAddedKVProcessor2_0() if hasattr(F, "scaled_dot_product_attention") else AttnAddedKVProcessor()
-            )
-
-            attentions.append(
-                Attention(
-                    query_dim=in_channels,
-                    cross_attention_dim=in_channels,
-                    heads=self.num_heads,
-                    dim_head=self.attention_head_dim,
-                    added_kv_proj_dim=cross_attention_dim,
-                    norm_num_groups=resnet_groups,
-                    bias=True,
-                    upcast_softmax=True,
-                    only_cross_attention=only_cross_attention,
-                    cross_attention_norm=cross_attention_norm,
-                    processor=processor,
-                )
-            )
-            resnets.append(
-                ResnetBlock2D(
-                    in_channels=in_channels,
-                    out_channels=in_channels,
-                    temb_channels=temb_channels,
-                    eps=resnet_eps,
-                    groups=resnet_groups,
-                    dropout=dropout,
-                    time_embedding_norm=resnet_time_scale_shift,
-                    non_linearity=resnet_act_fn,
-                    output_scale_factor=output_scale_factor,
-                    pre_norm=resnet_pre_norm,
-                    skip_time_act=skip_time_act,
-                )
-            )
-
-        self.attentions = nn.ModuleList(attentions)
-        self.resnets = nn.ModuleList(resnets)
-
-    def forward(
-        self,
-        hidden_states: torch.FloatTensor,
-        temb: Optional[torch.FloatTensor] = None,
-        encoder_hidden_states: Optional[torch.FloatTensor] = None,
-        attention_mask: Optional[torch.FloatTensor] = None,
-        cross_attention_kwargs: Optional[Dict[str, Any]] = None,
-        encoder_attention_mask: Optional[torch.FloatTensor] = None,
-    ) -> torch.FloatTensor:
-        cross_attention_kwargs = cross_attention_kwargs if cross_attention_kwargs is not None else {}
-        lora_scale = cross_attention_kwargs.get("scale", 1.0)
-
-        if attention_mask is None:
-            # if encoder_hidden_states is defined: we are doing cross-attn, so we should use cross-attn mask.
-            mask = None if encoder_hidden_states is None else encoder_attention_mask
-        else:
-            # when attention_mask is defined: we don't even check for encoder_attention_mask.
-            # this is to maintain compatibility with UnCLIP, which uses 'attention_mask' param for cross-attn masks.
-            # TODO: UnCLIP should express cross-attn mask via encoder_attention_mask param instead of via attention_mask.
-            #       then we can simplify this whole if/else block to:
-            #         mask = attention_mask if encoder_hidden_states is None else encoder_attention_mask
-            mask = attention_mask
-
-        hidden_states = self.resnets[0](hidden_states, temb, scale=lora_scale)
-        for attn, resnet in zip(self.attentions, self.resnets[1:]):
-            # attn
-            hidden_states = attn(
-                hidden_states,
-                encoder_hidden_states=encoder_hidden_states,
-                attention_mask=mask,
-                **cross_attention_kwargs,
-            )
-
-            # resnet
-            hidden_states = resnet(hidden_states, temb, scale=lora_scale)
-
-        return hidden_states
-
-
-class AttnDownBlock2D(nn.Module):
-    def __init__(
-        self,
-        in_channels: int,
-        out_channels: int,
-        temb_channels: int,
-        dropout: float = 0.0,
-        num_layers: int = 1,
-        resnet_eps: float = 1e-6,
-        resnet_time_scale_shift: str = "default",
-        resnet_act_fn: str = "swish",
-        resnet_groups: int = 32,
-        resnet_pre_norm: bool = True,
-        attention_head_dim: int = 1,
-        output_scale_factor: float = 1.0,
-        downsample_padding: int = 1,
-        downsample_type: str = "conv",
-    ):
-        super().__init__()
-        resnets = []
-        attentions = []
-        self.downsample_type = downsample_type
-
-        if attention_head_dim is None:
-            logger.warn(
-                f"It is not recommend to pass `attention_head_dim=None`. Defaulting `attention_head_dim` to `in_channels`: {out_channels}."
-            )
-            attention_head_dim = out_channels
-
-        for i in range(num_layers):
-            in_channels = in_channels if i == 0 else out_channels
-            resnets.append(
-                ResnetBlock2D(
-                    in_channels=in_channels,
-                    out_channels=out_channels,
-                    temb_channels=temb_channels,
-                    eps=resnet_eps,
-                    groups=resnet_groups,
-                    dropout=dropout,
-                    time_embedding_norm=resnet_time_scale_shift,
-                    non_linearity=resnet_act_fn,
-                    output_scale_factor=output_scale_factor,
-                    pre_norm=resnet_pre_norm,
-                )
-            )
-            attentions.append(
-                Attention(
-                    out_channels,
-                    heads=out_channels // attention_head_dim,
-                    dim_head=attention_head_dim,
-                    rescale_output_factor=output_scale_factor,
-                    eps=resnet_eps,
-                    norm_num_groups=resnet_groups,
-                    residual_connection=True,
-                    bias=True,
-                    upcast_softmax=True,
-                    _from_deprecated_attn_block=True,
-                )
-            )
-
-        self.attentions = nn.ModuleList(attentions)
-        self.resnets = nn.ModuleList(resnets)
-
-        if downsample_type == "conv":
-            self.downsamplers = nn.ModuleList(
-                [
-                    Downsample2D(
-                        out_channels, use_conv=True, out_channels=out_channels, padding=downsample_padding, name="op"
-                    )
-                ]
-            )
-        elif downsample_type == "resnet":
-            self.downsamplers = nn.ModuleList(
-                [
-                    ResnetBlock2D(
-                        in_channels=out_channels,
-                        out_channels=out_channels,
-                        temb_channels=temb_channels,
-                        eps=resnet_eps,
-                        groups=resnet_groups,
-                        dropout=dropout,
-                        time_embedding_norm=resnet_time_scale_shift,
-                        non_linearity=resnet_act_fn,
-                        output_scale_factor=output_scale_factor,
-                        pre_norm=resnet_pre_norm,
-                        down=True,
-                    )
-                ]
-            )
-        else:
-            self.downsamplers = None
-
-    def forward(
-        self,
-        hidden_states: torch.FloatTensor,
-        temb: Optional[torch.FloatTensor] = None,
-        upsample_size: Optional[int] = None,
-        cross_attention_kwargs: Optional[Dict[str, Any]] = None,
-    ) -> Tuple[torch.FloatTensor, Tuple[torch.FloatTensor, ...]]:
-        cross_attention_kwargs = cross_attention_kwargs if cross_attention_kwargs is not None else {}
-
-        lora_scale = cross_attention_kwargs.get("scale", 1.0)
-
-        output_states = ()
-
-        for resnet, attn in zip(self.resnets, self.attentions):
-            cross_attention_kwargs.update({"scale": lora_scale})
-            hidden_states = resnet(hidden_states, temb, scale=lora_scale)
-            hidden_states = attn(hidden_states, **cross_attention_kwargs)
-            output_states = output_states + (hidden_states,)
-
-        if self.downsamplers is not None:
-            for downsampler in self.downsamplers:
-                if self.downsample_type == "resnet":
-                    hidden_states = downsampler(hidden_states, temb=temb, scale=lora_scale)
-                else:
-                    hidden_states = downsampler(hidden_states, scale=lora_scale)
-
-            output_states += (hidden_states,)
-
-        return hidden_states, output_states
-
-
-class CrossAttnDownBlock2D(nn.Module):
-    def __init__(
-        self,
-        in_channels: int,
-        out_channels: int,
-        temb_channels: int,
-        dropout: float = 0.0,
-        num_layers: int = 1,
-        transformer_layers_per_block: Union[int, Tuple[int]] = 1,
-        resnet_eps: float = 1e-6,
-        resnet_time_scale_shift: str = "default",
-        resnet_act_fn: str = "swish",
-        resnet_groups: int = 32,
-        resnet_pre_norm: bool = True,
-        num_attention_heads: int = 1,
-        cross_attention_dim: int = 1280,
-        output_scale_factor: float = 1.0,
-        downsample_padding: int = 1,
-        add_downsample: bool = True,
-        dual_cross_attention: bool = False,
-        use_linear_projection: bool = False,
-        only_cross_attention: bool = False,
-        upcast_attention: bool = False,
-        attention_type: str = "default",
-    ):
-        super().__init__()
-        resnets = []
-        attentions = []
-
-        self.has_cross_attention = True
-        self.num_attention_heads = num_attention_heads
-        if isinstance(transformer_layers_per_block, int):
-            transformer_layers_per_block = [transformer_layers_per_block] * num_layers
-
-        for i in range(num_layers):
-            in_channels = in_channels if i == 0 else out_channels
-            resnets.append(
-                ResnetBlock2D(
-                    in_channels=in_channels,
-                    out_channels=out_channels,
-                    temb_channels=temb_channels,
-                    eps=resnet_eps,
-                    groups=resnet_groups,
-                    dropout=dropout,
-                    time_embedding_norm=resnet_time_scale_shift,
-                    non_linearity=resnet_act_fn,
-                    output_scale_factor=output_scale_factor,
-                    pre_norm=resnet_pre_norm,
-                )
-            )
-            if not dual_cross_attention:
-                attentions.append(
-                    Transformer2DModel(
-                        num_attention_heads,
-                        out_channels // num_attention_heads,
-                        in_channels=out_channels,
-                        num_layers=transformer_layers_per_block[i],
-                        cross_attention_dim=cross_attention_dim,
-                        norm_num_groups=resnet_groups,
-                        use_linear_projection=use_linear_projection,
-                        only_cross_attention=only_cross_attention,
-                        upcast_attention=upcast_attention,
-                        attention_type=attention_type,
-                    )
-                )
-            else:
-                attentions.append(
-                    DualTransformer2DModel(
-                        num_attention_heads,
-                        out_channels // num_attention_heads,
-                        in_channels=out_channels,
-                        num_layers=1,
-                        cross_attention_dim=cross_attention_dim,
-                        norm_num_groups=resnet_groups,
-                    )
-                )
-        self.attentions = nn.ModuleList(attentions)
-        self.resnets = nn.ModuleList(resnets)
-
-        if add_downsample:
-            self.downsamplers = nn.ModuleList(
-                [
-                    Downsample2D(
-                        out_channels, use_conv=True, out_channels=out_channels, padding=downsample_padding, name="op"
-                    )
-                ]
-            )
-        else:
-            self.downsamplers = None
-
-        self.gradient_checkpointing = False
-
-    def forward(
-        self,
-        hidden_states: torch.FloatTensor,
-        temb: Optional[torch.FloatTensor] = None,
-        encoder_hidden_states: Optional[torch.FloatTensor] = None,
-        attention_mask: Optional[torch.FloatTensor] = None,
-        cross_attention_kwargs: Optional[Dict[str, Any]] = None,
-        encoder_attention_mask: Optional[torch.FloatTensor] = None,
-        additional_residuals: Optional[torch.FloatTensor] = None,
-    ) -> Tuple[torch.FloatTensor, Tuple[torch.FloatTensor, ...]]:
-        output_states = ()
-
-        lora_scale = cross_attention_kwargs.get("scale", 1.0) if cross_attention_kwargs is not None else 1.0
-
-        blocks = list(zip(self.resnets, self.attentions))
-
-        for i, (resnet, attn) in enumerate(blocks):
-            if self.training and self.gradient_checkpointing:
-
-                def create_custom_forward(module, return_dict=None):
-                    def custom_forward(*inputs):
-                        if return_dict is not None:
-                            return module(*inputs, return_dict=return_dict)
-                        else:
-                            return module(*inputs)
-
-                    return custom_forward
-
-                ckpt_kwargs: Dict[str, Any] = {"use_reentrant": False} if is_torch_version(">=", "1.11.0") else {}
-                hidden_states = torch.utils.checkpoint.checkpoint(
-                    create_custom_forward(resnet),
-                    hidden_states,
-                    temb,
-                    **ckpt_kwargs,
-                )
-                hidden_states = attn(
-                    hidden_states,
-                    encoder_hidden_states=encoder_hidden_states,
-                    cross_attention_kwargs=cross_attention_kwargs,
-                    attention_mask=attention_mask,
-                    encoder_attention_mask=encoder_attention_mask,
-                    return_dict=False,
-                )[0]
-            else:
-                hidden_states = resnet(hidden_states, temb, scale=lora_scale)
-                hidden_states = attn(
-                    hidden_states,
-                    encoder_hidden_states=encoder_hidden_states,
-                    cross_attention_kwargs=cross_attention_kwargs,
-                    attention_mask=attention_mask,
-                    encoder_attention_mask=encoder_attention_mask,
-                    return_dict=False,
-                )[0]
-
-            # apply additional residuals to the output of the last pair of resnet and attention blocks
-            if i == len(blocks) - 1 and additional_residuals is not None:
-                hidden_states = hidden_states + additional_residuals
-
-            output_states = output_states + (hidden_states,)
-
-        if self.downsamplers is not None:
-            for downsampler in self.downsamplers:
-                hidden_states = downsampler(hidden_states, scale=lora_scale)
-
-            output_states = output_states + (hidden_states,)
-
-        return hidden_states, output_states
-
-
-class DownBlock2D(nn.Module):
-    def __init__(
-        self,
-        in_channels: int,
-        out_channels: int,
-        temb_channels: int,
-        dropout: float = 0.0,
-        num_layers: int = 1,
-        resnet_eps: float = 1e-6,
-        resnet_time_scale_shift: str = "default",
-        resnet_act_fn: str = "swish",
-        resnet_groups: int = 32,
-        resnet_pre_norm: bool = True,
-        output_scale_factor: float = 1.0,
-        add_downsample: bool = True,
-        downsample_padding: int = 1,
-    ):
-        super().__init__()
-        resnets = []
-
-        for i in range(num_layers):
-            in_channels = in_channels if i == 0 else out_channels
-            resnets.append(
-                ResnetBlock2D(
-                    in_channels=in_channels,
-                    out_channels=out_channels,
-                    temb_channels=temb_channels,
-                    eps=resnet_eps,
-                    groups=resnet_groups,
-                    dropout=dropout,
-                    time_embedding_norm=resnet_time_scale_shift,
-                    non_linearity=resnet_act_fn,
-                    output_scale_factor=output_scale_factor,
-                    pre_norm=resnet_pre_norm,
-                )
-            )
-
-        self.resnets = nn.ModuleList(resnets)
-
-        if add_downsample:
-            self.downsamplers = nn.ModuleList(
-                [
-                    Downsample2D(
-                        out_channels, use_conv=True, out_channels=out_channels, padding=downsample_padding, name="op"
-                    )
-                ]
-            )
-        else:
-            self.downsamplers = None
-
-        self.gradient_checkpointing = False
-
-    def forward(
-        self, hidden_states: torch.FloatTensor, temb: Optional[torch.FloatTensor] = None, scale: float = 1.0
-    ) -> Tuple[torch.FloatTensor, Tuple[torch.FloatTensor, ...]]:
-        output_states = ()
-
-        for resnet in self.resnets:
-            if self.training and self.gradient_checkpointing:
-
-                def create_custom_forward(module):
-                    def custom_forward(*inputs):
-                        return module(*inputs)
-
-                    return custom_forward
-
-                if is_torch_version(">=", "1.11.0"):
-                    hidden_states = torch.utils.checkpoint.checkpoint(
-                        create_custom_forward(resnet), hidden_states, temb, use_reentrant=False
-                    )
-                else:
-                    hidden_states = torch.utils.checkpoint.checkpoint(
-                        create_custom_forward(resnet), hidden_states, temb
-                    )
-            else:
-                hidden_states = resnet(hidden_states, temb, scale=scale)
-
-            output_states = output_states + (hidden_states,)
-
-        if self.downsamplers is not None:
-            for downsampler in self.downsamplers:
-                hidden_states = downsampler(hidden_states, scale=scale)
-
-            output_states = output_states + (hidden_states,)
-
-        return hidden_states, output_states
-
-
-class DownEncoderBlock2D(nn.Module):
-    def __init__(
-        self,
-        in_channels: int,
-        out_channels: int,
-        dropout: float = 0.0,
-        num_layers: int = 1,
-        resnet_eps: float = 1e-6,
-        resnet_time_scale_shift: str = "default",
-        resnet_act_fn: str = "swish",
-        resnet_groups: int = 32,
-        resnet_pre_norm: bool = True,
-        output_scale_factor: float = 1.0,
-        add_downsample: bool = True,
-        downsample_padding: int = 1,
-    ):
-        super().__init__()
-        resnets = []
-
-        for i in range(num_layers):
-            in_channels = in_channels if i == 0 else out_channels
-            resnets.append(
-                ResnetBlock2D(
-                    in_channels=in_channels,
-                    out_channels=out_channels,
-                    temb_channels=None,
-                    eps=resnet_eps,
-                    groups=resnet_groups,
-                    dropout=dropout,
-                    time_embedding_norm=resnet_time_scale_shift,
-                    non_linearity=resnet_act_fn,
-                    output_scale_factor=output_scale_factor,
-                    pre_norm=resnet_pre_norm,
-                )
-            )
-
-        self.resnets = nn.ModuleList(resnets)
-
-        if add_downsample:
-            self.downsamplers = nn.ModuleList(
-                [
-                    Downsample2D(
-                        out_channels, use_conv=True, out_channels=out_channels, padding=downsample_padding, name="op"
-                    )
-                ]
-            )
-        else:
-            self.downsamplers = None
-
-    def forward(self, hidden_states: torch.FloatTensor, scale: float = 1.0) -> torch.FloatTensor:
-        for resnet in self.resnets:
-            hidden_states = resnet(hidden_states, temb=None, scale=scale)
-
-        if self.downsamplers is not None:
-            for downsampler in self.downsamplers:
-                hidden_states = downsampler(hidden_states, scale)
-
-        return hidden_states
-
-
-class AttnDownEncoderBlock2D(nn.Module):
-    def __init__(
-        self,
-        in_channels: int,
-        out_channels: int,
-        dropout: float = 0.0,
-        num_layers: int = 1,
-        resnet_eps: float = 1e-6,
-        resnet_time_scale_shift: str = "default",
-        resnet_act_fn: str = "swish",
-        resnet_groups: int = 32,
-        resnet_pre_norm: bool = True,
-        attention_head_dim: int = 1,
-        output_scale_factor: float = 1.0,
-        add_downsample: bool = True,
-        downsample_padding: int = 1,
-    ):
-        super().__init__()
-        resnets = []
-        attentions = []
-
-        if attention_head_dim is None:
-            logger.warn(
-                f"It is not recommend to pass `attention_head_dim=None`. Defaulting `attention_head_dim` to `in_channels`: {out_channels}."
-            )
-            attention_head_dim = out_channels
-
-        for i in range(num_layers):
-            in_channels = in_channels if i == 0 else out_channels
-            resnets.append(
-                ResnetBlock2D(
-                    in_channels=in_channels,
-                    out_channels=out_channels,
-                    temb_channels=None,
-                    eps=resnet_eps,
-                    groups=resnet_groups,
-                    dropout=dropout,
-                    time_embedding_norm=resnet_time_scale_shift,
-                    non_linearity=resnet_act_fn,
-                    output_scale_factor=output_scale_factor,
-                    pre_norm=resnet_pre_norm,
-                )
-            )
-            attentions.append(
-                Attention(
-                    out_channels,
-                    heads=out_channels // attention_head_dim,
-                    dim_head=attention_head_dim,
-                    rescale_output_factor=output_scale_factor,
-                    eps=resnet_eps,
-                    norm_num_groups=resnet_groups,
-                    residual_connection=True,
-                    bias=True,
-                    upcast_softmax=True,
-                    _from_deprecated_attn_block=True,
-                )
-            )
-
-        self.attentions = nn.ModuleList(attentions)
-        self.resnets = nn.ModuleList(resnets)
-
-        if add_downsample:
-            self.downsamplers = nn.ModuleList(
-                [
-                    Downsample2D(
-                        out_channels, use_conv=True, out_channels=out_channels, padding=downsample_padding, name="op"
-                    )
-                ]
-            )
-        else:
-            self.downsamplers = None
-
-    def forward(self, hidden_states: torch.FloatTensor, scale: float = 1.0) -> torch.FloatTensor:
-        for resnet, attn in zip(self.resnets, self.attentions):
-            hidden_states = resnet(hidden_states, temb=None, scale=scale)
-            cross_attention_kwargs = {"scale": scale}
-            hidden_states = attn(hidden_states, **cross_attention_kwargs)
-
-        if self.downsamplers is not None:
-            for downsampler in self.downsamplers:
-                hidden_states = downsampler(hidden_states, scale)
-
-        return hidden_states
-
-
-class AttnSkipDownBlock2D(nn.Module):
-    def __init__(
-        self,
-        in_channels: int,
-        out_channels: int,
-        temb_channels: int,
-        dropout: float = 0.0,
-        num_layers: int = 1,
-        resnet_eps: float = 1e-6,
-        resnet_time_scale_shift: str = "default",
-        resnet_act_fn: str = "swish",
-        resnet_pre_norm: bool = True,
-        attention_head_dim: int = 1,
-        output_scale_factor: float = np.sqrt(2.0),
-        add_downsample: bool = True,
-    ):
-        super().__init__()
-        self.attentions = nn.ModuleList([])
-        self.resnets = nn.ModuleList([])
-
-        if attention_head_dim is None:
-            logger.warn(
-                f"It is not recommend to pass `attention_head_dim=None`. Defaulting `attention_head_dim` to `in_channels`: {out_channels}."
-            )
-            attention_head_dim = out_channels
-
-        for i in range(num_layers):
-            in_channels = in_channels if i == 0 else out_channels
-            self.resnets.append(
-                ResnetBlock2D(
-                    in_channels=in_channels,
-                    out_channels=out_channels,
-                    temb_channels=temb_channels,
-                    eps=resnet_eps,
-                    groups=min(in_channels // 4, 32),
-                    groups_out=min(out_channels // 4, 32),
-                    dropout=dropout,
-                    time_embedding_norm=resnet_time_scale_shift,
-                    non_linearity=resnet_act_fn,
-                    output_scale_factor=output_scale_factor,
-                    pre_norm=resnet_pre_norm,
-                )
-            )
-            self.attentions.append(
-                Attention(
-                    out_channels,
-                    heads=out_channels // attention_head_dim,
-                    dim_head=attention_head_dim,
-                    rescale_output_factor=output_scale_factor,
-                    eps=resnet_eps,
-                    norm_num_groups=32,
-                    residual_connection=True,
-                    bias=True,
-                    upcast_softmax=True,
-                    _from_deprecated_attn_block=True,
-                )
-            )
-
-        if add_downsample:
-            self.resnet_down = ResnetBlock2D(
-                in_channels=out_channels,
-                out_channels=out_channels,
-                temb_channels=temb_channels,
-                eps=resnet_eps,
-                groups=min(out_channels // 4, 32),
-                dropout=dropout,
-                time_embedding_norm=resnet_time_scale_shift,
-                non_linearity=resnet_act_fn,
-                output_scale_factor=output_scale_factor,
-                pre_norm=resnet_pre_norm,
-                use_in_shortcut=True,
-                down=True,
-                kernel="fir",
-            )
-            self.downsamplers = nn.ModuleList([FirDownsample2D(out_channels, out_channels=out_channels)])
-            self.skip_conv = nn.Conv2d(3, out_channels, kernel_size=(1, 1), stride=(1, 1))
-        else:
-            self.resnet_down = None
-            self.downsamplers = None
-            self.skip_conv = None
-
-    def forward(
-        self,
-        hidden_states: torch.FloatTensor,
-        temb: Optional[torch.FloatTensor] = None,
-        skip_sample: Optional[torch.FloatTensor] = None,
-        scale: float = 1.0,
-    ) -> Tuple[torch.FloatTensor, Tuple[torch.FloatTensor, ...], torch.FloatTensor]:
-        output_states = ()
-
-        for resnet, attn in zip(self.resnets, self.attentions):
-            hidden_states = resnet(hidden_states, temb, scale=scale)
-            cross_attention_kwargs = {"scale": scale}
-            hidden_states = attn(hidden_states, **cross_attention_kwargs)
-            output_states += (hidden_states,)
-
-        if self.downsamplers is not None:
-            hidden_states = self.resnet_down(hidden_states, temb, scale=scale)
-            for downsampler in self.downsamplers:
-                skip_sample = downsampler(skip_sample)
-
-            hidden_states = self.skip_conv(skip_sample) + hidden_states
-
-            output_states += (hidden_states,)
-
-        return hidden_states, output_states, skip_sample
-
-
-class SkipDownBlock2D(nn.Module):
-    def __init__(
-        self,
-        in_channels: int,
-        out_channels: int,
-        temb_channels: int,
-        dropout: float = 0.0,
-        num_layers: int = 1,
-        resnet_eps: float = 1e-6,
-        resnet_time_scale_shift: str = "default",
-        resnet_act_fn: str = "swish",
-        resnet_pre_norm: bool = True,
-        output_scale_factor: float = np.sqrt(2.0),
-        add_downsample: bool = True,
-        downsample_padding: int = 1,
-    ):
-        super().__init__()
-        self.resnets = nn.ModuleList([])
-
-        for i in range(num_layers):
-            in_channels = in_channels if i == 0 else out_channels
-            self.resnets.append(
-                ResnetBlock2D(
-                    in_channels=in_channels,
-                    out_channels=out_channels,
-                    temb_channels=temb_channels,
-                    eps=resnet_eps,
-                    groups=min(in_channels // 4, 32),
-                    groups_out=min(out_channels // 4, 32),
-                    dropout=dropout,
-                    time_embedding_norm=resnet_time_scale_shift,
-                    non_linearity=resnet_act_fn,
-                    output_scale_factor=output_scale_factor,
-                    pre_norm=resnet_pre_norm,
-                )
-            )
-
-        if add_downsample:
-            self.resnet_down = ResnetBlock2D(
-                in_channels=out_channels,
-                out_channels=out_channels,
-                temb_channels=temb_channels,
-                eps=resnet_eps,
-                groups=min(out_channels // 4, 32),
-                dropout=dropout,
-                time_embedding_norm=resnet_time_scale_shift,
-                non_linearity=resnet_act_fn,
-                output_scale_factor=output_scale_factor,
-                pre_norm=resnet_pre_norm,
-                use_in_shortcut=True,
-                down=True,
-                kernel="fir",
-            )
-            self.downsamplers = nn.ModuleList([FirDownsample2D(out_channels, out_channels=out_channels)])
-            self.skip_conv = nn.Conv2d(3, out_channels, kernel_size=(1, 1), stride=(1, 1))
-        else:
-            self.resnet_down = None
-            self.downsamplers = None
-            self.skip_conv = None
-
-    def forward(
-        self,
-        hidden_states: torch.FloatTensor,
-        temb: Optional[torch.FloatTensor] = None,
-        skip_sample: Optional[torch.FloatTensor] = None,
-        scale: float = 1.0,
-    ) -> Tuple[torch.FloatTensor, Tuple[torch.FloatTensor, ...], torch.FloatTensor]:
-        output_states = ()
-
-        for resnet in self.resnets:
-            hidden_states = resnet(hidden_states, temb, scale)
-            output_states += (hidden_states,)
-
-        if self.downsamplers is not None:
-            hidden_states = self.resnet_down(hidden_states, temb, scale)
-            for downsampler in self.downsamplers:
-                skip_sample = downsampler(skip_sample)
-
-            hidden_states = self.skip_conv(skip_sample) + hidden_states
-
-            output_states += (hidden_states,)
-
-        return hidden_states, output_states, skip_sample
-
-
-class ResnetDownsampleBlock2D(nn.Module):
-    def __init__(
-        self,
-        in_channels: int,
-        out_channels: int,
-        temb_channels: int,
-        dropout: float = 0.0,
-        num_layers: int = 1,
-        resnet_eps: float = 1e-6,
-        resnet_time_scale_shift: str = "default",
-        resnet_act_fn: str = "swish",
-        resnet_groups: int = 32,
-        resnet_pre_norm: bool = True,
-        output_scale_factor: float = 1.0,
-        add_downsample: bool = True,
-        skip_time_act: bool = False,
-    ):
-        super().__init__()
-        resnets = []
-
-        for i in range(num_layers):
-            in_channels = in_channels if i == 0 else out_channels
-            resnets.append(
-                ResnetBlock2D(
-                    in_channels=in_channels,
-                    out_channels=out_channels,
-                    temb_channels=temb_channels,
-                    eps=resnet_eps,
-                    groups=resnet_groups,
-                    dropout=dropout,
-                    time_embedding_norm=resnet_time_scale_shift,
-                    non_linearity=resnet_act_fn,
-                    output_scale_factor=output_scale_factor,
-                    pre_norm=resnet_pre_norm,
-                    skip_time_act=skip_time_act,
-                )
-            )
-
-        self.resnets = nn.ModuleList(resnets)
-
-        if add_downsample:
-            self.downsamplers = nn.ModuleList(
-                [
-                    ResnetBlock2D(
-                        in_channels=out_channels,
-                        out_channels=out_channels,
-                        temb_channels=temb_channels,
-                        eps=resnet_eps,
-                        groups=resnet_groups,
-                        dropout=dropout,
-                        time_embedding_norm=resnet_time_scale_shift,
-                        non_linearity=resnet_act_fn,
-                        output_scale_factor=output_scale_factor,
-                        pre_norm=resnet_pre_norm,
-                        skip_time_act=skip_time_act,
-                        down=True,
-                    )
-                ]
-            )
-        else:
-            self.downsamplers = None
-
-        self.gradient_checkpointing = False
-
-    def forward(
-        self, hidden_states: torch.FloatTensor, temb: Optional[torch.FloatTensor] = None, scale: float = 1.0
-    ) -> Tuple[torch.FloatTensor, Tuple[torch.FloatTensor, ...]]:
-        output_states = ()
-
-        for resnet in self.resnets:
-            if self.training and self.gradient_checkpointing:
-
-                def create_custom_forward(module):
-                    def custom_forward(*inputs):
-                        return module(*inputs)
-
-                    return custom_forward
-
-                if is_torch_version(">=", "1.11.0"):
-                    hidden_states = torch.utils.checkpoint.checkpoint(
-                        create_custom_forward(resnet), hidden_states, temb, use_reentrant=False
-                    )
-                else:
-                    hidden_states = torch.utils.checkpoint.checkpoint(
-                        create_custom_forward(resnet), hidden_states, temb
-                    )
-            else:
-                hidden_states = resnet(hidden_states, temb, scale)
-
-            output_states = output_states + (hidden_states,)
-
-        if self.downsamplers is not None:
-            for downsampler in self.downsamplers:
-                hidden_states = downsampler(hidden_states, temb, scale)
-
-            output_states = output_states + (hidden_states,)
-
-        return hidden_states, output_states
-
-
-class SimpleCrossAttnDownBlock2D(nn.Module):
-    def __init__(
-        self,
-        in_channels: int,
-        out_channels: int,
-        temb_channels: int,
-        dropout: float = 0.0,
-        num_layers: int = 1,
-        resnet_eps: float = 1e-6,
-        resnet_time_scale_shift: str = "default",
-        resnet_act_fn: str = "swish",
-        resnet_groups: int = 32,
-        resnet_pre_norm: bool = True,
-        attention_head_dim: int = 1,
-        cross_attention_dim: int = 1280,
-        output_scale_factor: float = 1.0,
-        add_downsample: bool = True,
-        skip_time_act: bool = False,
-        only_cross_attention: bool = False,
-        cross_attention_norm: Optional[str] = None,
-    ):
-        super().__init__()
-
-        self.has_cross_attention = True
-
-        resnets = []
-        attentions = []
-
-        self.attention_head_dim = attention_head_dim
-        self.num_heads = out_channels // self.attention_head_dim
-
-        for i in range(num_layers):
-            in_channels = in_channels if i == 0 else out_channels
-            resnets.append(
-                ResnetBlock2D(
-                    in_channels=in_channels,
-                    out_channels=out_channels,
-                    temb_channels=temb_channels,
-                    eps=resnet_eps,
-                    groups=resnet_groups,
-                    dropout=dropout,
-                    time_embedding_norm=resnet_time_scale_shift,
-                    non_linearity=resnet_act_fn,
-                    output_scale_factor=output_scale_factor,
-                    pre_norm=resnet_pre_norm,
-                    skip_time_act=skip_time_act,
-                )
-            )
-
-            processor = (
-                AttnAddedKVProcessor2_0() if hasattr(F, "scaled_dot_product_attention") else AttnAddedKVProcessor()
-            )
-
-            attentions.append(
-                Attention(
-                    query_dim=out_channels,
-                    cross_attention_dim=out_channels,
-                    heads=self.num_heads,
-                    dim_head=attention_head_dim,
-                    added_kv_proj_dim=cross_attention_dim,
-                    norm_num_groups=resnet_groups,
-                    bias=True,
-                    upcast_softmax=True,
-                    only_cross_attention=only_cross_attention,
-                    cross_attention_norm=cross_attention_norm,
-                    processor=processor,
-                )
-            )
-        self.attentions = nn.ModuleList(attentions)
-        self.resnets = nn.ModuleList(resnets)
-
-        if add_downsample:
-            self.downsamplers = nn.ModuleList(
-                [
-                    ResnetBlock2D(
-                        in_channels=out_channels,
-                        out_channels=out_channels,
-                        temb_channels=temb_channels,
-                        eps=resnet_eps,
-                        groups=resnet_groups,
-                        dropout=dropout,
-                        time_embedding_norm=resnet_time_scale_shift,
-                        non_linearity=resnet_act_fn,
-                        output_scale_factor=output_scale_factor,
-                        pre_norm=resnet_pre_norm,
-                        skip_time_act=skip_time_act,
-                        down=True,
-                    )
-                ]
-            )
-        else:
-            self.downsamplers = None
-
-        self.gradient_checkpointing = False
-
-    def forward(
-        self,
-        hidden_states: torch.FloatTensor,
-        temb: Optional[torch.FloatTensor] = None,
-        encoder_hidden_states: Optional[torch.FloatTensor] = None,
-        attention_mask: Optional[torch.FloatTensor] = None,
-        cross_attention_kwargs: Optional[Dict[str, Any]] = None,
-        encoder_attention_mask: Optional[torch.FloatTensor] = None,
-    ) -> Tuple[torch.FloatTensor, Tuple[torch.FloatTensor, ...]]:
-        output_states = ()
-        cross_attention_kwargs = cross_attention_kwargs if cross_attention_kwargs is not None else {}
-
-        lora_scale = cross_attention_kwargs.get("scale", 1.0)
-
-        if attention_mask is None:
-            # if encoder_hidden_states is defined: we are doing cross-attn, so we should use cross-attn mask.
-            mask = None if encoder_hidden_states is None else encoder_attention_mask
-        else:
-            # when attention_mask is defined: we don't even check for encoder_attention_mask.
-            # this is to maintain compatibility with UnCLIP, which uses 'attention_mask' param for cross-attn masks.
-            # TODO: UnCLIP should express cross-attn mask via encoder_attention_mask param instead of via attention_mask.
-            #       then we can simplify this whole if/else block to:
-            #         mask = attention_mask if encoder_hidden_states is None else encoder_attention_mask
-            mask = attention_mask
-
-        for resnet, attn in zip(self.resnets, self.attentions):
-            if self.training and self.gradient_checkpointing:
-
-                def create_custom_forward(module, return_dict=None):
-                    def custom_forward(*inputs):
-                        if return_dict is not None:
-                            return module(*inputs, return_dict=return_dict)
-                        else:
-                            return module(*inputs)
-
-                    return custom_forward
-
-                hidden_states = torch.utils.checkpoint.checkpoint(create_custom_forward(resnet), hidden_states, temb)
-                hidden_states = attn(
-                    hidden_states,
-                    encoder_hidden_states=encoder_hidden_states,
-                    attention_mask=mask,
-                    **cross_attention_kwargs,
-                )
-            else:
-                hidden_states = resnet(hidden_states, temb, scale=lora_scale)
-
-                hidden_states = attn(
-                    hidden_states,
-                    encoder_hidden_states=encoder_hidden_states,
-                    attention_mask=mask,
-                    **cross_attention_kwargs,
-                )
-
-            output_states = output_states + (hidden_states,)
-
-        if self.downsamplers is not None:
-            for downsampler in self.downsamplers:
-                hidden_states = downsampler(hidden_states, temb, scale=lora_scale)
-
-            output_states = output_states + (hidden_states,)
-
-        return hidden_states, output_states
-
-
-class KDownBlock2D(nn.Module):
-    def __init__(
-        self,
-        in_channels: int,
-        out_channels: int,
-        temb_channels: int,
-        dropout: float = 0.0,
-        num_layers: int = 4,
-        resnet_eps: float = 1e-5,
-        resnet_act_fn: str = "gelu",
-        resnet_group_size: int = 32,
-        add_downsample: bool = False,
-    ):
-        super().__init__()
-        resnets = []
-
-        for i in range(num_layers):
-            in_channels = in_channels if i == 0 else out_channels
-            groups = in_channels // resnet_group_size
-            groups_out = out_channels // resnet_group_size
-
-            resnets.append(
-                ResnetBlock2D(
-                    in_channels=in_channels,
-                    out_channels=out_channels,
-                    dropout=dropout,
-                    temb_channels=temb_channels,
-                    groups=groups,
-                    groups_out=groups_out,
-                    eps=resnet_eps,
-                    non_linearity=resnet_act_fn,
-                    time_embedding_norm="ada_group",
-                    conv_shortcut_bias=False,
-                )
-            )
-
-        self.resnets = nn.ModuleList(resnets)
-
-        if add_downsample:
-            # YiYi's comments- might be able to use FirDownsample2D, look into details later
-            self.downsamplers = nn.ModuleList([KDownsample2D()])
-        else:
-            self.downsamplers = None
-
-        self.gradient_checkpointing = False
-
-    def forward(
-        self, hidden_states: torch.FloatTensor, temb: Optional[torch.FloatTensor] = None, scale: float = 1.0
-    ) -> Tuple[torch.FloatTensor, Tuple[torch.FloatTensor, ...]]:
-        output_states = ()
-
-        for resnet in self.resnets:
-            if self.training and self.gradient_checkpointing:
-
-                def create_custom_forward(module):
-                    def custom_forward(*inputs):
-                        return module(*inputs)
-
-                    return custom_forward
-
-                if is_torch_version(">=", "1.11.0"):
-                    hidden_states = torch.utils.checkpoint.checkpoint(
-                        create_custom_forward(resnet), hidden_states, temb, use_reentrant=False
-                    )
-                else:
-                    hidden_states = torch.utils.checkpoint.checkpoint(
-                        create_custom_forward(resnet), hidden_states, temb
-                    )
-            else:
-                hidden_states = resnet(hidden_states, temb, scale)
-
-            output_states += (hidden_states,)
-
-        if self.downsamplers is not None:
-            for downsampler in self.downsamplers:
-                hidden_states = downsampler(hidden_states)
-
-        return hidden_states, output_states
-
-
-class KCrossAttnDownBlock2D(nn.Module):
-    def __init__(
-        self,
-        in_channels: int,
-        out_channels: int,
-        temb_channels: int,
-        cross_attention_dim: int,
-        dropout: float = 0.0,
-        num_layers: int = 4,
-        resnet_group_size: int = 32,
-        add_downsample: bool = True,
-        attention_head_dim: int = 64,
-        add_self_attention: bool = False,
-        resnet_eps: float = 1e-5,
-        resnet_act_fn: str = "gelu",
-    ):
-        super().__init__()
-        resnets = []
-        attentions = []
-
-        self.has_cross_attention = True
-
-        for i in range(num_layers):
-            in_channels = in_channels if i == 0 else out_channels
-            groups = in_channels // resnet_group_size
-            groups_out = out_channels // resnet_group_size
-
-            resnets.append(
-                ResnetBlock2D(
-                    in_channels=in_channels,
-                    out_channels=out_channels,
-                    dropout=dropout,
-                    temb_channels=temb_channels,
-                    groups=groups,
-                    groups_out=groups_out,
-                    eps=resnet_eps,
-                    non_linearity=resnet_act_fn,
-                    time_embedding_norm="ada_group",
-                    conv_shortcut_bias=False,
-                )
-            )
-            attentions.append(
-                KAttentionBlock(
-                    out_channels,
-                    out_channels // attention_head_dim,
-                    attention_head_dim,
-                    cross_attention_dim=cross_attention_dim,
-                    temb_channels=temb_channels,
-                    attention_bias=True,
-                    add_self_attention=add_self_attention,
-                    cross_attention_norm="layer_norm",
-                    group_size=resnet_group_size,
-                )
-            )
-
-        self.resnets = nn.ModuleList(resnets)
-        self.attentions = nn.ModuleList(attentions)
-
-        if add_downsample:
-            self.downsamplers = nn.ModuleList([KDownsample2D()])
-        else:
-            self.downsamplers = None
-
-        self.gradient_checkpointing = False
-
-    def forward(
-        self,
-        hidden_states: torch.FloatTensor,
-        temb: Optional[torch.FloatTensor] = None,
-        encoder_hidden_states: Optional[torch.FloatTensor] = None,
-        attention_mask: Optional[torch.FloatTensor] = None,
-        cross_attention_kwargs: Optional[Dict[str, Any]] = None,
-        encoder_attention_mask: Optional[torch.FloatTensor] = None,
-    ) -> Tuple[torch.FloatTensor, Tuple[torch.FloatTensor, ...]]:
-        output_states = ()
-        lora_scale = cross_attention_kwargs.get("scale", 1.0) if cross_attention_kwargs is not None else 1.0
-
-        for resnet, attn in zip(self.resnets, self.attentions):
-            if self.training and self.gradient_checkpointing:
-
-                def create_custom_forward(module, return_dict=None):
-                    def custom_forward(*inputs):
-                        if return_dict is not None:
-                            return module(*inputs, return_dict=return_dict)
-                        else:
-                            return module(*inputs)
-
-                    return custom_forward
-
-                ckpt_kwargs: Dict[str, Any] = {"use_reentrant": False} if is_torch_version(">=", "1.11.0") else {}
-                hidden_states = torch.utils.checkpoint.checkpoint(
-                    create_custom_forward(resnet),
-                    hidden_states,
-                    temb,
-                    **ckpt_kwargs,
-                )
-                hidden_states = attn(
-                    hidden_states,
-                    encoder_hidden_states=encoder_hidden_states,
-                    emb=temb,
-                    attention_mask=attention_mask,
-                    cross_attention_kwargs=cross_attention_kwargs,
-                    encoder_attention_mask=encoder_attention_mask,
-                )
-            else:
-                hidden_states = resnet(hidden_states, temb, scale=lora_scale)
-                hidden_states = attn(
-                    hidden_states,
-                    encoder_hidden_states=encoder_hidden_states,
-                    emb=temb,
-                    attention_mask=attention_mask,
-                    cross_attention_kwargs=cross_attention_kwargs,
-                    encoder_attention_mask=encoder_attention_mask,
-                )
-
-            if self.downsamplers is None:
-                output_states += (None,)
-            else:
-                output_states += (hidden_states,)
-
-        if self.downsamplers is not None:
-            for downsampler in self.downsamplers:
-                hidden_states = downsampler(hidden_states)
-
-        return hidden_states, output_states
-
-
-class AttnUpBlock2D(nn.Module):
-    def __init__(
-        self,
-        in_channels: int,
-        prev_output_channel: int,
-        out_channels: int,
-        temb_channels: int,
-        resolution_idx: int = None,
-        dropout: float = 0.0,
-        num_layers: int = 1,
-        resnet_eps: float = 1e-6,
-        resnet_time_scale_shift: str = "default",
-        resnet_act_fn: str = "swish",
-        resnet_groups: int = 32,
-        resnet_pre_norm: bool = True,
-        attention_head_dim: int = 1,
-        output_scale_factor: float = 1.0,
-        upsample_type: str = "conv",
-    ):
-        super().__init__()
-        resnets = []
-        attentions = []
-
-        self.upsample_type = upsample_type
-
-        if attention_head_dim is None:
-            logger.warn(
-                f"It is not recommend to pass `attention_head_dim=None`. Defaulting `attention_head_dim` to `in_channels`: {out_channels}."
-            )
-            attention_head_dim = out_channels
-
-        for i in range(num_layers):
-            res_skip_channels = in_channels if (i == num_layers - 1) else out_channels
-            resnet_in_channels = prev_output_channel if i == 0 else out_channels
-
-            resnets.append(
-                ResnetBlock2D(
-                    in_channels=resnet_in_channels + res_skip_channels,
-                    out_channels=out_channels,
-                    temb_channels=temb_channels,
-                    eps=resnet_eps,
-                    groups=resnet_groups,
-                    dropout=dropout,
-                    time_embedding_norm=resnet_time_scale_shift,
-                    non_linearity=resnet_act_fn,
-                    output_scale_factor=output_scale_factor,
-                    pre_norm=resnet_pre_norm,
-                )
-            )
-            attentions.append(
-                Attention(
-                    out_channels,
-                    heads=out_channels // attention_head_dim,
-                    dim_head=attention_head_dim,
-                    rescale_output_factor=output_scale_factor,
-                    eps=resnet_eps,
-                    norm_num_groups=resnet_groups,
-                    residual_connection=True,
-                    bias=True,
-                    upcast_softmax=True,
-                    _from_deprecated_attn_block=True,
-                )
-            )
-
-        self.attentions = nn.ModuleList(attentions)
-        self.resnets = nn.ModuleList(resnets)
-
-        if upsample_type == "conv":
-            self.upsamplers = nn.ModuleList([Upsample2D(out_channels, use_conv=True, out_channels=out_channels)])
-        elif upsample_type == "resnet":
-            self.upsamplers = nn.ModuleList(
-                [
-                    ResnetBlock2D(
-                        in_channels=out_channels,
-                        out_channels=out_channels,
-                        temb_channels=temb_channels,
-                        eps=resnet_eps,
-                        groups=resnet_groups,
-                        dropout=dropout,
-                        time_embedding_norm=resnet_time_scale_shift,
-                        non_linearity=resnet_act_fn,
-                        output_scale_factor=output_scale_factor,
-                        pre_norm=resnet_pre_norm,
-                        up=True,
-                    )
-                ]
-            )
-        else:
-            self.upsamplers = None
-
-        self.resolution_idx = resolution_idx
-
-    def forward(
-        self,
-        hidden_states: torch.FloatTensor,
-        res_hidden_states_tuple: Tuple[torch.FloatTensor, ...],
-        temb: Optional[torch.FloatTensor] = None,
-        upsample_size: Optional[int] = None,
-        scale: float = 1.0,
-    ) -> torch.FloatTensor:
-        for resnet, attn in zip(self.resnets, self.attentions):
-            # pop res hidden states
-            res_hidden_states = res_hidden_states_tuple[-1]
-            res_hidden_states_tuple = res_hidden_states_tuple[:-1]
-            hidden_states = torch.cat([hidden_states, res_hidden_states], dim=1)
-
-            hidden_states = resnet(hidden_states, temb, scale=scale)
-            cross_attention_kwargs = {"scale": scale}
-            hidden_states = attn(hidden_states, **cross_attention_kwargs)
-
-        if self.upsamplers is not None:
-            for upsampler in self.upsamplers:
-                if self.upsample_type == "resnet":
-                    hidden_states = upsampler(hidden_states, temb=temb, scale=scale)
-                else:
-                    hidden_states = upsampler(hidden_states, scale=scale)
-
-        return hidden_states
-
-
-class CrossAttnUpBlock2D(nn.Module):
-    def __init__(
-        self,
-        in_channels: int,
-        out_channels: int,
-        prev_output_channel: int,
-        temb_channels: int,
-        resolution_idx: Optional[int] = None,
-        dropout: float = 0.0,
-        num_layers: int = 1,
-        transformer_layers_per_block: Union[int, Tuple[int]] = 1,
-        resnet_eps: float = 1e-6,
-        resnet_time_scale_shift: str = "default",
-        resnet_act_fn: str = "swish",
-        resnet_groups: int = 32,
-        resnet_pre_norm: bool = True,
-        num_attention_heads: int = 1,
-        cross_attention_dim: int = 1280,
-        output_scale_factor: float = 1.0,
-        add_upsample: bool = True,
-        dual_cross_attention: bool = False,
-        use_linear_projection: bool = False,
-        only_cross_attention: bool = False,
-        upcast_attention: bool = False,
-        attention_type: str = "default",
-    ):
-        super().__init__()
-        resnets = []
-        attentions = []
-
-        self.has_cross_attention = True
-        self.num_attention_heads = num_attention_heads
-
-        if isinstance(transformer_layers_per_block, int):
-            transformer_layers_per_block = [transformer_layers_per_block] * num_layers
-
-        for i in range(num_layers):
-            res_skip_channels = in_channels if (i == num_layers - 1) else out_channels
-            resnet_in_channels = prev_output_channel if i == 0 else out_channels
-
-            resnets.append(
-                ResnetBlock2D(
-                    in_channels=resnet_in_channels + res_skip_channels,
-                    out_channels=out_channels,
-                    temb_channels=temb_channels,
-                    eps=resnet_eps,
-                    groups=resnet_groups,
-                    dropout=dropout,
-                    time_embedding_norm=resnet_time_scale_shift,
-                    non_linearity=resnet_act_fn,
-                    output_scale_factor=output_scale_factor,
-                    pre_norm=resnet_pre_norm,
-                )
-            )
-            if not dual_cross_attention:
-                attentions.append(
-                    Transformer2DModel(
-                        num_attention_heads,
-                        out_channels // num_attention_heads,
-                        in_channels=out_channels,
-                        num_layers=transformer_layers_per_block[i],
-                        cross_attention_dim=cross_attention_dim,
-                        norm_num_groups=resnet_groups,
-                        use_linear_projection=use_linear_projection,
-                        only_cross_attention=only_cross_attention,
-                        upcast_attention=upcast_attention,
-                        attention_type=attention_type,
-                    )
-                )
-            else:
-                attentions.append(
-                    DualTransformer2DModel(
-                        num_attention_heads,
-                        out_channels // num_attention_heads,
-                        in_channels=out_channels,
-                        num_layers=1,
-                        cross_attention_dim=cross_attention_dim,
-                        norm_num_groups=resnet_groups,
-                    )
-                )
-        self.attentions = nn.ModuleList(attentions)
-        self.resnets = nn.ModuleList(resnets)
-
-        if add_upsample:
-            self.upsamplers = nn.ModuleList([Upsample2D(out_channels, use_conv=True, out_channels=out_channels)])
-        else:
-            self.upsamplers = None
-
-        self.gradient_checkpointing = False
-        self.resolution_idx = resolution_idx
-
-    def forward(
-        self,
-        hidden_states: torch.FloatTensor,
-        res_hidden_states_tuple: Tuple[torch.FloatTensor, ...],
-        temb: Optional[torch.FloatTensor] = None,
-        encoder_hidden_states: Optional[torch.FloatTensor] = None,
-        cross_attention_kwargs: Optional[Dict[str, Any]] = None,
-        upsample_size: Optional[int] = None,
-        attention_mask: Optional[torch.FloatTensor] = None,
-        encoder_attention_mask: Optional[torch.FloatTensor] = None,
-    ) -> torch.FloatTensor:
-        lora_scale = cross_attention_kwargs.get("scale", 1.0) if cross_attention_kwargs is not None else 1.0
-        is_freeu_enabled = (
-            getattr(self, "s1", None)
-            and getattr(self, "s2", None)
-            and getattr(self, "b1", None)
-            and getattr(self, "b2", None)
-        )
-=======
-    return get_up_block(
-        up_block_type=up_block_type,
-        num_layers=num_layers,
-        in_channels=in_channels,
-        out_channels=out_channels,
-        prev_output_channel=prev_output_channel,
-        temb_channels=temb_channels,
-        add_upsample=add_upsample,
-        resnet_eps=resnet_eps,
-        resnet_act_fn=resnet_act_fn,
-        resolution_idx=resolution_idx,
-        transformer_layers_per_block=transformer_layers_per_block,
-        num_attention_heads=num_attention_heads,
-        resnet_groups=resnet_groups,
-        cross_attention_dim=cross_attention_dim,
-        dual_cross_attention=dual_cross_attention,
-        use_linear_projection=use_linear_projection,
-        only_cross_attention=only_cross_attention,
-        upcast_attention=upcast_attention,
-        resnet_time_scale_shift=resnet_time_scale_shift,
-        attention_type=attention_type,
-        resnet_skip_time_act=resnet_skip_time_act,
-        resnet_out_scale_factor=resnet_out_scale_factor,
-        cross_attention_norm=cross_attention_norm,
-        attention_head_dim=attention_head_dim,
-        upsample_type=upsample_type,
-        dropout=dropout,
-    )
->>>>>>> 8e946635
-
-
-class AutoencoderTinyBlock(AutoencoderTinyBlock):
-    deprecation_message = "Importing `AutoencoderTinyBlock` from `diffusers.models.unet_2d_blocks` is deprecated and this will be removed in a future version. Please use `from diffusers.models.unets.unet_2d_blocks import AutoencoderTinyBlock`, instead."
-    deprecate("AutoencoderTinyBlock", "0.29", deprecation_message)
-
-
-class UNetMidBlock2D(UNetMidBlock2D):
-    deprecation_message = "Importing `UNetMidBlock2D` from `diffusers.models.unet_2d_blocks` is deprecated and this will be removed in a future version. Please use `from diffusers.models.unets.unet_2d_blocks import UNetMidBlock2D`, instead."
-    deprecate("UNetMidBlock2D", "0.29", deprecation_message)
-
-
-class UNetMidBlock2DCrossAttn(UNetMidBlock2DCrossAttn):
-    deprecation_message = "Importing `UNetMidBlock2DCrossAttn` from `diffusers.models.unet_2d_blocks` is deprecated and this will be removed in a future version. Please use `from diffusers.models.unets.unet_2d_blocks import UNetMidBlock2DCrossAttn`, instead."
-    deprecate("UNetMidBlock2DCrossAttn", "0.29", deprecation_message)
-
-
-class UNetMidBlock2DSimpleCrossAttn(UNetMidBlock2DSimpleCrossAttn):
-    deprecation_message = "Importing `UNetMidBlock2DSimpleCrossAttn` from `diffusers.models.unet_2d_blocks` is deprecated and this will be removed in a future version. Please use `from diffusers.models.unets.unet_2d_blocks import UNetMidBlock2DSimpleCrossAttn`, instead."
-    deprecate("UNetMidBlock2DSimpleCrossAttn", "0.29", deprecation_message)
-
-
-class AttnDownBlock2D(AttnDownBlock2D):
-    deprecation_message = "Importing `AttnDownBlock2D` from `diffusers.models.unet_2d_blocks` is deprecated and this will be removed in a future version. Please use `from diffusers.models.unets.unet_2d_blocks import AttnDownBlock2D`, instead."
-    deprecate("AttnDownBlock2D", "0.29", deprecation_message)
-
-
-class CrossAttnDownBlock2D(CrossAttnDownBlock2D):
-    deprecation_message = "Importing `AttnDownBlock2D` from `diffusers.models.unet_2d_blocks` is deprecated and this will be removed in a future version. Please use `from diffusers.models.unets.unet_2d_blocks import CrossAttnDownBlock2D`, instead."
-    deprecate("CrossAttnDownBlock2D", "0.29", deprecation_message)
-
-
-class DownBlock2D(DownBlock2D):
-    deprecation_message = "Importing `DownBlock2D` from `diffusers.models.unet_2d_blocks` is deprecated and this will be removed in a future version. Please use `from diffusers.models.unets.unet_2d_blocks import DownBlock2D`, instead."
-    deprecate("DownBlock2D", "0.29", deprecation_message)
-
-
-class AttnDownEncoderBlock2D(AttnDownEncoderBlock2D):
-    deprecation_message = "Importing `AttnDownEncoderBlock2D` from `diffusers.models.unet_2d_blocks` is deprecated and this will be removed in a future version. Please use `from diffusers.models.unets.unet_2d_blocks import AttnDownEncoderBlock2D`, instead."
-    deprecate("AttnDownEncoderBlock2D", "0.29", deprecation_message)
-
-
-class AttnSkipDownBlock2D(AttnSkipDownBlock2D):
-    deprecation_message = "Importing `AttnSkipDownBlock2D` from `diffusers.models.unet_2d_blocks` is deprecated and this will be removed in a future version. Please use `from diffusers.models.unets.unet_2d_blocks import AttnSkipDownBlock2D`, instead."
-    deprecate("AttnSkipDownBlock2D", "0.29", deprecation_message)
-
-
-class SkipDownBlock2D(SkipDownBlock2D):
-    deprecation_message = "Importing `SkipDownBlock2D` from `diffusers.models.unet_2d_blocks` is deprecated and this will be removed in a future version. Please use `from diffusers.models.unets.unet_2d_blocks import SkipDownBlock2D`, instead."
-    deprecate("SkipDownBlock2D", "0.29", deprecation_message)
-
-
-class ResnetDownsampleBlock2D(ResnetDownsampleBlock2D):
-    deprecation_message = "Importing `ResnetDownsampleBlock2D` from `diffusers.models.unet_2d_blocks` is deprecated and this will be removed in a future version. Please use `from diffusers.models.unets.unet_2d_blocks import ResnetDownsampleBlock2D`, instead."
-    deprecate("ResnetDownsampleBlock2D", "0.29", deprecation_message)
-
-
-class SimpleCrossAttnDownBlock2D(SimpleCrossAttnDownBlock2D):
-    deprecation_message = "Importing `SimpleCrossAttnDownBlock2D` from `diffusers.models.unet_2d_blocks` is deprecated and this will be removed in a future version. Please use `from diffusers.models.unets.unet_2d_blocks import SimpleCrossAttnDownBlock2D`, instead."
-    deprecate("SimpleCrossAttnDownBlock2D", "0.29", deprecation_message)
-
-
 class KDownBlock2D(KDownBlock2D):
     deprecation_message = "Importing `KDownBlock2D` from `diffusers.models.unet_2d_blocks` is deprecated and this will be removed in a future version. Please use `from diffusers.models.unets.unet_2d_blocks import KDownBlock2D`, instead."
     deprecate("KDownBlock2D", "0.29", deprecation_message)
-
 
 class KCrossAttnDownBlock2D(KCrossAttnDownBlock2D):
     deprecation_message = "Importing `KCrossAttnDownBlock2D` from `diffusers.models.unet_2d_blocks` is deprecated and this will be removed in a future version. Please use `from diffusers.models.unets.unet_2d_blocks import KCrossAttnDownBlock2D`, instead."
