--- conflicted
+++ resolved
@@ -142,13 +142,9 @@
     ) -> Union[DecoderOutput, torch.FloatTensor]:
         # also go through quantization layer
         if not force_not_quantize:
-<<<<<<< HEAD
             quant, commit_loss, _ = self.quantize(h)
-=======
-            quant, _, _ = self.quantize(h)
         elif self.config.lookup_from_codebook:
             quant = self.quantize.get_codebook_entry(h, shape)
->>>>>>> 2e31a759
         else:
             quant = h
             commit_loss = torch.zeros((h.shape[0])).to(h.device, dtype=h.dtype)
@@ -164,13 +160,8 @@
         return DecoderOutput(sample=dec, commit_loss=commit_loss)
 
     def forward(
-<<<<<<< HEAD
         self, sample: torch.FloatTensor, return_dict: bool = True, return_loss: bool = False
-    ) -> Union[DecoderOutput, torch.FloatTensor]:
-=======
-        self, sample: torch.FloatTensor, return_dict: bool = True
     ) -> Union[DecoderOutput, Tuple[torch.FloatTensor, ...]]:
->>>>>>> 2e31a759
         r"""
         The [`VQModel`] forward method.
 
@@ -185,15 +176,9 @@
                 If return_dict is True, a [`~models.vq_model.VQEncoderOutput`] is returned, otherwise a plain `tuple`
                 is returned.
         """
-<<<<<<< HEAD
-        x = sample
-        h = self.encode(x).latents
-        dec = self.decode(h)
-=======
 
         h = self.encode(sample).latents
         dec = self.decode(h).sample
->>>>>>> 2e31a759
 
         if not return_dict:
             if return_loss:
