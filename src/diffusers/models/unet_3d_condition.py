# Copyright 2023 Alibaba DAMO-VILAB and The HuggingFace Team. All rights reserved.
# Copyright 2023 The ModelScope Team.
#
# Licensed under the Apache License, Version 2.0 (the "License");
# you may not use this file except in compliance with the License.
# You may obtain a copy of the License at
#
#     http://www.apache.org/licenses/LICENSE-2.0
#
# Unless required by applicable law or agreed to in writing, software
# distributed under the License is distributed on an "AS IS" BASIS,
# WITHOUT WARRANTIES OR CONDITIONS OF ANY KIND, either express or implied.
# See the License for the specific language governing permissions and
# limitations under the License.
from dataclasses import dataclass
from typing import Any, Dict, List, Optional, Tuple, Union

import torch
import torch.nn as nn
import torch.utils.checkpoint

from ..configuration_utils import ConfigMixin, register_to_config
from ..loaders import UNet2DConditionLoadersMixin
from ..utils import BaseOutput, logging
from .attention_processor import (
    ADDED_KV_ATTENTION_PROCESSORS,
    CROSS_ATTENTION_PROCESSORS,
    AttentionProcessor,
    AttnAddedKVProcessor,
    AttnProcessor,
)
from .embeddings import TimestepEmbedding, Timesteps
from .modeling_utils import ModelMixin
from .transformer_temporal import TransformerTemporalModel
from .unet_3d_blocks import (
    CrossAttnDownBlock3D,
    CrossAttnDownBlockInflated3D,
    CrossAttnUpBlock3D,
    CrossAttnUpBlockInflated3D,
    DownBlock3D,
    DownBlockInflated3D,
    UpBlock3D,
    UpBlockInflated3D,
    get_down_block,
    get_mid_block,
    get_up_block,
)


logger = logging.get_logger(__name__)  # pylint: disable=invalid-name


@dataclass
class UNet3DConditionOutput(BaseOutput):
    """
    The output of [`UNet3DConditionModel`].

    Args:
        sample (`torch.FloatTensor` of shape `(batch_size, num_frames, num_channels, height, width)`):
            The hidden states output conditioned on `encoder_hidden_states` input. Output of last layer of model.
    """

    sample: torch.FloatTensor


class UNet3DConditionModel(ModelMixin, ConfigMixin, UNet2DConditionLoadersMixin):
    r"""
    A conditional 3D UNet model that takes a noisy sample, conditional state, and a timestep and returns a sample
    shaped output.

    This model inherits from [`ModelMixin`]. Check the superclass documentation for it's generic methods implemented
    for all models (such as downloading or saving).

    Parameters:
        sample_size (`int` or `Tuple[int, int]`, *optional*, defaults to `None`):
            Height and width of input/output sample.
        in_channels (`int`, *optional*, defaults to 4): The number of channels in the input sample.
        out_channels (`int`, *optional*, defaults to 4): The number of channels in the output.
        down_block_types (`Tuple[str]`, *optional*, defaults to `("CrossAttnDownBlock3D", "CrossAttnDownBlock3D", "CrossAttnDownBlock3D", "DownBlock3D")`):
            The tuple of downsample blocks to use.
        up_block_types (`Tuple[str]`, *optional*, defaults to `("UpBlock3D", "CrossAttnUpBlock3D", "CrossAttnUpBlock3D", "CrossAttnUpBlock3D",)`):
            The tuple of upsample blocks to use.
        block_out_channels (`Tuple[int]`, *optional*, defaults to `(320, 640, 1280, 1280)`):
            The tuple of output channels for each block.
        layers_per_block (`int`, *optional*, defaults to 2): The number of layers per block.
        downsample_padding (`int`, *optional*, defaults to 1): The padding to use for the downsampling convolution.
        mid_block_scale_factor (`float`, *optional*, defaults to 1.0): The scale factor to use for the mid block.
        mid_block_type (`str`, *optional*, defaults to `"UNetMidBlock3DCrossAttn"`): The midblock to use.
        act_fn (`str`, *optional*, defaults to `"silu"`): The activation function to use.
        norm_num_groups (`int`, *optional*, defaults to 32): The number of groups to use for the normalization.
            If `None`, normalization and activation layers is skipped in post-processing.
        norm_eps (`float`, *optional*, defaults to 1e-5): The epsilon to use for the normalization.
        cross_attention_dim (`int`, *optional*, defaults to 1280): The dimension of the cross attention features.
        attention_head_dim (`int`, *optional*, defaults to 8): The dimension of the attention heads.
        use_temporal_transformer (`bool`, defaults to `True`):
            If `False`, skips the temporal attention layer before processing the input.
        num_attention_heads (`int`, *optional*): The number of attention heads.
    """

    _supports_gradient_checkpointing = False

    @register_to_config
    def __init__(
        self,
        sample_size: Optional[int] = None,
        in_channels: int = 4,
        out_channels: int = 4,
        down_block_types: Tuple[str] = (
            "CrossAttnDownBlock3D",
            "CrossAttnDownBlock3D",
            "CrossAttnDownBlock3D",
            "DownBlock3D",
        ),
        up_block_types: Tuple[str] = ("UpBlock3D", "CrossAttnUpBlock3D", "CrossAttnUpBlock3D", "CrossAttnUpBlock3D"),
        block_out_channels: Tuple[int] = (320, 640, 1280, 1280),
        layers_per_block: int = 2,
        downsample_padding: int = 1,
        mid_block_scale_factor: float = 1,
        mid_block_type: str = "UNetMidBlock3DCrossAttn",
        act_fn: str = "silu",
        norm_num_groups: Optional[int] = 32,
        norm_eps: float = 1e-5,
        cross_attention_dim: int = 1024,
        attention_head_dim: Union[int, Tuple[int]] = 64,
        use_temporal_transformer: bool = True,
        num_attention_heads: Optional[Union[int, Tuple[int]]] = None,
    ):
        super().__init__()

        self.sample_size = sample_size

        if num_attention_heads is not None:
            raise NotImplementedError(
                "At the moment it is not possible to define the number of attention heads via `num_attention_heads` because of a naming issue as described in https://github.com/huggingface/diffusers/issues/2011#issuecomment-1547958131. Passing `num_attention_heads` will only be supported in diffusers v0.19."
            )

        # If `num_attention_heads` is not defined (which is the case for most models)
        # it will default to `attention_head_dim`. This looks weird upon first reading it and it is.
        # The reason for this behavior is to correct for incorrectly named variables that were introduced
        # when this library was created. The incorrect naming was only discovered much later in https://github.com/huggingface/diffusers/issues/2011#issuecomment-1547958131
        # Changing `attention_head_dim` to `num_attention_heads` for 40,000+ configurations is too backwards breaking
        # which is why we correct for the naming here.
        num_attention_heads = num_attention_heads or attention_head_dim

        # Check inputs
        if len(down_block_types) != len(up_block_types):
            raise ValueError(
                f"Must provide the same number of `down_block_types` as `up_block_types`. `down_block_types`: {down_block_types}. `up_block_types`: {up_block_types}."
            )

        if len(block_out_channels) != len(down_block_types):
            raise ValueError(
                f"Must provide the same number of `block_out_channels` as `down_block_types`. `block_out_channels`: {block_out_channels}. `down_block_types`: {down_block_types}."
            )

        if not isinstance(num_attention_heads, int) and len(num_attention_heads) != len(down_block_types):
            raise ValueError(
                f"Must provide the same number of `num_attention_heads` as `down_block_types`. `num_attention_heads`: {num_attention_heads}. `down_block_types`: {down_block_types}."
            )

        # input
        conv_in_kernel = 3
        conv_out_kernel = 3
        conv_in_padding = (conv_in_kernel - 1) // 2

        self.conv_in = nn.Conv2d(
            in_channels, block_out_channels[0], kernel_size=conv_in_kernel, padding=conv_in_padding
        )
        # time
        time_embed_dim = block_out_channels[0] * 4
        self.time_proj = Timesteps(block_out_channels[0], True, 0)
        timestep_input_dim = block_out_channels[0]

        self.time_embedding = TimestepEmbedding(
            timestep_input_dim,
            time_embed_dim,
            act_fn=act_fn,
        )

        if use_temporal_transformer:
            self.transformer_in = TransformerTemporalModel(
                num_attention_heads=8,
                attention_head_dim=attention_head_dim,
                in_channels=block_out_channels[0],
                num_layers=1,
            )
        else:
            self.transformer_in = None

        self.down_blocks = nn.ModuleList([])
        self.mid_block = None
        self.up_blocks = nn.ModuleList([])

        if isinstance(num_attention_heads, int):
            num_attention_heads = (num_attention_heads,) * len(down_block_types)

        # down
        output_channel = block_out_channels[0]
        for i, down_block_type in enumerate(down_block_types):
            input_channel = output_channel
            output_channel = block_out_channels[i]
            is_final_block = i == len(block_out_channels) - 1

            down_block = get_down_block(
                down_block_type,
                num_layers=layers_per_block,
                in_channels=input_channel,
                out_channels=output_channel,
                temb_channels=time_embed_dim,
                add_downsample=not is_final_block,
                resnet_eps=norm_eps,
                resnet_act_fn=act_fn,
                resnet_groups=norm_num_groups,
                cross_attention_dim=cross_attention_dim,
                num_attention_heads=num_attention_heads[i],
                downsample_padding=downsample_padding,
            )
            self.down_blocks.append(down_block)

        # mid
        self.mid_block = get_mid_block(
            mid_block_type=mid_block_type,
            in_channels=block_out_channels[-1],
            temb_channels=time_embed_dim,
            resnet_eps=norm_eps,
            resnet_act_fn=act_fn,
            output_scale_factor=mid_block_scale_factor,
            cross_attention_dim=cross_attention_dim,
            num_attention_heads=num_attention_heads[-1],
            resnet_groups=norm_num_groups,
        )

        # count how many layers upsample the videos
        self.num_upsamplers = 0

        # up
        reversed_block_out_channels = list(reversed(block_out_channels))

        reversed_num_attention_heads = list(reversed(num_attention_heads))

        output_channel = reversed_block_out_channels[0]
        for i, up_block_type in enumerate(up_block_types):
            is_final_block = i == len(block_out_channels) - 1

            prev_output_channel = output_channel
            output_channel = reversed_block_out_channels[i]
            input_channel = reversed_block_out_channels[min(i + 1, len(block_out_channels) - 1)]

            # add upsample block for all BUT final layer
            if not is_final_block:
                add_upsample = True
                self.num_upsamplers += 1
            else:
                add_upsample = False

            up_block = get_up_block(
                up_block_type,
                num_layers=layers_per_block + 1,
                in_channels=input_channel,
                out_channels=output_channel,
                prev_output_channel=prev_output_channel,
                temb_channels=time_embed_dim,
                add_upsample=add_upsample,
                resnet_eps=norm_eps,
                resnet_act_fn=act_fn,
                resnet_groups=norm_num_groups,
                cross_attention_dim=cross_attention_dim,
                num_attention_heads=reversed_num_attention_heads[i],
                dual_cross_attention=False,
                resolution_idx=i,
            )
            self.up_blocks.append(up_block)
            prev_output_channel = output_channel

        # out
        if norm_num_groups is not None:
            self.conv_norm_out = nn.GroupNorm(
                num_channels=block_out_channels[0], num_groups=norm_num_groups, eps=norm_eps
            )
            self.conv_act = nn.SiLU()
        else:
            self.conv_norm_out = None
            self.conv_act = None

        conv_out_padding = (conv_out_kernel - 1) // 2

        self.conv_out = nn.Conv2d(
            block_out_channels[0], out_channels, kernel_size=conv_out_kernel, padding=conv_out_padding
        )

    @property
    # Copied from diffusers.models.unet_2d_condition.UNet2DConditionModel.attn_processors
    def attn_processors(self) -> Dict[str, AttentionProcessor]:
        r"""
        Returns:
            `dict` of attention processors: A dictionary containing all attention processors used in the model with
            indexed by its weight name.
        """
        # set recursively
        processors = {}

        def fn_recursive_add_processors(name: str, module: torch.nn.Module, processors: Dict[str, AttentionProcessor]):
            if hasattr(module, "get_processor"):
                processors[f"{name}.processor"] = module.get_processor(return_deprecated_lora=True)

            for sub_name, child in module.named_children():
                fn_recursive_add_processors(f"{name}.{sub_name}", child, processors)

            return processors

        for name, module in self.named_children():
            fn_recursive_add_processors(name, module, processors)

        return processors

    # Copied from diffusers.models.unet_2d_condition.UNet2DConditionModel.set_attention_slice
    def set_attention_slice(self, slice_size):
        r"""
        Enable sliced attention computation.

        When this option is enabled, the attention module splits the input tensor in slices to compute attention in
        several steps. This is useful for saving some memory in exchange for a small decrease in speed.

        Args:
            slice_size (`str` or `int` or `list(int)`, *optional*, defaults to `"auto"`):
                When `"auto"`, input to the attention heads is halved, so attention is computed in two steps. If
                `"max"`, maximum amount of memory is saved by running only one slice at a time. If a number is
                provided, uses as many slices as `attention_head_dim // slice_size`. In this case, `attention_head_dim`
                must be a multiple of `slice_size`.
        """
        sliceable_head_dims = []

        def fn_recursive_retrieve_sliceable_dims(module: torch.nn.Module):
            if hasattr(module, "set_attention_slice"):
                sliceable_head_dims.append(module.sliceable_head_dim)

            for child in module.children():
                fn_recursive_retrieve_sliceable_dims(child)

        # retrieve number of attention layers
        for module in self.children():
            fn_recursive_retrieve_sliceable_dims(module)

        num_sliceable_layers = len(sliceable_head_dims)

        if slice_size == "auto":
            # half the attention head size is usually a good trade-off between
            # speed and memory
            slice_size = [dim // 2 for dim in sliceable_head_dims]
        elif slice_size == "max":
            # make smallest slice possible
            slice_size = num_sliceable_layers * [1]

        slice_size = num_sliceable_layers * [slice_size] if not isinstance(slice_size, list) else slice_size

        if len(slice_size) != len(sliceable_head_dims):
            raise ValueError(
                f"You have provided {len(slice_size)}, but {self.config} has {len(sliceable_head_dims)} different"
                f" attention layers. Make sure to match `len(slice_size)` to be {len(sliceable_head_dims)}."
            )

        for i in range(len(slice_size)):
            size = slice_size[i]
            dim = sliceable_head_dims[i]
            if size is not None and size > dim:
                raise ValueError(f"size {size} has to be smaller or equal to {dim}.")

        # Recursively walk through all the children.
        # Any children which exposes the set_attention_slice method
        # gets the message
        def fn_recursive_set_attention_slice(module: torch.nn.Module, slice_size: List[int]):
            if hasattr(module, "set_attention_slice"):
                module.set_attention_slice(slice_size.pop())

            for child in module.children():
                fn_recursive_set_attention_slice(child, slice_size)

        reversed_slice_size = list(reversed(slice_size))
        for module in self.children():
            fn_recursive_set_attention_slice(module, reversed_slice_size)

    # Copied from diffusers.models.unet_2d_condition.UNet2DConditionModel.set_attn_processor
    def set_attn_processor(
        self, processor: Union[AttentionProcessor, Dict[str, AttentionProcessor]], _remove_lora=False
    ):
        r"""
        Sets the attention processor to use to compute attention.

        Parameters:
            processor (`dict` of `AttentionProcessor` or only `AttentionProcessor`):
                The instantiated processor class or a dictionary of processor classes that will be set as the processor
                for **all** `Attention` layers.

                If `processor` is a dict, the key needs to define the path to the corresponding cross attention
                processor. This is strongly recommended when setting trainable attention processors.

        """
        count = len(self.attn_processors.keys())

        if isinstance(processor, dict) and len(processor) != count:
            raise ValueError(
                f"A dict of processors was passed, but the number of processors {len(processor)} does not match the"
                f" number of attention layers: {count}. Please make sure to pass {count} processor classes."
            )

        def fn_recursive_attn_processor(name: str, module: torch.nn.Module, processor):
            if hasattr(module, "set_processor"):
                if not isinstance(processor, dict):
                    module.set_processor(processor, _remove_lora=_remove_lora)
                else:
                    module.set_processor(processor.pop(f"{name}.processor"), _remove_lora=_remove_lora)

            for sub_name, child in module.named_children():
                fn_recursive_attn_processor(f"{name}.{sub_name}", child, processor)

        for name, module in self.named_children():
            fn_recursive_attn_processor(name, module, processor)

    def enable_forward_chunking(self, chunk_size=None, dim=0):
        """
        Sets the attention processor to use [feed forward
        chunking](https://huggingface.co/blog/reformer#2-chunked-feed-forward-layers).

        Parameters:
            chunk_size (`int`, *optional*):
                The chunk size of the feed-forward layers. If not specified, will run feed-forward layer individually
                over each tensor of dim=`dim`.
            dim (`int`, *optional*, defaults to `0`):
                The dimension over which the feed-forward computation should be chunked. Choose between dim=0 (batch)
                or dim=1 (sequence length).
        """
        if dim not in [0, 1]:
            raise ValueError(f"Make sure to set `dim` to either 0 or 1, not {dim}")

        # By default chunk size is 1
        chunk_size = chunk_size or 1

        def fn_recursive_feed_forward(module: torch.nn.Module, chunk_size: int, dim: int):
            if hasattr(module, "set_chunk_feed_forward"):
                module.set_chunk_feed_forward(chunk_size=chunk_size, dim=dim)

            for child in module.children():
                fn_recursive_feed_forward(child, chunk_size, dim)

        for module in self.children():
            fn_recursive_feed_forward(module, chunk_size, dim)

    def disable_forward_chunking(self):
        def fn_recursive_feed_forward(module: torch.nn.Module, chunk_size: int, dim: int):
            if hasattr(module, "set_chunk_feed_forward"):
                module.set_chunk_feed_forward(chunk_size=chunk_size, dim=dim)

            for child in module.children():
                fn_recursive_feed_forward(child, chunk_size, dim)

        for module in self.children():
            fn_recursive_feed_forward(module, None, 0)

    # Copied from diffusers.models.unet_2d_condition.UNet2DConditionModel.set_default_attn_processor
    def set_default_attn_processor(self):
        """
        Disables custom attention processors and sets the default attention implementation.
        """
        if all(proc.__class__ in ADDED_KV_ATTENTION_PROCESSORS for proc in self.attn_processors.values()):
            processor = AttnAddedKVProcessor()
        elif all(proc.__class__ in CROSS_ATTENTION_PROCESSORS for proc in self.attn_processors.values()):
            processor = AttnProcessor()
        else:
            raise ValueError(
                f"Cannot call `set_default_attn_processor` when attention processors are of type {next(iter(self.attn_processors.values()))}"
            )

        self.set_attn_processor(processor, _remove_lora=True)

    def _set_gradient_checkpointing(self, module, value=False):
        if isinstance(
            module,
            (
                CrossAttnDownBlock3D,
                DownBlock3D,
                CrossAttnUpBlock3D,
                UpBlock3D,
                CrossAttnDownBlockInflated3D,
                DownBlockInflated3D,
                CrossAttnUpBlockInflated3D,
                UpBlockInflated3D,
            ),
        ):
            module.gradient_checkpointing = value

    # Copied from diffusers.models.unet_2d_condition.UNet2DConditionModel.enable_freeu
    def enable_freeu(self, s1, s2, b1, b2):
        r"""Enables the FreeU mechanism from https://arxiv.org/abs/2309.11497.

        The suffixes after the scaling factors represent the stage blocks where they are being applied.

        Please refer to the [official repository](https://github.com/ChenyangSi/FreeU) for combinations of values that
        are known to work well for different pipelines such as Stable Diffusion v1, v2, and Stable Diffusion XL.

        Args:
            s1 (`float`):
                Scaling factor for stage 1 to attenuate the contributions of the skip features. This is done to
                mitigate the "oversmoothing effect" in the enhanced denoising process.
            s2 (`float`):
                Scaling factor for stage 2 to attenuate the contributions of the skip features. This is done to
                mitigate the "oversmoothing effect" in the enhanced denoising process.
            b1 (`float`): Scaling factor for stage 1 to amplify the contributions of backbone features.
            b2 (`float`): Scaling factor for stage 2 to amplify the contributions of backbone features.
        """
        for i, upsample_block in enumerate(self.up_blocks):
            setattr(upsample_block, "s1", s1)
            setattr(upsample_block, "s2", s2)
            setattr(upsample_block, "b1", b1)
            setattr(upsample_block, "b2", b2)

    # Copied from diffusers.models.unet_2d_condition.UNet2DConditionModel.disable_freeu
    def disable_freeu(self):
        """Disables the FreeU mechanism."""
        freeu_keys = {"s1", "s2", "b1", "b2"}
        for i, upsample_block in enumerate(self.up_blocks):
            for k in freeu_keys:
                if hasattr(upsample_block, k) or getattr(upsample_block, k) is not None:
                    setattr(upsample_block, k, None)

    def forward(
        self,
        sample: torch.FloatTensor,
        timestep: Union[torch.Tensor, float, int],
        encoder_hidden_states: torch.Tensor,
        class_labels: Optional[torch.Tensor] = None,
        timestep_cond: Optional[torch.Tensor] = None,
        attention_mask: Optional[torch.Tensor] = None,
        cross_attention_kwargs: Optional[Dict[str, Any]] = None,
        down_block_additional_residuals: Optional[Tuple[torch.Tensor]] = None,
        mid_block_additional_residual: Optional[torch.Tensor] = None,
        return_dict: bool = True,
    ) -> Union[UNet3DConditionOutput, Tuple]:
        r"""
        The [`UNet3DConditionModel`] forward method.

        Args:
<<<<<<< HEAD
            sample (`torch.FloatTensor`): (batch, channel, num_frames, height, width) noisy inputs tensor
            timestep (`torch.FloatTensor` or `float` or `int`): (batch) timesteps
            encoder_hidden_states (`torch.FloatTensor`): (batch, sequence_length, feature_dim) encoder hidden states
=======
            sample (`torch.FloatTensor`):
                The noisy input tensor with the following shape `(batch, num_frames, channel, height, width`.
            timestep (`torch.FloatTensor` or `float` or `int`): The number of timesteps to denoise an input.
            encoder_hidden_states (`torch.FloatTensor`):
                The encoder hidden states with shape `(batch, sequence_length, feature_dim)`.
            class_labels (`torch.Tensor`, *optional*, defaults to `None`):
                Optional class labels for conditioning. Their embeddings will be summed with the timestep embeddings.
            timestep_cond: (`torch.Tensor`, *optional*, defaults to `None`):
                Conditional embeddings for timestep. If provided, the embeddings will be summed with the samples passed
                through the `self.time_embedding` layer to obtain the timestep embeddings.
            attention_mask (`torch.Tensor`, *optional*, defaults to `None`):
                An attention mask of shape `(batch, key_tokens)` is applied to `encoder_hidden_states`. If `1` the mask
                is kept, otherwise if `0` it is discarded. Mask will be converted into a bias, which adds large
                negative values to the attention scores corresponding to "discard" tokens.
            cross_attention_kwargs (`dict`, *optional*):
                A kwargs dictionary that if specified is passed along to the `AttentionProcessor` as defined under
                `self.processor` in
                [diffusers.models.attention_processor](https://github.com/huggingface/diffusers/blob/main/src/diffusers/models/attention_processor.py).
            down_block_additional_residuals: (`tuple` of `torch.Tensor`, *optional*):
                A tuple of tensors that if specified are added to the residuals of down unet blocks.
            mid_block_additional_residual: (`torch.Tensor`, *optional*):
                A tensor that if specified is added to the residual of the middle unet block.
>>>>>>> e5168588
            return_dict (`bool`, *optional*, defaults to `True`):
                Whether or not to return a [`~models.unet_3d_condition.UNet3DConditionOutput`] instead of a plain
                tuple.
            cross_attention_kwargs (`dict`, *optional*):
                A kwargs dictionary that if specified is passed along to the [`AttnProcessor`].

        Returns:
            [`~models.unet_3d_condition.UNet3DConditionOutput`] or `tuple`:
                If `return_dict` is True, an [`~models.unet_3d_condition.UNet3DConditionOutput`] is returned, otherwise
                a `tuple` is returned where the first element is the sample tensor.
        """
        # By default samples have to be AT least a multiple of the overall upsampling factor.
        # The overall upsampling factor is equal to 2 ** (# num of upsampling layears).
        # However, the upsampling interpolation output size can be forced to fit any upsampling size
        # on the fly if necessary.
        default_overall_up_factor = 2**self.num_upsamplers

        # upsample size should be forwarded when sample is not a multiple of `default_overall_up_factor`
        forward_upsample_size = False
        upsample_size = None

        if any(s % default_overall_up_factor != 0 for s in sample.shape[-2:]):
            logger.info("Forward upsample size to force interpolation output size.")
            forward_upsample_size = True

        # prepare attention_mask
        if attention_mask is not None:
            attention_mask = (1 - attention_mask.to(sample.dtype)) * -10000.0
            attention_mask = attention_mask.unsqueeze(1)

        # 1. time
        timesteps = timestep
        if not torch.is_tensor(timesteps):
            # TODO: this requires sync between CPU and GPU. So try to pass timesteps as tensors if you can
            # This would be a good case for the `match` statement (Python 3.10+)
            is_mps = sample.device.type == "mps"
            if isinstance(timestep, float):
                dtype = torch.float32 if is_mps else torch.float64
            else:
                dtype = torch.int32 if is_mps else torch.int64
            timesteps = torch.tensor([timesteps], dtype=dtype, device=sample.device)
        elif len(timesteps.shape) == 0:
            timesteps = timesteps[None].to(sample.device)

        # broadcast to batch dimension in a way that's compatible with ONNX/Core ML
        # num_frames is equivalent to video_length in TuneAVideo
        num_frames = sample.shape[2]
        timesteps = timesteps.expand(sample.shape[0])

        t_emb = self.time_proj(timesteps)

        # timesteps does not contain any weights and will always return f32 tensors
        # but time_embedding might actually be running in fp16. so we need to cast here.
        # there might be better ways to encapsulate this.
        t_emb = t_emb.to(dtype=self.dtype)

        emb = self.time_embedding(t_emb, timestep_cond)

        # 2. pre-process
        # If not using temporal transfomer, use num_frames in unet
        if self.transformer_in:
            emb = emb.repeat_interleave(repeats=num_frames, dim=0)
            encoder_hidden_states = encoder_hidden_states.repeat_interleave(repeats=num_frames, dim=0)

            sample = sample.permute(0, 2, 1, 3, 4).reshape((sample.shape[0] * num_frames, -1) + sample.shape[3:])
            sample = self.conv_in(sample)

            sample = self.transformer_in(
                sample, num_frames=num_frames, cross_attention_kwargs=cross_attention_kwargs
            ).sample
        else:
            video_length = sample.shape[2]
            # b c f h w -> (b f) c h w
            sample = sample.movedim((0, 1, 2, 3, 4), (0, 2, 1, 3, 4))
            sample = sample.flatten(0, 1)
            sample = self.conv_in(sample)
            # (b f) c h w -> b c f h w (f=video_length)
            sample = sample.reshape([-1, video_length, *sample.shape[1:]])
            sample = sample.movedim((0, 1, 2, 3, 4), (0, 2, 1, 3, 4))

        # 3. down
        down_block_res_samples = (sample,)
        for downsample_block in self.down_blocks:
            if hasattr(downsample_block, "has_cross_attention") and downsample_block.has_cross_attention:
                sample, res_samples = downsample_block(
                    hidden_states=sample,
                    temb=emb,
                    encoder_hidden_states=encoder_hidden_states,
                    attention_mask=attention_mask,
                    num_frames=num_frames,
                    cross_attention_kwargs=cross_attention_kwargs,
                )
            else:
                sample, res_samples = downsample_block(hidden_states=sample, temb=emb, num_frames=num_frames)

            down_block_res_samples += res_samples

        if down_block_additional_residuals is not None:
            new_down_block_res_samples = ()

            for down_block_res_sample, down_block_additional_residual in zip(
                down_block_res_samples, down_block_additional_residuals
            ):
                down_block_res_sample = down_block_res_sample + down_block_additional_residual
                new_down_block_res_samples += (down_block_res_sample,)

            down_block_res_samples = new_down_block_res_samples

        # 4. mid
        if self.mid_block is not None:
            sample = self.mid_block(
                sample,
                emb,
                encoder_hidden_states=encoder_hidden_states,
                attention_mask=attention_mask,
                num_frames=num_frames,
                cross_attention_kwargs=cross_attention_kwargs,
            )

        if mid_block_additional_residual is not None:
            sample = sample + mid_block_additional_residual

        # 5. up
        for i, upsample_block in enumerate(self.up_blocks):
            is_final_block = i == len(self.up_blocks) - 1

            res_samples = down_block_res_samples[-len(upsample_block.resnets) :]
            down_block_res_samples = down_block_res_samples[: -len(upsample_block.resnets)]

            # if we have not reached the final block and need to forward the
            # upsample size, we do it here
            if not is_final_block and forward_upsample_size:
                upsample_size = down_block_res_samples[-1].shape[2:]

            if hasattr(upsample_block, "has_cross_attention") and upsample_block.has_cross_attention:
                sample = upsample_block(
                    hidden_states=sample,
                    temb=emb,
                    res_hidden_states_tuple=res_samples,
                    encoder_hidden_states=encoder_hidden_states,
                    upsample_size=upsample_size,
                    attention_mask=attention_mask,
                    num_frames=num_frames,
                    cross_attention_kwargs=cross_attention_kwargs,
                )
            else:
                sample = upsample_block(
                    hidden_states=sample,
                    temb=emb,
                    res_hidden_states_tuple=res_samples,
                    upsample_size=upsample_size,
                    num_frames=num_frames,
                )

        # 6. post-process
        if self.conv_norm_out:
            sample = self.conv_norm_out(sample)
            sample = self.conv_act(sample)

        # reshape to (batch, channel, framerate, width, height)
        if self.transformer_in:
            sample = self.conv_out(sample)
            sample = sample[None, :].reshape((-1, num_frames) + sample.shape[1:]).permute(0, 2, 1, 3, 4)
        else:
            video_length = sample.shape[2]
            # b c f h w -> (b f) c h w
            sample = sample.movedim((0, 1, 2, 3, 4), (0, 2, 1, 3, 4))
            sample = sample.flatten(0, 1)
            sample = self.conv_out(sample)
            # (b f) c h w -> b c f h w (f=video_length)
            sample = sample.reshape([-1, video_length, *sample.shape[1:]])
            sample = sample.movedim((0, 1, 2, 3, 4), (0, 2, 1, 3, 4))

        if not return_dict:
            return (sample,)

        return UNet3DConditionOutput(sample=sample)<|MERGE_RESOLUTION|>--- conflicted
+++ resolved
@@ -539,13 +539,8 @@
         The [`UNet3DConditionModel`] forward method.
 
         Args:
-<<<<<<< HEAD
-            sample (`torch.FloatTensor`): (batch, channel, num_frames, height, width) noisy inputs tensor
-            timestep (`torch.FloatTensor` or `float` or `int`): (batch) timesteps
-            encoder_hidden_states (`torch.FloatTensor`): (batch, sequence_length, feature_dim) encoder hidden states
-=======
             sample (`torch.FloatTensor`):
-                The noisy input tensor with the following shape `(batch, num_frames, channel, height, width`.
+                The noisy input tensor with the following shape `(batch, channel, num_frames, height, width)`.
             timestep (`torch.FloatTensor` or `float` or `int`): The number of timesteps to denoise an input.
             encoder_hidden_states (`torch.FloatTensor`):
                 The encoder hidden states with shape `(batch, sequence_length, feature_dim)`.
@@ -566,7 +561,6 @@
                 A tuple of tensors that if specified are added to the residuals of down unet blocks.
             mid_block_additional_residual: (`torch.Tensor`, *optional*):
                 A tensor that if specified is added to the residual of the middle unet block.
->>>>>>> e5168588
             return_dict (`bool`, *optional*, defaults to `True`):
                 Whether or not to return a [`~models.unet_3d_condition.UNet3DConditionOutput`] instead of a plain
                 tuple.
