# Copyright 2023 The HuggingFace Team. All rights reserved.
#
# Licensed under the Apache License, Version 2.0 (the "License");
# you may not use this file except in compliance with the License.
# You may obtain a copy of the License at
#
#     http://www.apache.org/licenses/LICENSE-2.0
#
# Unless required by applicable law or agreed to in writing, software
# distributed under the License is distributed on an "AS IS" BASIS,
# WITHOUT WARRANTIES OR CONDITIONS OF ANY KIND, either express or implied.
# See the License for the specific language governing permissions and
# limitations under the License.
from dataclasses import dataclass
from typing import Any, Dict, List, Optional, Tuple, Union

import torch
import torch.nn as nn
import torch.utils.checkpoint

from ..configuration_utils import ConfigMixin, register_to_config
from ..loaders import UNet2DConditionLoadersMixin
from ..utils import USE_PEFT_BACKEND, BaseOutput, deprecate, logging, scale_lora_layers, unscale_lora_layers
from .activations import get_activation
from .attention_processor import (
    ADDED_KV_ATTENTION_PROCESSORS,
    CROSS_ATTENTION_PROCESSORS,
    AttentionProcessor,
    AttnAddedKVProcessor,
    AttnProcessor,
)
from .embeddings import (
    GaussianFourierProjection,
    ImageHintTimeEmbedding,
    ImageProjection,
    ImageTimeEmbedding,
    PositionNet,
    TextImageProjection,
    TextImageTimeEmbedding,
    TextTimeEmbedding,
    TimestepEmbedding,
    Timesteps,
)
from .modeling_utils import ModelMixin
<<<<<<< HEAD
from .unet_2d_blocks import UNetMidBlock2DCrossAttn, UNetMidBlock2DSimpleCrossAttn, get_down_block, get_up_block
=======
from .unet_2d_blocks import (
    UNetMidBlock2D,
    UNetMidBlock2DCrossAttn,
    UNetMidBlock2DSimpleCrossAttn,
    get_down_block,
    get_up_block,
)
>>>>>>> 442017cc


logger = logging.get_logger(__name__)  # pylint: disable=invalid-name


@dataclass
class UNet2DConditionOutput(BaseOutput):
    """
    The output of [`UNet2DConditionModel`].

    Args:
        sample (`torch.FloatTensor` of shape `(batch_size, num_channels, height, width)`):
            The hidden states output conditioned on `encoder_hidden_states` input. Output of last layer of model.
    """

    sample: torch.FloatTensor = None


class UNet2DConditionModel(ModelMixin, ConfigMixin, UNet2DConditionLoadersMixin):
    r"""
    A conditional 2D UNet model that takes a noisy sample, conditional state, and a timestep and returns a sample
    shaped output.

    This model inherits from [`ModelMixin`]. Check the superclass documentation for it's generic methods implemented
    for all models (such as downloading or saving).

    Parameters:
        sample_size (`int` or `Tuple[int, int]`, *optional*, defaults to `None`):
            Height and width of input/output sample.
        in_channels (`int`, *optional*, defaults to 4): Number of channels in the input sample.
        out_channels (`int`, *optional*, defaults to 4): Number of channels in the output.
        center_input_sample (`bool`, *optional*, defaults to `False`): Whether to center the input sample.
        flip_sin_to_cos (`bool`, *optional*, defaults to `False`):
            Whether to flip the sin to cos in the time embedding.
        freq_shift (`int`, *optional*, defaults to 0): The frequency shift to apply to the time embedding.
        down_block_types (`Tuple[str]`, *optional*, defaults to `("CrossAttnDownBlock2D", "CrossAttnDownBlock2D", "CrossAttnDownBlock2D", "DownBlock2D")`):
            The tuple of downsample blocks to use.
        mid_block_type (`str`, *optional*, defaults to `"UNetMidBlock2DCrossAttn"`):
            Block type for middle of UNet, it can be one of `UNetMidBlock2DCrossAttn`, `UNetMidBlock2D`, or
            `UNetMidBlock2DSimpleCrossAttn`. If `None`, the mid block layer is skipped.
        up_block_types (`Tuple[str]`, *optional*, defaults to `("UpBlock2D", "CrossAttnUpBlock2D", "CrossAttnUpBlock2D", "CrossAttnUpBlock2D")`):
            The tuple of upsample blocks to use.
        only_cross_attention(`bool` or `Tuple[bool]`, *optional*, default to `False`):
            Whether to include self-attention in the basic transformer blocks, see
            [`~models.attention.BasicTransformerBlock`].
        block_out_channels (`Tuple[int]`, *optional*, defaults to `(320, 640, 1280, 1280)`):
            The tuple of output channels for each block.
        layers_per_block (`int`, *optional*, defaults to 2): The number of layers per block.
        downsample_padding (`int`, *optional*, defaults to 1): The padding to use for the downsampling convolution.
        mid_block_scale_factor (`float`, *optional*, defaults to 1.0): The scale factor to use for the mid block.
        dropout (`float`, *optional*, defaults to 0.0): The dropout probability to use.
        act_fn (`str`, *optional*, defaults to `"silu"`): The activation function to use.
        norm_num_groups (`int`, *optional*, defaults to 32): The number of groups to use for the normalization.
            If `None`, normalization and activation layers is skipped in post-processing.
        norm_eps (`float`, *optional*, defaults to 1e-5): The epsilon to use for the normalization.
        cross_attention_dim (`int` or `Tuple[int]`, *optional*, defaults to 1280):
            The dimension of the cross attention features.
        transformer_layers_per_block (`int`, `Tuple[int]`, or `Tuple[Tuple]` , *optional*, defaults to 1):
            The number of transformer blocks of type [`~models.attention.BasicTransformerBlock`]. Only relevant for
            [`~models.unet_2d_blocks.CrossAttnDownBlock2D`], [`~models.unet_2d_blocks.CrossAttnUpBlock2D`],
            [`~models.unet_2d_blocks.UNetMidBlock2DCrossAttn`].
       reverse_transformer_layers_per_block : (`Tuple[Tuple]`, *optional*, defaults to None):
            The number of transformer blocks of type [`~models.attention.BasicTransformerBlock`], in the upsampling
            blocks of the U-Net. Only relevant if `transformer_layers_per_block` is of type `Tuple[Tuple]` and for
            [`~models.unet_2d_blocks.CrossAttnDownBlock2D`], [`~models.unet_2d_blocks.CrossAttnUpBlock2D`],
            [`~models.unet_2d_blocks.UNetMidBlock2DCrossAttn`].
        encoder_hid_dim (`int`, *optional*, defaults to None):
            If `encoder_hid_dim_type` is defined, `encoder_hidden_states` will be projected from `encoder_hid_dim`
            dimension to `cross_attention_dim`.
        encoder_hid_dim_type (`str`, *optional*, defaults to `None`):
            If given, the `encoder_hidden_states` and potentially other embeddings are down-projected to text
            embeddings of dimension `cross_attention` according to `encoder_hid_dim_type`.
        attention_head_dim (`int`, *optional*, defaults to 8): The dimension of the attention heads.
        num_attention_heads (`int`, *optional*):
            The number of attention heads. If not defined, defaults to `attention_head_dim`
        resnet_time_scale_shift (`str`, *optional*, defaults to `"default"`): Time scale shift config
            for ResNet blocks (see [`~models.resnet.ResnetBlock2D`]). Choose from `default` or `scale_shift`.
        class_embed_type (`str`, *optional*, defaults to `None`):
            The type of class embedding to use which is ultimately summed with the time embeddings. Choose from `None`,
            `"timestep"`, `"identity"`, `"projection"`, or `"simple_projection"`.
        addition_embed_type (`str`, *optional*, defaults to `None`):
            Configures an optional embedding which will be summed with the time embeddings. Choose from `None` or
            "text". "text" will use the `TextTimeEmbedding` layer.
        addition_time_embed_dim: (`int`, *optional*, defaults to `None`):
            Dimension for the timestep embeddings.
        num_class_embeds (`int`, *optional*, defaults to `None`):
            Input dimension of the learnable embedding matrix to be projected to `time_embed_dim`, when performing
            class conditioning with `class_embed_type` equal to `None`.
        time_embedding_type (`str`, *optional*, defaults to `positional`):
            The type of position embedding to use for timesteps. Choose from `positional` or `fourier`.
        time_embedding_dim (`int`, *optional*, defaults to `None`):
            An optional override for the dimension of the projected time embedding.
        time_embedding_act_fn (`str`, *optional*, defaults to `None`):
            Optional activation function to use only once on the time embeddings before they are passed to the rest of
            the UNet. Choose from `silu`, `mish`, `gelu`, and `swish`.
        timestep_post_act (`str`, *optional*, defaults to `None`):
            The second activation function to use in timestep embedding. Choose from `silu`, `mish` and `gelu`.
        time_cond_proj_dim (`int`, *optional*, defaults to `None`):
            The dimension of `cond_proj` layer in the timestep embedding.
        conv_in_kernel (`int`, *optional*, default to `3`): The kernel size of `conv_in` layer. conv_out_kernel (`int`,
        *optional*, default to `3`): The kernel size of `conv_out` layer. projection_class_embeddings_input_dim (`int`,
        *optional*): The dimension of the `class_labels` input when
            `class_embed_type="projection"`. Required when `class_embed_type="projection"`.
        class_embeddings_concat (`bool`, *optional*, defaults to `False`): Whether to concatenate the time
            embeddings with the class embeddings.
        mid_block_only_cross_attention (`bool`, *optional*, defaults to `None`):
            Whether to use cross attention with the mid block when using the `UNetMidBlock2DSimpleCrossAttn`. If
            `only_cross_attention` is given as a single boolean and `mid_block_only_cross_attention` is `None`, the
            `only_cross_attention` value is used as the value for `mid_block_only_cross_attention`. Default to `False`
            otherwise.
    """

    _supports_gradient_checkpointing = True

    @register_to_config
    def __init__(
        self,
        sample_size: Optional[int] = None,
        in_channels: int = 4,
        out_channels: int = 4,
        center_input_sample: bool = False,
        flip_sin_to_cos: bool = True,
        freq_shift: int = 0,
        down_block_types: Tuple[str] = (
            "CrossAttnDownBlock2D",
            "CrossAttnDownBlock2D",
            "CrossAttnDownBlock2D",
            "DownBlock2D",
        ),
        mid_block_type: Optional[str] = "UNetMidBlock2DCrossAttn",
        up_block_types: Tuple[str] = ("UpBlock2D", "CrossAttnUpBlock2D", "CrossAttnUpBlock2D", "CrossAttnUpBlock2D"),
        only_cross_attention: Union[bool, Tuple[bool]] = False,
        block_out_channels: Tuple[int] = (320, 640, 1280, 1280),
        layers_per_block: Union[int, Tuple[int]] = 2,
        downsample_padding: int = 1,
        mid_block_scale_factor: float = 1,
        dropout: float = 0.0,
        act_fn: str = "silu",
        norm_num_groups: Optional[int] = 32,
        norm_eps: float = 1e-5,
        cross_attention_dim: Union[int, Tuple[int]] = 1280,
        transformer_layers_per_block: Union[int, Tuple[int], Tuple[Tuple]] = 1,
        reverse_transformer_layers_per_block: Optional[Tuple[Tuple[int]]] = None,
        encoder_hid_dim: Optional[int] = None,
        encoder_hid_dim_type: Optional[str] = None,
        attention_head_dim: Union[int, Tuple[int]] = 8,
        num_attention_heads: Optional[Union[int, Tuple[int]]] = None,
        dual_cross_attention: bool = False,
        use_linear_projection: bool = False,
        class_embed_type: Optional[str] = None,
        addition_embed_type: Optional[str] = None,
        addition_time_embed_dim: Optional[int] = None,
        num_class_embeds: Optional[int] = None,
        upcast_attention: bool = False,
        resnet_time_scale_shift: str = "default",
        resnet_skip_time_act: bool = False,
        resnet_out_scale_factor: int = 1.0,
        time_embedding_type: str = "positional",
        time_embedding_dim: Optional[int] = None,
        time_embedding_act_fn: Optional[str] = None,
        timestep_post_act: Optional[str] = None,
        time_cond_proj_dim: Optional[int] = None,
        conv_in_kernel: int = 3,
        conv_out_kernel: int = 3,
        projection_class_embeddings_input_dim: Optional[int] = None,
        attention_type: str = "default",
        class_embeddings_concat: bool = False,
        mid_block_only_cross_attention: Optional[bool] = None,
        cross_attention_norm: Optional[str] = None,
        addition_embed_type_num_heads=64,
    ):
        super().__init__()

        self.sample_size = sample_size

        if num_attention_heads is not None:
            raise ValueError(
                "At the moment it is not possible to define the number of attention heads via `num_attention_heads` because of a naming issue as described in https://github.com/huggingface/diffusers/issues/2011#issuecomment-1547958131. Passing `num_attention_heads` will only be supported in diffusers v0.19."
            )

        # If `num_attention_heads` is not defined (which is the case for most models)
        # it will default to `attention_head_dim`. This looks weird upon first reading it and it is.
        # The reason for this behavior is to correct for incorrectly named variables that were introduced
        # when this library was created. The incorrect naming was only discovered much later in https://github.com/huggingface/diffusers/issues/2011#issuecomment-1547958131
        # Changing `attention_head_dim` to `num_attention_heads` for 40,000+ configurations is too backwards breaking
        # which is why we correct for the naming here.
        num_attention_heads = num_attention_heads or attention_head_dim

        # Check inputs
        if len(down_block_types) != len(up_block_types):
            raise ValueError(
                f"Must provide the same number of `down_block_types` as `up_block_types`. `down_block_types`: {down_block_types}. `up_block_types`: {up_block_types}."
            )

        if len(block_out_channels) != len(down_block_types):
            raise ValueError(
                f"Must provide the same number of `block_out_channels` as `down_block_types`. `block_out_channels`: {block_out_channels}. `down_block_types`: {down_block_types}."
            )

        if not isinstance(only_cross_attention, bool) and len(only_cross_attention) != len(down_block_types):
            raise ValueError(
                f"Must provide the same number of `only_cross_attention` as `down_block_types`. `only_cross_attention`: {only_cross_attention}. `down_block_types`: {down_block_types}."
            )

        if not isinstance(num_attention_heads, int) and len(num_attention_heads) != len(down_block_types):
            raise ValueError(
                f"Must provide the same number of `num_attention_heads` as `down_block_types`. `num_attention_heads`: {num_attention_heads}. `down_block_types`: {down_block_types}."
            )

        if not isinstance(attention_head_dim, int) and len(attention_head_dim) != len(down_block_types):
            raise ValueError(
                f"Must provide the same number of `attention_head_dim` as `down_block_types`. `attention_head_dim`: {attention_head_dim}. `down_block_types`: {down_block_types}."
            )

        if isinstance(cross_attention_dim, list) and len(cross_attention_dim) != len(down_block_types):
            raise ValueError(
                f"Must provide the same number of `cross_attention_dim` as `down_block_types`. `cross_attention_dim`: {cross_attention_dim}. `down_block_types`: {down_block_types}."
            )

        if not isinstance(layers_per_block, int) and len(layers_per_block) != len(down_block_types):
            raise ValueError(
                f"Must provide the same number of `layers_per_block` as `down_block_types`. `layers_per_block`: {layers_per_block}. `down_block_types`: {down_block_types}."
            )
        if isinstance(transformer_layers_per_block, list) and reverse_transformer_layers_per_block is None:
            for layer_number_per_block in transformer_layers_per_block:
                if isinstance(layer_number_per_block, list):
                    raise ValueError("Must provide 'reverse_transformer_layers_per_block` if using asymmetrical UNet.")

        # input
        conv_in_padding = (conv_in_kernel - 1) // 2
        self.conv_in = nn.Conv2d(
            in_channels, block_out_channels[0], kernel_size=conv_in_kernel, padding=conv_in_padding
        )

        # time
        if time_embedding_type == "fourier":
            time_embed_dim = time_embedding_dim or block_out_channels[0] * 2
            if time_embed_dim % 2 != 0:
                raise ValueError(f"`time_embed_dim` should be divisible by 2, but is {time_embed_dim}.")
            self.time_proj = GaussianFourierProjection(
                time_embed_dim // 2, set_W_to_weight=False, log=False, flip_sin_to_cos=flip_sin_to_cos
            )
            timestep_input_dim = time_embed_dim
        elif time_embedding_type == "positional":
            time_embed_dim = time_embedding_dim or block_out_channels[0] * 4

            self.time_proj = Timesteps(block_out_channels[0], flip_sin_to_cos, freq_shift)
            timestep_input_dim = block_out_channels[0]
        else:
            raise ValueError(
                f"{time_embedding_type} does not exist. Please make sure to use one of `fourier` or `positional`."
            )

        self.time_embedding = TimestepEmbedding(
            timestep_input_dim,
            time_embed_dim,
            act_fn=act_fn,
            post_act_fn=timestep_post_act,
            cond_proj_dim=time_cond_proj_dim,
        )

        if encoder_hid_dim_type is None and encoder_hid_dim is not None:
            encoder_hid_dim_type = "text_proj"
            self.register_to_config(encoder_hid_dim_type=encoder_hid_dim_type)
            logger.info("encoder_hid_dim_type defaults to 'text_proj' as `encoder_hid_dim` is defined.")

        if encoder_hid_dim is None and encoder_hid_dim_type is not None:
            raise ValueError(
                f"`encoder_hid_dim` has to be defined when `encoder_hid_dim_type` is set to {encoder_hid_dim_type}."
            )

        if encoder_hid_dim_type == "text_proj":
            self.encoder_hid_proj = nn.Linear(encoder_hid_dim, cross_attention_dim)
        elif encoder_hid_dim_type == "text_image_proj":
            # image_embed_dim DOESN'T have to be `cross_attention_dim`. To not clutter the __init__ too much
            # they are set to `cross_attention_dim` here as this is exactly the required dimension for the currently only use
            # case when `addition_embed_type == "text_image_proj"` (Kadinsky 2.1)`
            self.encoder_hid_proj = TextImageProjection(
                text_embed_dim=encoder_hid_dim,
                image_embed_dim=cross_attention_dim,
                cross_attention_dim=cross_attention_dim,
            )
        elif encoder_hid_dim_type == "image_proj":
            # Kandinsky 2.2
            self.encoder_hid_proj = ImageProjection(
                image_embed_dim=encoder_hid_dim,
                cross_attention_dim=cross_attention_dim,
            )
        elif encoder_hid_dim_type is not None:
            raise ValueError(
                f"encoder_hid_dim_type: {encoder_hid_dim_type} must be None, 'text_proj' or 'text_image_proj'."
            )
        else:
            self.encoder_hid_proj = None

        # class embedding
        if class_embed_type is None and num_class_embeds is not None:
            self.class_embedding = nn.Embedding(num_class_embeds, time_embed_dim)
        elif class_embed_type == "timestep":
            self.class_embedding = TimestepEmbedding(timestep_input_dim, time_embed_dim, act_fn=act_fn)
        elif class_embed_type == "identity":
            self.class_embedding = nn.Identity(time_embed_dim, time_embed_dim)
        elif class_embed_type == "projection":
            if projection_class_embeddings_input_dim is None:
                raise ValueError(
                    "`class_embed_type`: 'projection' requires `projection_class_embeddings_input_dim` be set"
                )
            # The projection `class_embed_type` is the same as the timestep `class_embed_type` except
            # 1. the `class_labels` inputs are not first converted to sinusoidal embeddings
            # 2. it projects from an arbitrary input dimension.
            #
            # Note that `TimestepEmbedding` is quite general, being mainly linear layers and activations.
            # When used for embedding actual timesteps, the timesteps are first converted to sinusoidal embeddings.
            # As a result, `TimestepEmbedding` can be passed arbitrary vectors.
            self.class_embedding = TimestepEmbedding(projection_class_embeddings_input_dim, time_embed_dim)
        elif class_embed_type == "simple_projection":
            if projection_class_embeddings_input_dim is None:
                raise ValueError(
                    "`class_embed_type`: 'simple_projection' requires `projection_class_embeddings_input_dim` be set"
                )
            self.class_embedding = nn.Linear(projection_class_embeddings_input_dim, time_embed_dim)
        else:
            self.class_embedding = None

        if addition_embed_type == "text":
            if encoder_hid_dim is not None:
                text_time_embedding_from_dim = encoder_hid_dim
            else:
                text_time_embedding_from_dim = cross_attention_dim

            self.add_embedding = TextTimeEmbedding(
                text_time_embedding_from_dim, time_embed_dim, num_heads=addition_embed_type_num_heads
            )
        elif addition_embed_type == "text_image":
            # text_embed_dim and image_embed_dim DON'T have to be `cross_attention_dim`. To not clutter the __init__ too much
            # they are set to `cross_attention_dim` here as this is exactly the required dimension for the currently only use
            # case when `addition_embed_type == "text_image"` (Kadinsky 2.1)`
            self.add_embedding = TextImageTimeEmbedding(
                text_embed_dim=cross_attention_dim, image_embed_dim=cross_attention_dim, time_embed_dim=time_embed_dim
            )
        elif addition_embed_type == "text_time":
            self.add_time_proj = Timesteps(addition_time_embed_dim, flip_sin_to_cos, freq_shift)
            self.add_embedding = TimestepEmbedding(projection_class_embeddings_input_dim, time_embed_dim)
        elif addition_embed_type == "image":
            # Kandinsky 2.2
            self.add_embedding = ImageTimeEmbedding(image_embed_dim=encoder_hid_dim, time_embed_dim=time_embed_dim)
        elif addition_embed_type == "image_hint":
            # Kandinsky 2.2 ControlNet
            self.add_embedding = ImageHintTimeEmbedding(image_embed_dim=encoder_hid_dim, time_embed_dim=time_embed_dim)
        elif addition_embed_type is not None:
            raise ValueError(f"addition_embed_type: {addition_embed_type} must be None, 'text' or 'text_image'.")

        if time_embedding_act_fn is None:
            self.time_embed_act = None
        else:
            self.time_embed_act = get_activation(time_embedding_act_fn)

        self.down_blocks = nn.ModuleList([])
        self.up_blocks = nn.ModuleList([])

        if isinstance(only_cross_attention, bool):
            if mid_block_only_cross_attention is None:
                mid_block_only_cross_attention = only_cross_attention

            only_cross_attention = [only_cross_attention] * len(down_block_types)

        if mid_block_only_cross_attention is None:
            mid_block_only_cross_attention = False

        if isinstance(num_attention_heads, int):
            num_attention_heads = (num_attention_heads,) * len(down_block_types)

        if isinstance(attention_head_dim, int):
            attention_head_dim = (attention_head_dim,) * len(down_block_types)

        if isinstance(cross_attention_dim, int):
            cross_attention_dim = (cross_attention_dim,) * len(down_block_types)

        if isinstance(layers_per_block, int):
            layers_per_block = [layers_per_block] * len(down_block_types)

        if isinstance(transformer_layers_per_block, int):
            transformer_layers_per_block = [transformer_layers_per_block] * len(down_block_types)

        if class_embeddings_concat:
            # The time embeddings are concatenated with the class embeddings. The dimension of the
            # time embeddings passed to the down, middle, and up blocks is twice the dimension of the
            # regular time embeddings
            blocks_time_embed_dim = time_embed_dim * 2
        else:
            blocks_time_embed_dim = time_embed_dim

        # down
        output_channel = block_out_channels[0]
        for i, down_block_type in enumerate(down_block_types):
            input_channel = output_channel
            output_channel = block_out_channels[i]
            is_final_block = i == len(block_out_channels) - 1

            down_block = get_down_block(
                down_block_type,
                num_layers=layers_per_block[i],
                transformer_layers_per_block=transformer_layers_per_block[i],
                in_channels=input_channel,
                out_channels=output_channel,
                temb_channels=blocks_time_embed_dim,
                add_downsample=not is_final_block,
                resnet_eps=norm_eps,
                resnet_act_fn=act_fn,
                resnet_groups=norm_num_groups,
                cross_attention_dim=cross_attention_dim[i],
                num_attention_heads=num_attention_heads[i],
                downsample_padding=downsample_padding,
                dual_cross_attention=dual_cross_attention,
                use_linear_projection=use_linear_projection,
                only_cross_attention=only_cross_attention[i],
                upcast_attention=upcast_attention,
                resnet_time_scale_shift=resnet_time_scale_shift,
                attention_type=attention_type,
                resnet_skip_time_act=resnet_skip_time_act,
                resnet_out_scale_factor=resnet_out_scale_factor,
                cross_attention_norm=cross_attention_norm,
                attention_head_dim=attention_head_dim[i] if attention_head_dim[i] is not None else output_channel,
                dropout=dropout,
            )
            self.down_blocks.append(down_block)

        # mid
        if mid_block_type == "UNetMidBlock2DCrossAttn":
            self.mid_block = UNetMidBlock2DCrossAttn(
                transformer_layers_per_block=transformer_layers_per_block[-1],
                in_channels=block_out_channels[-1],
                temb_channels=blocks_time_embed_dim,
                dropout=dropout,
                resnet_eps=norm_eps,
                resnet_act_fn=act_fn,
                output_scale_factor=mid_block_scale_factor,
                resnet_time_scale_shift=resnet_time_scale_shift,
                cross_attention_dim=cross_attention_dim[-1],
                num_attention_heads=num_attention_heads[-1],
                resnet_groups=norm_num_groups,
                dual_cross_attention=dual_cross_attention,
                use_linear_projection=use_linear_projection,
                upcast_attention=upcast_attention,
                attention_type=attention_type,
            )
        elif mid_block_type == "UNetMidBlock2DSimpleCrossAttn":
            self.mid_block = UNetMidBlock2DSimpleCrossAttn(
                in_channels=block_out_channels[-1],
                temb_channels=blocks_time_embed_dim,
                dropout=dropout,
                resnet_eps=norm_eps,
                resnet_act_fn=act_fn,
                output_scale_factor=mid_block_scale_factor,
                cross_attention_dim=cross_attention_dim[-1],
                attention_head_dim=attention_head_dim[-1],
                resnet_groups=norm_num_groups,
                resnet_time_scale_shift=resnet_time_scale_shift,
                skip_time_act=resnet_skip_time_act,
                only_cross_attention=mid_block_only_cross_attention,
                cross_attention_norm=cross_attention_norm,
            )
        elif mid_block_type == "UNetMidBlock2D":
            self.mid_block = UNetMidBlock2D(
                in_channels=block_out_channels[-1],
                temb_channels=blocks_time_embed_dim,
                dropout=dropout,
                num_layers=0,
                resnet_eps=norm_eps,
                resnet_act_fn=act_fn,
                output_scale_factor=mid_block_scale_factor,
                resnet_groups=norm_num_groups,
                resnet_time_scale_shift=resnet_time_scale_shift,
                add_attention=False,
            )
        elif mid_block_type is None:
            self.mid_block = None
        else:
            raise ValueError(f"unknown mid_block_type : {mid_block_type}")

        # count how many layers upsample the images
        self.num_upsamplers = 0

        # up
        reversed_block_out_channels = list(reversed(block_out_channels))
        reversed_num_attention_heads = list(reversed(num_attention_heads))
        reversed_layers_per_block = list(reversed(layers_per_block))
        reversed_cross_attention_dim = list(reversed(cross_attention_dim))
        reversed_transformer_layers_per_block = (
            list(reversed(transformer_layers_per_block))
            if reverse_transformer_layers_per_block is None
            else reverse_transformer_layers_per_block
        )
        only_cross_attention = list(reversed(only_cross_attention))

        output_channel = reversed_block_out_channels[0]
        for i, up_block_type in enumerate(up_block_types):
            is_final_block = i == len(block_out_channels) - 1

            prev_output_channel = output_channel
            output_channel = reversed_block_out_channels[i]
            input_channel = reversed_block_out_channels[min(i + 1, len(block_out_channels) - 1)]

            # add upsample block for all BUT final layer
            if not is_final_block:
                add_upsample = True
                self.num_upsamplers += 1
            else:
                add_upsample = False

            up_block = get_up_block(
                up_block_type,
                num_layers=reversed_layers_per_block[i] + 1,
                transformer_layers_per_block=reversed_transformer_layers_per_block[i],
                in_channels=input_channel,
                out_channels=output_channel,
                prev_output_channel=prev_output_channel,
                temb_channels=blocks_time_embed_dim,
                add_upsample=add_upsample,
                resnet_eps=norm_eps,
                resnet_act_fn=act_fn,
                resolution_idx=i,
                resnet_groups=norm_num_groups,
                cross_attention_dim=reversed_cross_attention_dim[i],
                num_attention_heads=reversed_num_attention_heads[i],
                dual_cross_attention=dual_cross_attention,
                use_linear_projection=use_linear_projection,
                only_cross_attention=only_cross_attention[i],
                upcast_attention=upcast_attention,
                resnet_time_scale_shift=resnet_time_scale_shift,
                attention_type=attention_type,
                resnet_skip_time_act=resnet_skip_time_act,
                resnet_out_scale_factor=resnet_out_scale_factor,
                cross_attention_norm=cross_attention_norm,
                attention_head_dim=attention_head_dim[i] if attention_head_dim[i] is not None else output_channel,
                dropout=dropout,
            )
            self.up_blocks.append(up_block)
            prev_output_channel = output_channel

        # out
        if norm_num_groups is not None:
            self.conv_norm_out = nn.GroupNorm(
                num_channels=block_out_channels[0], num_groups=norm_num_groups, eps=norm_eps
            )

            self.conv_act = get_activation(act_fn)

        else:
            self.conv_norm_out = None
            self.conv_act = None

        conv_out_padding = (conv_out_kernel - 1) // 2
        self.conv_out = nn.Conv2d(
            block_out_channels[0], out_channels, kernel_size=conv_out_kernel, padding=conv_out_padding
        )

        if attention_type in ["gated", "gated-text-image"]:
            positive_len = 768
            if isinstance(cross_attention_dim, int):
                positive_len = cross_attention_dim
            elif isinstance(cross_attention_dim, tuple) or isinstance(cross_attention_dim, list):
                positive_len = cross_attention_dim[0]

            feature_type = "text-only" if attention_type == "gated" else "text-image"
            self.position_net = PositionNet(
                positive_len=positive_len, out_dim=cross_attention_dim, feature_type=feature_type
            )

    @property
    def attn_processors(self) -> Dict[str, AttentionProcessor]:
        r"""
        Returns:
            `dict` of attention processors: A dictionary containing all attention processors used in the model with
            indexed by its weight name.
        """
        # set recursively
        processors = {}

        def fn_recursive_add_processors(name: str, module: torch.nn.Module, processors: Dict[str, AttentionProcessor]):
            if hasattr(module, "get_processor"):
                processors[f"{name}.processor"] = module.get_processor(return_deprecated_lora=True)

            for sub_name, child in module.named_children():
                fn_recursive_add_processors(f"{name}.{sub_name}", child, processors)

            return processors

        for name, module in self.named_children():
            fn_recursive_add_processors(name, module, processors)

        return processors

    def set_attn_processor(
        self, processor: Union[AttentionProcessor, Dict[str, AttentionProcessor]], _remove_lora=False
    ):
        r"""
        Sets the attention processor to use to compute attention.

        Parameters:
            processor (`dict` of `AttentionProcessor` or only `AttentionProcessor`):
                The instantiated processor class or a dictionary of processor classes that will be set as the processor
                for **all** `Attention` layers.

                If `processor` is a dict, the key needs to define the path to the corresponding cross attention
                processor. This is strongly recommended when setting trainable attention processors.

        """
        count = len(self.attn_processors.keys())

        if isinstance(processor, dict) and len(processor) != count:
            raise ValueError(
                f"A dict of processors was passed, but the number of processors {len(processor)} does not match the"
                f" number of attention layers: {count}. Please make sure to pass {count} processor classes."
            )

        def fn_recursive_attn_processor(name: str, module: torch.nn.Module, processor):
            if hasattr(module, "set_processor"):
                if not isinstance(processor, dict):
                    module.set_processor(processor, _remove_lora=_remove_lora)
                else:
                    module.set_processor(processor.pop(f"{name}.processor"), _remove_lora=_remove_lora)

            for sub_name, child in module.named_children():
                fn_recursive_attn_processor(f"{name}.{sub_name}", child, processor)

        for name, module in self.named_children():
            fn_recursive_attn_processor(name, module, processor)

    def set_default_attn_processor(self):
        """
        Disables custom attention processors and sets the default attention implementation.
        """
        if all(proc.__class__ in ADDED_KV_ATTENTION_PROCESSORS for proc in self.attn_processors.values()):
            processor = AttnAddedKVProcessor()
        elif all(proc.__class__ in CROSS_ATTENTION_PROCESSORS for proc in self.attn_processors.values()):
            processor = AttnProcessor()
        else:
            raise ValueError(
                f"Cannot call `set_default_attn_processor` when attention processors are of type {next(iter(self.attn_processors.values()))}"
            )

        self.set_attn_processor(processor, _remove_lora=True)

    def set_attention_slice(self, slice_size):
        r"""
        Enable sliced attention computation.

        When this option is enabled, the attention module splits the input tensor in slices to compute attention in
        several steps. This is useful for saving some memory in exchange for a small decrease in speed.

        Args:
            slice_size (`str` or `int` or `list(int)`, *optional*, defaults to `"auto"`):
                When `"auto"`, input to the attention heads is halved, so attention is computed in two steps. If
                `"max"`, maximum amount of memory is saved by running only one slice at a time. If a number is
                provided, uses as many slices as `attention_head_dim // slice_size`. In this case, `attention_head_dim`
                must be a multiple of `slice_size`.
        """
        sliceable_head_dims = []

        def fn_recursive_retrieve_sliceable_dims(module: torch.nn.Module):
            if hasattr(module, "set_attention_slice"):
                sliceable_head_dims.append(module.sliceable_head_dim)

            for child in module.children():
                fn_recursive_retrieve_sliceable_dims(child)

        # retrieve number of attention layers
        for module in self.children():
            fn_recursive_retrieve_sliceable_dims(module)

        num_sliceable_layers = len(sliceable_head_dims)

        if slice_size == "auto":
            # half the attention head size is usually a good trade-off between
            # speed and memory
            slice_size = [dim // 2 for dim in sliceable_head_dims]
        elif slice_size == "max":
            # make smallest slice possible
            slice_size = num_sliceable_layers * [1]

        slice_size = num_sliceable_layers * [slice_size] if not isinstance(slice_size, list) else slice_size

        if len(slice_size) != len(sliceable_head_dims):
            raise ValueError(
                f"You have provided {len(slice_size)}, but {self.config} has {len(sliceable_head_dims)} different"
                f" attention layers. Make sure to match `len(slice_size)` to be {len(sliceable_head_dims)}."
            )

        for i in range(len(slice_size)):
            size = slice_size[i]
            dim = sliceable_head_dims[i]
            if size is not None and size > dim:
                raise ValueError(f"size {size} has to be smaller or equal to {dim}.")

        # Recursively walk through all the children.
        # Any children which exposes the set_attention_slice method
        # gets the message
        def fn_recursive_set_attention_slice(module: torch.nn.Module, slice_size: List[int]):
            if hasattr(module, "set_attention_slice"):
                module.set_attention_slice(slice_size.pop())

            for child in module.children():
                fn_recursive_set_attention_slice(child, slice_size)

        reversed_slice_size = list(reversed(slice_size))
        for module in self.children():
            fn_recursive_set_attention_slice(module, reversed_slice_size)

    def _set_gradient_checkpointing(self, module, value=False):
        if hasattr(module, "gradient_checkpointing"):
            module.gradient_checkpointing = value

    def enable_freeu(self, s1, s2, b1, b2):
        r"""Enables the FreeU mechanism from https://arxiv.org/abs/2309.11497.

        The suffixes after the scaling factors represent the stage blocks where they are being applied.

        Please refer to the [official repository](https://github.com/ChenyangSi/FreeU) for combinations of values that
        are known to work well for different pipelines such as Stable Diffusion v1, v2, and Stable Diffusion XL.

        Args:
            s1 (`float`):
                Scaling factor for stage 1 to attenuate the contributions of the skip features. This is done to
                mitigate the "oversmoothing effect" in the enhanced denoising process.
            s2 (`float`):
                Scaling factor for stage 2 to attenuate the contributions of the skip features. This is done to
                mitigate the "oversmoothing effect" in the enhanced denoising process.
            b1 (`float`): Scaling factor for stage 1 to amplify the contributions of backbone features.
            b2 (`float`): Scaling factor for stage 2 to amplify the contributions of backbone features.
        """
        for i, upsample_block in enumerate(self.up_blocks):
            setattr(upsample_block, "s1", s1)
            setattr(upsample_block, "s2", s2)
            setattr(upsample_block, "b1", b1)
            setattr(upsample_block, "b2", b2)

    def disable_freeu(self):
        """Disables the FreeU mechanism."""
        freeu_keys = {"s1", "s2", "b1", "b2"}
        for i, upsample_block in enumerate(self.up_blocks):
            for k in freeu_keys:
                if hasattr(upsample_block, k) or getattr(upsample_block, k, None) is not None:
                    setattr(upsample_block, k, None)

    def forward(
        self,
        sample: torch.FloatTensor,
        timestep: Union[torch.Tensor, float, int],
        encoder_hidden_states: torch.Tensor,
        class_labels: Optional[torch.Tensor] = None,
        timestep_cond: Optional[torch.Tensor] = None,
        attention_mask: Optional[torch.Tensor] = None,
        cross_attention_kwargs: Optional[Dict[str, Any]] = None,
        added_cond_kwargs: Optional[Dict[str, torch.Tensor]] = None,
        down_block_additional_residuals: Optional[Tuple[torch.Tensor]] = None,
        mid_block_additional_residual: Optional[torch.Tensor] = None,
        down_intrablock_additional_residuals: Optional[Tuple[torch.Tensor]] = None,
        encoder_attention_mask: Optional[torch.Tensor] = None,
        return_dict: bool = True,
    ) -> Union[UNet2DConditionOutput, Tuple]:
        r"""
        The [`UNet2DConditionModel`] forward method.

        Args:
            sample (`torch.FloatTensor`):
                The noisy input tensor with the following shape `(batch, channel, height, width)`.
            timestep (`torch.FloatTensor` or `float` or `int`): The number of timesteps to denoise an input.
            encoder_hidden_states (`torch.FloatTensor`):
                The encoder hidden states with shape `(batch, sequence_length, feature_dim)`.
            class_labels (`torch.Tensor`, *optional*, defaults to `None`):
                Optional class labels for conditioning. Their embeddings will be summed with the timestep embeddings.
            timestep_cond: (`torch.Tensor`, *optional*, defaults to `None`):
                Conditional embeddings for timestep. If provided, the embeddings will be summed with the samples passed
                through the `self.time_embedding` layer to obtain the timestep embeddings.
            attention_mask (`torch.Tensor`, *optional*, defaults to `None`):
                An attention mask of shape `(batch, key_tokens)` is applied to `encoder_hidden_states`. If `1` the mask
                is kept, otherwise if `0` it is discarded. Mask will be converted into a bias, which adds large
                negative values to the attention scores corresponding to "discard" tokens.
            cross_attention_kwargs (`dict`, *optional*):
                A kwargs dictionary that if specified is passed along to the `AttentionProcessor` as defined under
                `self.processor` in
                [diffusers.models.attention_processor](https://github.com/huggingface/diffusers/blob/main/src/diffusers/models/attention_processor.py).
            added_cond_kwargs: (`dict`, *optional*):
                A kwargs dictionary containing additional embeddings that if specified are added to the embeddings that
                are passed along to the UNet blocks.
            down_block_additional_residuals: (`tuple` of `torch.Tensor`, *optional*):
                A tuple of tensors that if specified are added to the residuals of down unet blocks.
            mid_block_additional_residual: (`torch.Tensor`, *optional*):
                A tensor that if specified is added to the residual of the middle unet block.
            encoder_attention_mask (`torch.Tensor`):
                A cross-attention mask of shape `(batch, sequence_length)` is applied to `encoder_hidden_states`. If
                `True` the mask is kept, otherwise if `False` it is discarded. Mask will be converted into a bias,
                which adds large negative values to the attention scores corresponding to "discard" tokens.
            return_dict (`bool`, *optional*, defaults to `True`):
                Whether or not to return a [`~models.unet_2d_condition.UNet2DConditionOutput`] instead of a plain
                tuple.
            cross_attention_kwargs (`dict`, *optional*):
                A kwargs dictionary that if specified is passed along to the [`AttnProcessor`].
            added_cond_kwargs: (`dict`, *optional*):
                A kwargs dictionary containin additional embeddings that if specified are added to the embeddings that
                are passed along to the UNet blocks.
            down_block_additional_residuals (`tuple` of `torch.Tensor`, *optional*):
                additional residuals to be added to UNet long skip connections from down blocks to up blocks for
                example from ControlNet side model(s)
            mid_block_additional_residual (`torch.Tensor`, *optional*):
                additional residual to be added to UNet mid block output, for example from ControlNet side model
            down_intrablock_additional_residuals (`tuple` of `torch.Tensor`, *optional*):
                additional residuals to be added within UNet down blocks, for example from T2I-Adapter side model(s)

        Returns:
            [`~models.unet_2d_condition.UNet2DConditionOutput`] or `tuple`:
                If `return_dict` is True, an [`~models.unet_2d_condition.UNet2DConditionOutput`] is returned, otherwise
                a `tuple` is returned where the first element is the sample tensor.
        """
        # By default samples have to be AT least a multiple of the overall upsampling factor.
        # The overall upsampling factor is equal to 2 ** (# num of upsampling layers).
        # However, the upsampling interpolation output size can be forced to fit any upsampling size
        # on the fly if necessary.
        default_overall_up_factor = 2**self.num_upsamplers

        # upsample size should be forwarded when sample is not a multiple of `default_overall_up_factor`
        forward_upsample_size = False
        upsample_size = None

        for dim in sample.shape[-2:]:
            if dim % default_overall_up_factor != 0:
                # Forward upsample size to force interpolation output size.
                forward_upsample_size = True
                break

        # ensure attention_mask is a bias, and give it a singleton query_tokens dimension
        # expects mask of shape:
        #   [batch, key_tokens]
        # adds singleton query_tokens dimension:
        #   [batch,                    1, key_tokens]
        # this helps to broadcast it as a bias over attention scores, which will be in one of the following shapes:
        #   [batch,  heads, query_tokens, key_tokens] (e.g. torch sdp attn)
        #   [batch * heads, query_tokens, key_tokens] (e.g. xformers or classic attn)
        if attention_mask is not None:
            # assume that mask is expressed as:
            #   (1 = keep,      0 = discard)
            # convert mask into a bias that can be added to attention scores:
            #       (keep = +0,     discard = -10000.0)
            attention_mask = (1 - attention_mask.to(sample.dtype)) * -10000.0
            attention_mask = attention_mask.unsqueeze(1)

        # convert encoder_attention_mask to a bias the same way we do for attention_mask
        if encoder_attention_mask is not None:
            encoder_attention_mask = (1 - encoder_attention_mask.to(sample.dtype)) * -10000.0
            encoder_attention_mask = encoder_attention_mask.unsqueeze(1)

        # 0. center input if necessary
        if self.config.center_input_sample:
            sample = 2 * sample - 1.0

        # 1. time
        timesteps = timestep
        if not torch.is_tensor(timesteps):
            # TODO: this requires sync between CPU and GPU. So try to pass timesteps as tensors if you can
            # This would be a good case for the `match` statement (Python 3.10+)
            is_mps = sample.device.type == "mps"
            if isinstance(timestep, float):
                dtype = torch.float32 if is_mps else torch.float64
            else:
                dtype = torch.int32 if is_mps else torch.int64
            timesteps = torch.tensor([timesteps], dtype=dtype, device=sample.device)
        elif len(timesteps.shape) == 0:
            timesteps = timesteps[None].to(sample.device)

        # broadcast to batch dimension in a way that's compatible with ONNX/Core ML
        timesteps = timesteps.expand(sample.shape[0])

        t_emb = self.time_proj(timesteps)

        # `Timesteps` does not contain any weights and will always return f32 tensors
        # but time_embedding might actually be running in fp16. so we need to cast here.
        # there might be better ways to encapsulate this.
        t_emb = t_emb.to(dtype=sample.dtype)

        emb = self.time_embedding(t_emb, timestep_cond)
        aug_emb = None

        if self.class_embedding is not None:
            if class_labels is None:
                raise ValueError("class_labels should be provided when num_class_embeds > 0")

            if self.config.class_embed_type == "timestep":
                class_labels = self.time_proj(class_labels)

                # `Timesteps` does not contain any weights and will always return f32 tensors
                # there might be better ways to encapsulate this.
                class_labels = class_labels.to(dtype=sample.dtype)

            class_emb = self.class_embedding(class_labels).to(dtype=sample.dtype)

            if self.config.class_embeddings_concat:
                emb = torch.cat([emb, class_emb], dim=-1)
            else:
                emb = emb + class_emb

        if self.config.addition_embed_type == "text":
            aug_emb = self.add_embedding(encoder_hidden_states)
        elif self.config.addition_embed_type == "text_image":
            # Kandinsky 2.1 - style
            if "image_embeds" not in added_cond_kwargs:
                raise ValueError(
                    f"{self.__class__} has the config param `addition_embed_type` set to 'text_image' which requires the keyword argument `image_embeds` to be passed in `added_cond_kwargs`"
                )

            image_embs = added_cond_kwargs.get("image_embeds")
            text_embs = added_cond_kwargs.get("text_embeds", encoder_hidden_states)
            aug_emb = self.add_embedding(text_embs, image_embs)
        elif self.config.addition_embed_type == "text_time":
            # SDXL - style
            if "text_embeds" not in added_cond_kwargs:
                raise ValueError(
                    f"{self.__class__} has the config param `addition_embed_type` set to 'text_time' which requires the keyword argument `text_embeds` to be passed in `added_cond_kwargs`"
                )
            text_embeds = added_cond_kwargs.get("text_embeds")
            if "time_ids" not in added_cond_kwargs:
                raise ValueError(
                    f"{self.__class__} has the config param `addition_embed_type` set to 'text_time' which requires the keyword argument `time_ids` to be passed in `added_cond_kwargs`"
                )
            time_ids = added_cond_kwargs.get("time_ids")
            time_embeds = self.add_time_proj(time_ids.flatten())
            time_embeds = time_embeds.reshape((text_embeds.shape[0], -1))
            add_embeds = torch.concat([text_embeds, time_embeds], dim=-1)
            add_embeds = add_embeds.to(emb.dtype)
            aug_emb = self.add_embedding(add_embeds)
        elif self.config.addition_embed_type == "image":
            # Kandinsky 2.2 - style
            if "image_embeds" not in added_cond_kwargs:
                raise ValueError(
                    f"{self.__class__} has the config param `addition_embed_type` set to 'image' which requires the keyword argument `image_embeds` to be passed in `added_cond_kwargs`"
                )
            image_embs = added_cond_kwargs.get("image_embeds")
            aug_emb = self.add_embedding(image_embs)
        elif self.config.addition_embed_type == "image_hint":
            # Kandinsky 2.2 - style
            if "image_embeds" not in added_cond_kwargs or "hint" not in added_cond_kwargs:
                raise ValueError(
                    f"{self.__class__} has the config param `addition_embed_type` set to 'image_hint' which requires the keyword arguments `image_embeds` and `hint` to be passed in `added_cond_kwargs`"
                )
            image_embs = added_cond_kwargs.get("image_embeds")
            hint = added_cond_kwargs.get("hint")
            aug_emb, hint = self.add_embedding(image_embs, hint)
            sample = torch.cat([sample, hint], dim=1)

        emb = emb + aug_emb if aug_emb is not None else emb

        if self.time_embed_act is not None:
            emb = self.time_embed_act(emb)

        if self.encoder_hid_proj is not None and self.config.encoder_hid_dim_type == "text_proj":
            encoder_hidden_states = self.encoder_hid_proj(encoder_hidden_states)
        elif self.encoder_hid_proj is not None and self.config.encoder_hid_dim_type == "text_image_proj":
            # Kadinsky 2.1 - style
            if "image_embeds" not in added_cond_kwargs:
                raise ValueError(
                    f"{self.__class__} has the config param `encoder_hid_dim_type` set to 'text_image_proj' which requires the keyword argument `image_embeds` to be passed in  `added_conditions`"
                )

            image_embeds = added_cond_kwargs.get("image_embeds")
            encoder_hidden_states = self.encoder_hid_proj(encoder_hidden_states, image_embeds)
        elif self.encoder_hid_proj is not None and self.config.encoder_hid_dim_type == "image_proj":
            # Kandinsky 2.2 - style
            if "image_embeds" not in added_cond_kwargs:
                raise ValueError(
                    f"{self.__class__} has the config param `encoder_hid_dim_type` set to 'image_proj' which requires the keyword argument `image_embeds` to be passed in  `added_conditions`"
                )
            image_embeds = added_cond_kwargs.get("image_embeds")
            encoder_hidden_states = self.encoder_hid_proj(image_embeds)
        # 2. pre-process
        sample = self.conv_in(sample)

        # 2.5 GLIGEN position net
        if cross_attention_kwargs is not None and cross_attention_kwargs.get("gligen", None) is not None:
            cross_attention_kwargs = cross_attention_kwargs.copy()
            gligen_args = cross_attention_kwargs.pop("gligen")
            cross_attention_kwargs["gligen"] = {"objs": self.position_net(**gligen_args)}

        # 3. down
        lora_scale = cross_attention_kwargs.get("scale", 1.0) if cross_attention_kwargs is not None else 1.0
        if USE_PEFT_BACKEND:
            # weight the lora layers by setting `lora_scale` for each PEFT layer
            scale_lora_layers(self, lora_scale)

        is_controlnet = mid_block_additional_residual is not None and down_block_additional_residuals is not None
        # using new arg down_intrablock_additional_residuals for T2I-Adapters, to distinguish from controlnets
        is_adapter = down_intrablock_additional_residuals is not None
        # maintain backward compatibility for legacy usage, where
        #       T2I-Adapter and ControlNet both use down_block_additional_residuals arg
        #       but can only use one or the other
        if not is_adapter and mid_block_additional_residual is None and down_block_additional_residuals is not None:
            deprecate(
                "T2I should not use down_block_additional_residuals",
                "1.3.0",
                "Passing intrablock residual connections with `down_block_additional_residuals` is deprecated \
                       and will be removed in diffusers 1.3.0.  `down_block_additional_residuals` should only be used \
                       for ControlNet. Please make sure use `down_intrablock_additional_residuals` instead. ",
                standard_warn=False,
            )
            down_intrablock_additional_residuals = down_block_additional_residuals
            is_adapter = True

        down_block_res_samples = (sample,)
        for downsample_block in self.down_blocks:
            if hasattr(downsample_block, "has_cross_attention") and downsample_block.has_cross_attention:
                # For t2i-adapter CrossAttnDownBlock2D
                additional_residuals = {}
                if is_adapter and len(down_intrablock_additional_residuals) > 0:
                    additional_residuals["additional_residuals"] = down_intrablock_additional_residuals.pop(0)

                sample, res_samples = downsample_block(
                    hidden_states=sample,
                    temb=emb,
                    encoder_hidden_states=encoder_hidden_states,
                    attention_mask=attention_mask,
                    cross_attention_kwargs=cross_attention_kwargs,
                    encoder_attention_mask=encoder_attention_mask,
                    **additional_residuals,
                )
            else:
                sample, res_samples = downsample_block(hidden_states=sample, temb=emb, scale=lora_scale)
                if is_adapter and len(down_intrablock_additional_residuals) > 0:
                    sample += down_intrablock_additional_residuals.pop(0)

            down_block_res_samples += res_samples

        if is_controlnet:
            new_down_block_res_samples = ()

            for down_block_res_sample, down_block_additional_residual in zip(
                down_block_res_samples, down_block_additional_residuals
            ):
                down_block_res_sample = down_block_res_sample + down_block_additional_residual
                new_down_block_res_samples = new_down_block_res_samples + (down_block_res_sample,)

            down_block_res_samples = new_down_block_res_samples

        # 4. mid
        if self.mid_block is not None:
            if hasattr(self.mid_block, "has_cross_attention") and self.mid_block.has_cross_attention:
                sample = self.mid_block(
                    sample,
                    emb,
                    encoder_hidden_states=encoder_hidden_states,
                    attention_mask=attention_mask,
                    cross_attention_kwargs=cross_attention_kwargs,
                    encoder_attention_mask=encoder_attention_mask,
                )
            else:
                sample = self.mid_block(sample, emb)

            # To support T2I-Adapter-XL
            if (
                is_adapter
                and len(down_intrablock_additional_residuals) > 0
                and sample.shape == down_intrablock_additional_residuals[0].shape
            ):
                sample += down_intrablock_additional_residuals.pop(0)

        if is_controlnet:
            sample = sample + mid_block_additional_residual

        # 5. up
        for i, upsample_block in enumerate(self.up_blocks):
            is_final_block = i == len(self.up_blocks) - 1

            res_samples = down_block_res_samples[-len(upsample_block.resnets) :]
            down_block_res_samples = down_block_res_samples[: -len(upsample_block.resnets)]

            # if we have not reached the final block and need to forward the
            # upsample size, we do it here
            if not is_final_block and forward_upsample_size:
                upsample_size = down_block_res_samples[-1].shape[2:]

            if hasattr(upsample_block, "has_cross_attention") and upsample_block.has_cross_attention:
                sample = upsample_block(
                    hidden_states=sample,
                    temb=emb,
                    res_hidden_states_tuple=res_samples,
                    encoder_hidden_states=encoder_hidden_states,
                    cross_attention_kwargs=cross_attention_kwargs,
                    upsample_size=upsample_size,
                    attention_mask=attention_mask,
                    encoder_attention_mask=encoder_attention_mask,
                )
            else:
                sample = upsample_block(
                    hidden_states=sample,
                    temb=emb,
                    res_hidden_states_tuple=res_samples,
                    upsample_size=upsample_size,
                    scale=lora_scale,
                )

        # 6. post-process
        if self.conv_norm_out:
            sample = self.conv_norm_out(sample)
            sample = self.conv_act(sample)
        sample = self.conv_out(sample)

        if USE_PEFT_BACKEND:
            # remove `lora_scale` from each PEFT layer
            unscale_lora_layers(self, lora_scale)

        if not return_dict:
            return (sample,)

        return UNet2DConditionOutput(sample=sample)<|MERGE_RESOLUTION|>--- conflicted
+++ resolved
@@ -42,9 +42,6 @@
     Timesteps,
 )
 from .modeling_utils import ModelMixin
-<<<<<<< HEAD
-from .unet_2d_blocks import UNetMidBlock2DCrossAttn, UNetMidBlock2DSimpleCrossAttn, get_down_block, get_up_block
-=======
 from .unet_2d_blocks import (
     UNetMidBlock2D,
     UNetMidBlock2DCrossAttn,
@@ -52,7 +49,6 @@
     get_down_block,
     get_up_block,
 )
->>>>>>> 442017cc
 
 
 logger = logging.get_logger(__name__)  # pylint: disable=invalid-name
