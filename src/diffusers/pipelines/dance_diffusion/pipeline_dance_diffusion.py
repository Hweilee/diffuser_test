--- conflicted
+++ resolved
@@ -38,17 +38,14 @@
         self.register_modules(unet=unet, scheduler=scheduler)
 
     @torch.no_grad()
-<<<<<<< HEAD
-    def __call__(self, batch_size: int = 1, num_inference_steps: int = 100, generator: Optional[torch.Generator] = None, sample_size: Optional[int] = None, return_dict: bool = True) -> Union[AudioPipelineOutput, Tuple]:
-=======
     def __call__(
         self,
         batch_size: int = 1,
         num_inference_steps: int = 100,
         generator: Optional[torch.Generator] = None,
+        sample_size: Optional[int] = None,
         return_dict: bool = True,
     ) -> Union[AudioPipelineOutput, Tuple]:
->>>>>>> d800579d
         r"""
         Args:
             batch_size (`int`, *optional*, defaults to 1):
@@ -87,7 +84,9 @@
             # 2. compute previous image: x_t -> t_t-1
             audio = self.scheduler.step(model_output, t, audio).prev_sample
 
-        audio = audio.clamp(-1, 1).cpu().numpy()
+            print("audio", audio.abs().sum())
+
+        audio = audio.clamp(-1, 1)
 
         if not return_dict:
             return (audio,)
