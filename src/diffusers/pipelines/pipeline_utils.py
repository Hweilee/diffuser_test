# coding=utf-8
# Copyright 2023 The HuggingFace Inc. team.
# Copyright (c) 2022, NVIDIA CORPORATION.  All rights reserved.
#
# Licensed under the Apache License, Version 2.0 (the "License");
# you may not use this file except in compliance with the License.
# You may obtain a copy of the License at
#
#     http://www.apache.org/licenses/LICENSE-2.0
#
# Unless required by applicable law or agreed to in writing, software
# distributed under the License is distributed on an "AS IS" BASIS,
# WITHOUT WARRANTIES OR CONDITIONS OF ANY KIND, either express or implied.
# See the License for the specific language governing permissions and
# limitations under the License.

import fnmatch
import importlib
import inspect
import os
import re
import sys
import warnings
from dataclasses import dataclass
from pathlib import Path
from typing import Any, Callable, Dict, List, Optional, Union

import numpy as np
import PIL
import torch
from huggingface_hub import ModelCard, hf_hub_download, model_info, snapshot_download
from packaging import version
from requests.exceptions import HTTPError
from tqdm.auto import tqdm

import diffusers

from .. import __version__
from ..configuration_utils import ConfigMixin
from ..models.modeling_utils import _LOW_CPU_MEM_USAGE_DEFAULT
from ..schedulers.scheduling_utils import SCHEDULER_CONFIG_NAME
from ..utils import (
    CONFIG_NAME,
    DEPRECATED_REVISION_ARGS,
    DIFFUSERS_CACHE,
    HF_HUB_OFFLINE,
    SAFETENSORS_WEIGHTS_NAME,
    WEIGHTS_NAME,
    BaseOutput,
    deprecate,
    get_class_from_dynamic_module,
    is_accelerate_available,
    is_accelerate_version,
    is_compiled_module,
    is_safetensors_available,
    is_torch_version,
    is_transformers_available,
    logging,
    numpy_to_pil,
)


if is_transformers_available():
    import transformers
    from transformers import PreTrainedModel
    from transformers.utils import FLAX_WEIGHTS_NAME as TRANSFORMERS_FLAX_WEIGHTS_NAME
    from transformers.utils import SAFE_WEIGHTS_NAME as TRANSFORMERS_SAFE_WEIGHTS_NAME
    from transformers.utils import WEIGHTS_NAME as TRANSFORMERS_WEIGHTS_NAME

from ..utils import FLAX_WEIGHTS_NAME, ONNX_EXTERNAL_WEIGHTS_NAME, ONNX_WEIGHTS_NAME


if is_accelerate_available():
    import accelerate


INDEX_FILE = "diffusion_pytorch_model.bin"
CUSTOM_PIPELINE_FILE_NAME = "pipeline.py"
DUMMY_MODULES_FOLDER = "diffusers.utils"
TRANSFORMERS_DUMMY_MODULES_FOLDER = "transformers.utils"
CONNECTED_PIPES_KEYS = ["prior"]


logger = logging.get_logger(__name__)


LOADABLE_CLASSES = {
    "diffusers": {
        "ModelMixin": ["save_pretrained", "from_pretrained"],
        "SchedulerMixin": ["save_pretrained", "from_pretrained"],
        "DiffusionPipeline": ["save_pretrained", "from_pretrained"],
        "OnnxRuntimeModel": ["save_pretrained", "from_pretrained"],
    },
    "transformers": {
        "PreTrainedTokenizer": ["save_pretrained", "from_pretrained"],
        "PreTrainedTokenizerFast": ["save_pretrained", "from_pretrained"],
        "PreTrainedModel": ["save_pretrained", "from_pretrained"],
        "FeatureExtractionMixin": ["save_pretrained", "from_pretrained"],
        "ProcessorMixin": ["save_pretrained", "from_pretrained"],
        "ImageProcessingMixin": ["save_pretrained", "from_pretrained"],
    },
    "onnxruntime.training": {
        "ORTModule": ["save_pretrained", "from_pretrained"],
    },
}

ALL_IMPORTABLE_CLASSES = {}
for library in LOADABLE_CLASSES:
    ALL_IMPORTABLE_CLASSES.update(LOADABLE_CLASSES[library])


@dataclass
class ImagePipelineOutput(BaseOutput):
    """
    Output class for image pipelines.

    Args:
        images (`List[PIL.Image.Image]` or `np.ndarray`)
            List of denoised PIL images of length `batch_size` or NumPy array of shape `(batch_size, height, width,
            num_channels)`.
    """

    images: Union[List[PIL.Image.Image], np.ndarray]


@dataclass
class AudioPipelineOutput(BaseOutput):
    """
    Output class for audio pipelines.

    Args:
        audios (`np.ndarray`)
            List of denoised audio samples of a NumPy array of shape `(batch_size, num_channels, sample_rate)`.
    """

    audios: np.ndarray


def is_safetensors_compatible(filenames, variant=None, passed_components=None) -> bool:
    """
    Checking for safetensors compatibility:
    - By default, all models are saved with the default pytorch serialization, so we use the list of default pytorch
      files to know which safetensors files are needed.
    - The model is safetensors compatible only if there is a matching safetensors file for every default pytorch file.

    Converting default pytorch serialized filenames to safetensors serialized filenames:
    - For models from the diffusers library, just replace the ".bin" extension with ".safetensors"
    - For models from the transformers library, the filename changes from "pytorch_model" to "model", and the ".bin"
      extension is replaced with ".safetensors"
    """
    pt_filenames = []

    sf_filenames = set()

    passed_components = passed_components or []

    for filename in filenames:
        _, extension = os.path.splitext(filename)

        if len(filename.split("/")) == 2 and filename.split("/")[0] in passed_components:
            continue

        if extension == ".bin":
            pt_filenames.append(filename)
        elif extension == ".safetensors":
            sf_filenames.add(filename)

    for filename in pt_filenames:
        #  filename = 'foo/bar/baz.bam' -> path = 'foo/bar', filename = 'baz', extention = '.bam'
        path, filename = os.path.split(filename)
        filename, extension = os.path.splitext(filename)

        if filename.startswith("pytorch_model"):
            filename = filename.replace("pytorch_model", "model")
        else:
            filename = filename

        expected_sf_filename = os.path.join(path, filename)
        expected_sf_filename = f"{expected_sf_filename}.safetensors"

        if expected_sf_filename not in sf_filenames:
            logger.warning(f"{expected_sf_filename} not found")
            return False

    return True


def variant_compatible_siblings(filenames, variant=None) -> Union[List[os.PathLike], str]:
    weight_names = [
        WEIGHTS_NAME,
        SAFETENSORS_WEIGHTS_NAME,
        FLAX_WEIGHTS_NAME,
        ONNX_WEIGHTS_NAME,
        ONNX_EXTERNAL_WEIGHTS_NAME,
    ]

    if is_transformers_available():
        weight_names += [TRANSFORMERS_WEIGHTS_NAME, TRANSFORMERS_SAFE_WEIGHTS_NAME, TRANSFORMERS_FLAX_WEIGHTS_NAME]

    # model_pytorch, diffusion_model_pytorch, ...
    weight_prefixes = [w.split(".")[0] for w in weight_names]
    # .bin, .safetensors, ...
    weight_suffixs = [w.split(".")[-1] for w in weight_names]
    # -00001-of-00002
    transformers_index_format = r"\d{5}-of-\d{5}"

    if variant is not None:
        # `diffusion_pytorch_model.fp16.bin` as well as `model.fp16-00001-of-00002.safetensors`
        variant_file_re = re.compile(
            rf"({'|'.join(weight_prefixes)})\.({variant}|{variant}-{transformers_index_format})\.({'|'.join(weight_suffixs)})$"
        )
        # `text_encoder/pytorch_model.bin.index.fp16.json`
        variant_index_re = re.compile(
            rf"({'|'.join(weight_prefixes)})\.({'|'.join(weight_suffixs)})\.index\.{variant}\.json$"
        )

    # `diffusion_pytorch_model.bin` as well as `model-00001-of-00002.safetensors`
    non_variant_file_re = re.compile(
        rf"({'|'.join(weight_prefixes)})(-{transformers_index_format})?\.({'|'.join(weight_suffixs)})$"
    )
    # `text_encoder/pytorch_model.bin.index.json`
    non_variant_index_re = re.compile(rf"({'|'.join(weight_prefixes)})\.({'|'.join(weight_suffixs)})\.index\.json")

    if variant is not None:
        variant_weights = {f for f in filenames if variant_file_re.match(f.split("/")[-1]) is not None}
        variant_indexes = {f for f in filenames if variant_index_re.match(f.split("/")[-1]) is not None}
        variant_filenames = variant_weights | variant_indexes
    else:
        variant_filenames = set()

    non_variant_weights = {f for f in filenames if non_variant_file_re.match(f.split("/")[-1]) is not None}
    non_variant_indexes = {f for f in filenames if non_variant_index_re.match(f.split("/")[-1]) is not None}
    non_variant_filenames = non_variant_weights | non_variant_indexes

    # all variant filenames will be used by default
    usable_filenames = set(variant_filenames)

    def convert_to_variant(filename):
        if "index" in filename:
            variant_filename = filename.replace("index", f"index.{variant}")
        elif re.compile(f"^(.*?){transformers_index_format}").match(filename) is not None:
            variant_filename = f"{filename.split('-')[0]}.{variant}-{'-'.join(filename.split('-')[1:])}"
        else:
            variant_filename = f"{filename.split('.')[0]}.{variant}.{filename.split('.')[1]}"
        return variant_filename

    for f in non_variant_filenames:
        variant_filename = convert_to_variant(f)
        if variant_filename not in usable_filenames:
            usable_filenames.add(f)

    return usable_filenames, variant_filenames


def warn_deprecated_model_variant(pretrained_model_name_or_path, use_auth_token, variant, revision, model_filenames):
    info = model_info(
        pretrained_model_name_or_path,
        use_auth_token=use_auth_token,
        revision=None,
    )
    filenames = {sibling.rfilename for sibling in info.siblings}
    comp_model_filenames, _ = variant_compatible_siblings(filenames, variant=revision)
    comp_model_filenames = [".".join(f.split(".")[:1] + f.split(".")[2:]) for f in comp_model_filenames]

    if set(comp_model_filenames) == set(model_filenames):
        warnings.warn(
            f"You are loading the variant {revision} from {pretrained_model_name_or_path} via `revision='{revision}'` even though you can load it via `variant=`{revision}`. Loading model variants via `revision='{revision}'` is deprecated and will be removed in diffusers v1. Please use `variant='{revision}'` instead.",
            FutureWarning,
        )
    else:
        warnings.warn(
            f"You are loading the variant {revision} from {pretrained_model_name_or_path} via `revision='{revision}'`. This behavior is deprecated and will be removed in diffusers v1. One should use `variant='{revision}'` instead. However, it appears that {pretrained_model_name_or_path} currently does not have the required variant filenames in the 'main' branch. \n The Diffusers team and community would be very grateful if you could open an issue: https://github.com/huggingface/diffusers/issues/new with the title '{pretrained_model_name_or_path} is missing {revision} files' so that the correct variant file can be added.",
            FutureWarning,
        )


def maybe_raise_or_warn(
    library_name, library, class_name, importable_classes, passed_class_obj, name, is_pipeline_module
):
    """Simple helper method to raise or warn in case incorrect module has been passed"""
    if not is_pipeline_module:
        library = importlib.import_module(library_name)
        class_obj = getattr(library, class_name)
        class_candidates = {c: getattr(library, c, None) for c in importable_classes.keys()}

        expected_class_obj = None
        for class_name, class_candidate in class_candidates.items():
            if class_candidate is not None and issubclass(class_obj, class_candidate):
                expected_class_obj = class_candidate

        # Dynamo wraps the original model in a private class.
        # I didn't find a public API to get the original class.
        sub_model = passed_class_obj[name]
        model_cls = sub_model.__class__
        if is_compiled_module(sub_model):
            model_cls = sub_model._orig_mod.__class__

        if not issubclass(model_cls, expected_class_obj):
            raise ValueError(
                f"{passed_class_obj[name]} is of type: {model_cls}, but should be" f" {expected_class_obj}"
            )
    else:
        logger.warning(
            f"You have passed a non-standard module {passed_class_obj[name]}. We cannot verify whether it"
            " has the correct type"
        )


def get_class_obj_and_candidates(library_name, class_name, importable_classes, pipelines, is_pipeline_module):
    """Simple helper method to retrieve class object of module as well as potential parent class objects"""
    if is_pipeline_module:
        pipeline_module = getattr(pipelines, library_name)

        class_obj = getattr(pipeline_module, class_name)
        class_candidates = {c: class_obj for c in importable_classes.keys()}
    else:
        # else we just import it from the library.
        library = importlib.import_module(library_name)

        class_obj = getattr(library, class_name)
        class_candidates = {c: getattr(library, c, None) for c in importable_classes.keys()}

    return class_obj, class_candidates


def _get_pipeline_class(class_obj, config, custom_pipeline=None, cache_dir=None, revision=None):
    if custom_pipeline is not None:
        if custom_pipeline.endswith(".py"):
            path = Path(custom_pipeline)
            # decompose into folder & file
            file_name = path.name
            custom_pipeline = path.parent.absolute()
        else:
            file_name = CUSTOM_PIPELINE_FILE_NAME

        return get_class_from_dynamic_module(
            custom_pipeline, module_file=file_name, cache_dir=cache_dir, revision=revision
        )

    if class_obj != DiffusionPipeline:
        return class_obj

    diffusers_module = importlib.import_module(class_obj.__module__.split(".")[0])
    return getattr(diffusers_module, config["_class_name"])


def load_sub_model(
    library_name: str,
    class_name: str,
    importable_classes: List[Any],
    pipelines: Any,
    is_pipeline_module: bool,
    pipeline_class: Any,
    torch_dtype: torch.dtype,
    provider: Any,
    sess_options: Any,
    device_map: Optional[Union[Dict[str, torch.device], str]],
    max_memory: Optional[Dict[Union[int, str], Union[int, str]]],
    offload_folder: Optional[Union[str, os.PathLike]],
    offload_state_dict: bool,
    model_variants: Dict[str, str],
    name: str,
    from_flax: bool,
    variant: str,
    low_cpu_mem_usage: bool,
    cached_folder: Union[str, os.PathLike],
):
    """Helper method to load the module `name` from `library_name` and `class_name`"""
    # retrieve class candidates
    class_obj, class_candidates = get_class_obj_and_candidates(
        library_name, class_name, importable_classes, pipelines, is_pipeline_module
    )

    load_method_name = None
    # retrive load method name
    for class_name, class_candidate in class_candidates.items():
        if class_candidate is not None and issubclass(class_obj, class_candidate):
            load_method_name = importable_classes[class_name][1]

    # if load method name is None, then we have a dummy module -> raise Error
    if load_method_name is None:
        none_module = class_obj.__module__
        is_dummy_path = none_module.startswith(DUMMY_MODULES_FOLDER) or none_module.startswith(
            TRANSFORMERS_DUMMY_MODULES_FOLDER
        )
        if is_dummy_path and "dummy" in none_module:
            # call class_obj for nice error message of missing requirements
            class_obj()

        raise ValueError(
            f"The component {class_obj} of {pipeline_class} cannot be loaded as it does not seem to have"
            f" any of the loading methods defined in {ALL_IMPORTABLE_CLASSES}."
        )

    load_method = getattr(class_obj, load_method_name)

    # add kwargs to loading method
    loading_kwargs = {}
    if issubclass(class_obj, torch.nn.Module):
        loading_kwargs["torch_dtype"] = torch_dtype
    if issubclass(class_obj, diffusers.OnnxRuntimeModel):
        loading_kwargs["provider"] = provider
        loading_kwargs["sess_options"] = sess_options

    is_diffusers_model = issubclass(class_obj, diffusers.ModelMixin)

    if is_transformers_available():
        transformers_version = version.parse(version.parse(transformers.__version__).base_version)
    else:
        transformers_version = "N/A"

    is_transformers_model = (
        is_transformers_available()
        and issubclass(class_obj, PreTrainedModel)
        and transformers_version >= version.parse("4.20.0")
    )

    # When loading a transformers model, if the device_map is None, the weights will be initialized as opposed to diffusers.
    # To make default loading faster we set the `low_cpu_mem_usage=low_cpu_mem_usage` flag which is `True` by default.
    # This makes sure that the weights won't be initialized which significantly speeds up loading.
    if is_diffusers_model or is_transformers_model:
        loading_kwargs["device_map"] = device_map
        loading_kwargs["max_memory"] = max_memory
        loading_kwargs["offload_folder"] = offload_folder
        loading_kwargs["offload_state_dict"] = offload_state_dict
        loading_kwargs["variant"] = model_variants.pop(name, None)
        if from_flax:
            loading_kwargs["from_flax"] = True

        # the following can be deleted once the minimum required `transformers` version
        # is higher than 4.27
        if (
            is_transformers_model
            and loading_kwargs["variant"] is not None
            and transformers_version < version.parse("4.27.0")
        ):
            raise ImportError(
                f"When passing `variant='{variant}'`, please make sure to upgrade your `transformers` version to at least 4.27.0.dev0"
            )
        elif is_transformers_model and loading_kwargs["variant"] is None:
            loading_kwargs.pop("variant")

        # if `from_flax` and model is transformer model, can currently not load with `low_cpu_mem_usage`
        if not (from_flax and is_transformers_model):
            loading_kwargs["low_cpu_mem_usage"] = low_cpu_mem_usage
        else:
            loading_kwargs["low_cpu_mem_usage"] = False

    # check if the module is in a subdirectory
    if os.path.isdir(os.path.join(cached_folder, name)):
        loaded_sub_model = load_method(os.path.join(cached_folder, name), **loading_kwargs)
    else:
        # else load from the root directory
        loaded_sub_model = load_method(cached_folder, **loading_kwargs)

    return loaded_sub_model


class DiffusionPipeline(ConfigMixin):
    r"""
    Base class for all pipelines.

    [`DiffusionPipeline`] stores all components (models, schedulers, and processors) for diffusion pipelines and
    provides methods for loading, downloading and saving models. It also includes methods to:

        - move all PyTorch modules to the device of your choice
        - enable/disable the progress bar for the denoising iteration

    Class attributes:

        - **config_name** (`str`) -- The configuration filename that stores the class and module names of all the
          diffusion pipeline's components.
        - **_optional_components** (`List[str]`) -- List of all optional components that don't have to be passed to the
          pipeline to function (should be overridden by subclasses).
    """
    config_name = "model_index.json"
    _optional_components = []
    _exclude_from_cpu_offload = []
    _load_connected_pipes = False

    def register_modules(self, **kwargs):
        # import it here to avoid circular import
        from diffusers import pipelines

        for name, module in kwargs.items():
            # retrieve library
            if module is None:
                register_dict = {name: (None, None)}
            else:
                # register the config from the original module, not the dynamo compiled one
                if is_compiled_module(module):
                    not_compiled_module = module._orig_mod
                else:
                    not_compiled_module = module

                library = not_compiled_module.__module__.split(".")[0]

                # check if the module is a pipeline module
                module_path_items = not_compiled_module.__module__.split(".")
                pipeline_dir = module_path_items[-2] if len(module_path_items) > 2 else None

                path = not_compiled_module.__module__.split(".")
                is_pipeline_module = pipeline_dir in path and hasattr(pipelines, pipeline_dir)

                # if library is not in LOADABLE_CLASSES, then it is a custom module.
                # Or if it's a pipeline module, then the module is inside the pipeline
                # folder so we set the library to module name.
                if is_pipeline_module:
                    library = pipeline_dir
                elif library not in LOADABLE_CLASSES:
                    library = not_compiled_module.__module__

                # retrieve class_name
                class_name = not_compiled_module.__class__.__name__

                register_dict = {name: (library, class_name)}

            # save model index config
            self.register_to_config(**register_dict)

            # set models
            setattr(self, name, module)

    def __setattr__(self, name: str, value: Any):
        if name in self.__dict__ and hasattr(self.config, name):
            # We need to overwrite the config if name exists in config
            if isinstance(getattr(self.config, name), (tuple, list)):
                if value is not None and self.config[name][0] is not None:
                    class_library_tuple = (value.__module__.split(".")[0], value.__class__.__name__)
                else:
                    class_library_tuple = (None, None)

                self.register_to_config(**{name: class_library_tuple})
            else:
                self.register_to_config(**{name: value})

        super().__setattr__(name, value)

    def save_pretrained(
        self,
        save_directory: Union[str, os.PathLike],
        safe_serialization: bool = False,
        variant: Optional[str] = None,
    ):
        """
        Save all saveable variables of the pipeline to a directory. A pipeline variable can be saved and loaded if its
        class implements both a save and loading method. The pipeline is easily reloaded using the
        [`~DiffusionPipeline.from_pretrained`] class method.

        Arguments:
            save_directory (`str` or `os.PathLike`):
                Directory to save a pipeline to. Will be created if it doesn't exist.
            safe_serialization (`bool`, *optional*, defaults to `False`):
                Whether to save the model using `safetensors` or the traditional PyTorch way with `pickle`.
            variant (`str`, *optional*):
                If specified, weights are saved in the format `pytorch_model.<variant>.bin`.
        """
        model_index_dict = dict(self.config)
        model_index_dict.pop("_class_name", None)
        model_index_dict.pop("_diffusers_version", None)
        model_index_dict.pop("_module", None)
        model_index_dict.pop("_name_or_path", None)

        expected_modules, optional_kwargs = self._get_signature_keys(self)

        def is_saveable_module(name, value):
            if name not in expected_modules:
                return False
            if name in self._optional_components and value[0] is None:
                return False
            return True

        model_index_dict = {k: v for k, v in model_index_dict.items() if is_saveable_module(k, v)}
        for pipeline_component_name in model_index_dict.keys():
            sub_model = getattr(self, pipeline_component_name)
            model_cls = sub_model.__class__

            # Dynamo wraps the original model in a private class.
            # I didn't find a public API to get the original class.
            if is_compiled_module(sub_model):
                sub_model = sub_model._orig_mod
                model_cls = sub_model.__class__

            save_method_name = None
            # search for the model's base class in LOADABLE_CLASSES
            for library_name, library_classes in LOADABLE_CLASSES.items():
                if library_name in sys.modules:
                    library = importlib.import_module(library_name)
                else:
                    logger.info(
                        f"{library_name} is not installed. Cannot save {pipeline_component_name} as {library_classes} from {library_name}"
                    )

                for base_class, save_load_methods in library_classes.items():
                    class_candidate = getattr(library, base_class, None)
                    if class_candidate is not None and issubclass(model_cls, class_candidate):
                        # if we found a suitable base class in LOADABLE_CLASSES then grab its save method
                        save_method_name = save_load_methods[0]
                        break
                if save_method_name is not None:
                    break

            if save_method_name is None:
                logger.warn(f"self.{pipeline_component_name}={sub_model} of type {type(sub_model)} cannot be saved.")
                # make sure that unsaveable components are not tried to be loaded afterward
                self.register_to_config(**{pipeline_component_name: (None, None)})
                continue

            save_method = getattr(sub_model, save_method_name)

            # Call the save method with the argument safe_serialization only if it's supported
            save_method_signature = inspect.signature(save_method)
            save_method_accept_safe = "safe_serialization" in save_method_signature.parameters
            save_method_accept_variant = "variant" in save_method_signature.parameters

            save_kwargs = {}
            if save_method_accept_safe:
                save_kwargs["safe_serialization"] = safe_serialization
            if save_method_accept_variant:
                save_kwargs["variant"] = variant

            save_method(os.path.join(save_directory, pipeline_component_name), **save_kwargs)

        # finally save the config
        self.save_config(save_directory)

    def to(
        self,
        torch_device: Optional[Union[str, torch.device]] = None,
        torch_dtype: Optional[torch.dtype] = None,
        silence_dtype_warnings: bool = False,
    ):
        if torch_device is None and torch_dtype is None:
            return self

        # throw warning if pipeline is in "offloaded"-mode but user tries to manually set to GPU.
        def module_is_sequentially_offloaded(module):
            if not is_accelerate_available() or is_accelerate_version("<", "0.14.0"):
                return False

            return hasattr(module, "_hf_hook") and not isinstance(
                module._hf_hook, (accelerate.hooks.CpuOffload, accelerate.hooks.AlignDevicesHook)
            )

        def module_is_offloaded(module):
            if not is_accelerate_available() or is_accelerate_version("<", "0.17.0.dev0"):
                return False

            return hasattr(module, "_hf_hook") and isinstance(module._hf_hook, accelerate.hooks.CpuOffload)

        # .to("cuda") would raise an error if the pipeline is sequentially offloaded, so we raise our own to make it clearer
        pipeline_is_sequentially_offloaded = any(
            module_is_sequentially_offloaded(module) for _, module in self.components.items()
        )
        if pipeline_is_sequentially_offloaded and torch.device(torch_device).type == "cuda":
            raise ValueError(
                "It seems like you have activated sequential model offloading by calling `enable_sequential_cpu_offload`, but are now attempting to move the pipeline to GPU. This is not compatible with offloading. Please, move your pipeline `.to('cpu')` or consider removing the move altogether if you use sequential offloading."
            )

        # Display a warning in this case (the operation succeeds but the benefits are lost)
        pipeline_is_offloaded = any(module_is_offloaded(module) for _, module in self.components.items())
        if pipeline_is_offloaded and torch.device(torch_device).type == "cuda":
            logger.warning(
                f"It seems like you have activated model offloading by calling `enable_model_cpu_offload`, but are now manually moving the pipeline to GPU. It is strongly recommended against doing so as memory gains from offloading are likely to be lost. Offloading automatically takes care of moving the individual components {', '.join(self.components.keys())} to GPU when needed. To make sure offloading works as expected, you should consider moving the pipeline back to CPU: `pipeline.to('cpu')` or removing the move altogether if you use offloading."
            )

        module_names, _ = self._get_signature_keys(self)
        modules = [getattr(self, n, None) for n in module_names]
        modules = [m for m in modules if isinstance(m, torch.nn.Module)]

        is_offloaded = pipeline_is_offloaded or pipeline_is_sequentially_offloaded
        for module in modules:
            is_loaded_in_8bit = hasattr(module, "is_loaded_in_8bit") and module.is_loaded_in_8bit

            if is_loaded_in_8bit and torch_dtype is not None:
                logger.warning(
                    f"The module '{module.__class__.__name__}' has been loaded in 8bit and conversion to {torch_dtype} is not yet supported. Module is still in 8bit precision."
                )

            if is_loaded_in_8bit and torch_device is not None:
                logger.warning(
                    f"The module '{module.__class__.__name__}' has been loaded in 8bit and moving it to {torch_dtype} via `.to()` is not yet supported. Module is still on {module.device}."
                )
            else:
                module.to(torch_device, torch_dtype)

            if (
                module.dtype == torch.float16
                and str(torch_device) in ["cpu"]
                and not silence_dtype_warnings
                and not is_offloaded
            ):
                logger.warning(
                    "Pipelines loaded with `torch_dtype=torch.float16` cannot run with `cpu` device. It"
                    " is not recommended to move them to `cpu` as running them will fail. Please make"
                    " sure to use an accelerator to run the pipeline in inference, due to the lack of"
                    " support for`float16` operations on this device in PyTorch. Please, remove the"
                    " `torch_dtype=torch.float16` argument, or use another device for inference."
                )
        return self

    @property
    def device(self) -> torch.device:
        r"""
        Returns:
            `torch.device`: The torch device on which the pipeline is located.
        """
        module_names, _ = self._get_signature_keys(self)
        modules = [getattr(self, n, None) for n in module_names]
        modules = [m for m in modules if isinstance(m, torch.nn.Module)]

        for module in modules:
            return module.device

        return torch.device("cpu")

    @classmethod
    def from_pretrained(cls, pretrained_model_name_or_path: Optional[Union[str, os.PathLike]], **kwargs):
        r"""
        Instantiate a PyTorch diffusion pipeline from pretrained pipeline weights.

        The pipeline is set in evaluation mode (`model.eval()`) by default.

        If you get the error message below, you need to finetune the weights for your downstream task:

        ```
        Some weights of UNet2DConditionModel were not initialized from the model checkpoint at runwayml/stable-diffusion-v1-5 and are newly initialized because the shapes did not match:
        - conv_in.weight: found shape torch.Size([320, 4, 3, 3]) in the checkpoint and torch.Size([320, 9, 3, 3]) in the model instantiated
        You should probably TRAIN this model on a down-stream task to be able to use it for predictions and inference.
        ```

        Parameters:
            pretrained_model_name_or_path (`str` or `os.PathLike`, *optional*):
                Can be either:

                    - A string, the *repo id* (for example `CompVis/ldm-text2im-large-256`) of a pretrained pipeline
                      hosted on the Hub.
                    - A path to a *directory* (for example `./my_pipeline_directory/`) containing pipeline weights
                      saved using
                    [`~DiffusionPipeline.save_pretrained`].
            torch_dtype (`str` or `torch.dtype`, *optional*):
                Override the default `torch.dtype` and load the model with another dtype. If "auto" is passed, the
                dtype is automatically derived from the model's weights.
            custom_pipeline (`str`, *optional*):

                <Tip warning={true}>

                🧪 This is an experimental feature and may change in the future.

                </Tip>

                Can be either:

                    - A string, the *repo id* (for example `hf-internal-testing/diffusers-dummy-pipeline`) of a custom
                      pipeline hosted on the Hub. The repository must contain a file called pipeline.py that defines
                      the custom pipeline.
                    - A string, the *file name* of a community pipeline hosted on GitHub under
                      [Community](https://github.com/huggingface/diffusers/tree/main/examples/community). Valid file
                      names must match the file name and not the pipeline script (`clip_guided_stable_diffusion`
                      instead of `clip_guided_stable_diffusion.py`). Community pipelines are always loaded from the
                      current main branch of GitHub.
                    - A path to a directory (`./my_pipeline_directory/`) containing a custom pipeline. The directory
                      must contain a file called `pipeline.py` that defines the custom pipeline.

                For more information on how to load and create custom pipelines, please have a look at [Loading and
                Adding Custom
                Pipelines](https://huggingface.co/docs/diffusers/using-diffusers/custom_pipeline_overview)
            force_download (`bool`, *optional*, defaults to `False`):
                Whether or not to force the (re-)download of the model weights and configuration files, overriding the
                cached versions if they exist.
            cache_dir (`Union[str, os.PathLike]`, *optional*):
                Path to a directory where a downloaded pretrained model configuration is cached if the standard cache
                is not used.
            resume_download (`bool`, *optional*, defaults to `False`):
                Whether or not to resume downloading the model weights and configuration files. If set to `False`, any
                incompletely downloaded files are deleted.
            proxies (`Dict[str, str]`, *optional*):
                A dictionary of proxy servers to use by protocol or endpoint, for example, `{'http': 'foo.bar:3128',
                'http://hostname': 'foo.bar:4012'}`. The proxies are used on each request.
            output_loading_info(`bool`, *optional*, defaults to `False`):
                Whether or not to also return a dictionary containing missing keys, unexpected keys and error messages.
            local_files_only (`bool`, *optional*, defaults to `False`):
                Whether to only load local model weights and configuration files or not. If set to `True`, the model
                won't be downloaded from the Hub.
            use_auth_token (`str` or *bool*, *optional*):
                The token to use as HTTP bearer authorization for remote files. If `True`, the token generated from
                `diffusers-cli login` (stored in `~/.huggingface`) is used.
            revision (`str`, *optional*, defaults to `"main"`):
                The specific model version to use. It can be a branch name, a tag name, a commit id, or any identifier
                allowed by Git.
            custom_revision (`str`, *optional*, defaults to `"main"`):
                The specific model version to use. It can be a branch name, a tag name, or a commit id similar to
                `revision` when loading a custom pipeline from the Hub. It can be a 🤗 Diffusers version when loading a
                custom pipeline from GitHub, otherwise it defaults to `"main"` when loading from the Hub.
            mirror (`str`, *optional*):
                Mirror source to resolve accessibility issues if you’re downloading a model in China. We do not
                guarantee the timeliness or safety of the source, and you should refer to the mirror site for more
                information.
            device_map (`str` or `Dict[str, Union[int, str, torch.device]]`, *optional*):
                A map that specifies where each submodule should go. It doesn’t need to be defined for each
                parameter/buffer name; once a given module name is inside, every submodule of it will be sent to the
                same device.

                Set `device_map="auto"` to have 🤗 Accelerate automatically compute the most optimized `device_map`. For
                more information about each option see [designing a device
                map](https://hf.co/docs/accelerate/main/en/usage_guides/big_modeling#designing-a-device-map).
            max_memory (`Dict`, *optional*):
                A dictionary device identifier for the maximum memory. Will default to the maximum memory available for
                each GPU and the available CPU RAM if unset.
            offload_folder (`str` or `os.PathLike`, *optional*):
                The path to offload weights if device_map contains the value `"disk"`.
            offload_state_dict (`bool`, *optional*):
                If `True`, temporarily offloads the CPU state dict to the hard drive to avoid running out of CPU RAM if
                the weight of the CPU state dict + the biggest shard of the checkpoint does not fit. Defaults to `True`
                when there is some disk offload.
            low_cpu_mem_usage (`bool`, *optional*, defaults to `True` if torch version >= 1.9.0 else `False`):
                Speed up model loading only loading the pretrained weights and not initializing the weights. This also
                tries to not use more than 1x model size in CPU memory (including peak memory) while loading the model.
                Only supported for PyTorch >= 1.9.0. If you are using an older version of PyTorch, setting this
                argument to `True` will raise an error.
            use_safetensors (`bool`, *optional*, defaults to `None`):
                If set to `None`, the safetensors weights are downloaded if they're available **and** if the
                safetensors library is installed. If set to `True`, the model is forcibly loaded from safetensors
                weights. If set to `False`, safetensors weights are not loaded.
            kwargs (remaining dictionary of keyword arguments, *optional*):
                Can be used to overwrite load and saveable variables (the pipeline components of the specific pipeline
                class). The overwritten components are passed directly to the pipelines `__init__` method. See example
                below for more information.
            variant (`str`, *optional*):
                Load weights from a specified variant filename such as `"fp16"` or `"ema"`. This is ignored when
                loading `from_flax`.

        <Tip>

        To use private or [gated](https://huggingface.co/docs/hub/models-gated#gated-models) models, log-in with
        `huggingface-cli login`.

        </Tip>

        Examples:

        ```py
        >>> from diffusers import DiffusionPipeline

        >>> # Download pipeline from huggingface.co and cache.
        >>> pipeline = DiffusionPipeline.from_pretrained("CompVis/ldm-text2im-large-256")

        >>> # Download pipeline that requires an authorization token
        >>> # For more information on access tokens, please refer to this section
        >>> # of the documentation](https://huggingface.co/docs/hub/security-tokens)
        >>> pipeline = DiffusionPipeline.from_pretrained("runwayml/stable-diffusion-v1-5")

        >>> # Use a different scheduler
        >>> from diffusers import LMSDiscreteScheduler

        >>> scheduler = LMSDiscreteScheduler.from_config(pipeline.scheduler.config)
        >>> pipeline.scheduler = scheduler
        ```
        """
        cache_dir = kwargs.pop("cache_dir", DIFFUSERS_CACHE)
        resume_download = kwargs.pop("resume_download", False)
        force_download = kwargs.pop("force_download", False)
        proxies = kwargs.pop("proxies", None)
        local_files_only = kwargs.pop("local_files_only", HF_HUB_OFFLINE)
        use_auth_token = kwargs.pop("use_auth_token", None)
        revision = kwargs.pop("revision", None)
        from_flax = kwargs.pop("from_flax", False)
        torch_dtype = kwargs.pop("torch_dtype", None)
        custom_pipeline = kwargs.pop("custom_pipeline", None)
        custom_revision = kwargs.pop("custom_revision", None)
        provider = kwargs.pop("provider", None)
        sess_options = kwargs.pop("sess_options", None)
        device_map = kwargs.pop("device_map", None)
        max_memory = kwargs.pop("max_memory", None)
        offload_folder = kwargs.pop("offload_folder", None)
        offload_state_dict = kwargs.pop("offload_state_dict", False)
        low_cpu_mem_usage = kwargs.pop("low_cpu_mem_usage", _LOW_CPU_MEM_USAGE_DEFAULT)
        variant = kwargs.pop("variant", None)
        use_safetensors = kwargs.pop("use_safetensors", None if is_safetensors_available() else False)

        # 1. Download the checkpoints and configs
        # use snapshot download here to get it working from from_pretrained
        if not os.path.isdir(pretrained_model_name_or_path):
            cached_folder = cls.download(
                pretrained_model_name_or_path,
                cache_dir=cache_dir,
                resume_download=resume_download,
                force_download=force_download,
                proxies=proxies,
                local_files_only=local_files_only,
                use_auth_token=use_auth_token,
                revision=revision,
                from_flax=from_flax,
                use_safetensors=use_safetensors,
                custom_pipeline=custom_pipeline,
                custom_revision=custom_revision,
                variant=variant,
                **kwargs,
            )
        else:
            cached_folder = pretrained_model_name_or_path

        config_dict = cls.load_config(cached_folder)

        # pop out "_ignore_files" as it is only needed for download
        config_dict.pop("_ignore_files", None)

        # 2. Define which model components should load variants
        # We retrieve the information by matching whether variant
        # model checkpoints exist in the subfolders
        model_variants = {}
        if variant is not None:
            for folder in os.listdir(cached_folder):
                folder_path = os.path.join(cached_folder, folder)
                is_folder = os.path.isdir(folder_path) and folder in config_dict
                variant_exists = is_folder and any(
                    p.split(".")[1].startswith(variant) for p in os.listdir(folder_path)
                )
                if variant_exists:
                    model_variants[folder] = variant

        # 3. Load the pipeline class, if using custom module then load it from the hub
        # if we load from explicit class, let's use it
        pipeline_class = _get_pipeline_class(
            cls, config_dict, custom_pipeline=custom_pipeline, cache_dir=cache_dir, revision=custom_revision
        )

        # DEPRECATED: To be removed in 1.0.0
        if pipeline_class.__name__ == "StableDiffusionInpaintPipeline" and version.parse(
            version.parse(config_dict["_diffusers_version"]).base_version
        ) <= version.parse("0.5.1"):
            from diffusers import StableDiffusionInpaintPipeline, StableDiffusionInpaintPipelineLegacy

            pipeline_class = StableDiffusionInpaintPipelineLegacy

            deprecation_message = (
                "You are using a legacy checkpoint for inpainting with Stable Diffusion, therefore we are loading the"
                f" {StableDiffusionInpaintPipelineLegacy} class instead of {StableDiffusionInpaintPipeline}. For"
                " better inpainting results, we strongly suggest using Stable Diffusion's official inpainting"
                " checkpoint: https://huggingface.co/runwayml/stable-diffusion-inpainting instead or adapting your"
                f" checkpoint {pretrained_model_name_or_path} to the format of"
                " https://huggingface.co/runwayml/stable-diffusion-inpainting. Note that we do not actively maintain"
                " the {StableDiffusionInpaintPipelineLegacy} class and will likely remove it in version 1.0.0."
            )
            deprecate("StableDiffusionInpaintPipelineLegacy", "1.0.0", deprecation_message, standard_warn=False)

        # 4. Define expected modules given pipeline signature
        # and define non-None initialized modules (=`init_kwargs`)

        # some modules can be passed directly to the init
        # in this case they are already instantiated in `kwargs`
        # extract them here
        expected_modules, optional_kwargs = cls._get_signature_keys(pipeline_class)
        passed_class_obj = {k: kwargs.pop(k) for k in expected_modules if k in kwargs}
        passed_pipe_kwargs = {k: kwargs.pop(k) for k in optional_kwargs if k in kwargs}

        init_dict, unused_kwargs, _ = pipeline_class.extract_init_dict(config_dict, **kwargs)

        # define init kwargs
        init_kwargs = {k: init_dict.pop(k) for k in optional_kwargs if k in init_dict}
        init_kwargs = {**init_kwargs, **passed_pipe_kwargs}

        # remove `null` components
        def load_module(name, value):
            if value[0] is None:
                return False
            if name in passed_class_obj and passed_class_obj[name] is None:
                return False
            return True

        init_dict = {k: v for k, v in init_dict.items() if load_module(k, v)}

        # Special case: safety_checker must be loaded separately when using `from_flax`
        if from_flax and "safety_checker" in init_dict and "safety_checker" not in passed_class_obj:
            raise NotImplementedError(
                "The safety checker cannot be automatically loaded when loading weights `from_flax`."
                " Please, pass `safety_checker=None` to `from_pretrained`, and load the safety checker"
                " separately if you need it."
            )

        # 5. Throw nice warnings / errors for fast accelerate loading
        if len(unused_kwargs) > 0:
            logger.warning(
                f"Keyword arguments {unused_kwargs} are not expected by {pipeline_class.__name__} and will be ignored."
            )

        if low_cpu_mem_usage and not is_accelerate_available():
            low_cpu_mem_usage = False
            logger.warning(
                "Cannot initialize model with low cpu memory usage because `accelerate` was not found in the"
                " environment. Defaulting to `low_cpu_mem_usage=False`. It is strongly recommended to install"
                " `accelerate` for faster and less memory-intense model loading. You can do so with: \n```\npip"
                " install accelerate\n```\n."
            )

        if device_map is not None and not is_torch_version(">=", "1.9.0"):
            raise NotImplementedError(
                "Loading and dispatching requires torch >= 1.9.0. Please either update your PyTorch version or set"
                " `device_map=None`."
            )

        if low_cpu_mem_usage is True and not is_torch_version(">=", "1.9.0"):
            raise NotImplementedError(
                "Low memory initialization requires torch >= 1.9.0. Please either update your PyTorch version or set"
                " `low_cpu_mem_usage=False`."
            )

        if low_cpu_mem_usage is False and device_map is not None:
            raise ValueError(
                f"You cannot set `low_cpu_mem_usage` to False while using device_map={device_map} for loading and"
                " dispatching. Please make sure to set `low_cpu_mem_usage=True`."
            )

        # import it here to avoid circular import
        from diffusers import pipelines

        # 6. Load each module in the pipeline
        for name, (library_name, class_name) in tqdm(init_dict.items(), desc="Loading pipeline components..."):
            # 6.1 - now that JAX/Flax is an official framework of the library, we might load from Flax names
            if class_name.startswith("Flax"):
                class_name = class_name[4:]

            # 6.2 Define all importable classes
            is_pipeline_module = hasattr(pipelines, library_name)
            importable_classes = ALL_IMPORTABLE_CLASSES
            loaded_sub_model = None

            # 6.3 Use passed sub model or load class_name from library_name
            if name in passed_class_obj:
                # if the model is in a pipeline module, then we load it from the pipeline
                # check that passed_class_obj has correct parent class
                maybe_raise_or_warn(
                    library_name, library, class_name, importable_classes, passed_class_obj, name, is_pipeline_module
                )

                loaded_sub_model = passed_class_obj[name]
            else:
                # load sub model
                loaded_sub_model = load_sub_model(
                    library_name=library_name,
                    class_name=class_name,
                    importable_classes=importable_classes,
                    pipelines=pipelines,
                    is_pipeline_module=is_pipeline_module,
                    pipeline_class=pipeline_class,
                    torch_dtype=torch_dtype,
                    provider=provider,
                    sess_options=sess_options,
                    device_map=device_map,
                    max_memory=max_memory,
                    offload_folder=offload_folder,
                    offload_state_dict=offload_state_dict,
                    model_variants=model_variants,
                    name=name,
                    from_flax=from_flax,
                    variant=variant,
                    low_cpu_mem_usage=low_cpu_mem_usage,
                    cached_folder=cached_folder,
                )
                logger.info(
                    f"Loaded {name} as {class_name} from `{name}` subfolder of {pretrained_model_name_or_path}."
                )

            init_kwargs[name] = loaded_sub_model  # UNet(...), # DiffusionSchedule(...)

        if pipeline_class._load_connected_pipes:
            modelcard = ModelCard.load(os.path.join(cached_folder, "README.md"))
            connected_pipes = {prefix: getattr(modelcard.data, prefix, [None])[0] for prefix in CONNECTED_PIPES_KEYS}
            connected_pipes = {prefix: DiffusionPipeline.from_pretrained(repo_id) for prefix, repo_id in connected_pipes.items() if repo_id is not None}

            for prefix, connected_pipe in connected_pipes.items():
                # add connected pipes to `init_kwargs` with <prefix>_<component_name>, e.g. "prior_"
                init_kwargs.update({"_".join([prefix, name]): component for name, component in connected_pipe.components.items()})

        # 7. Potentially add passed objects if expected
        missing_modules = set(expected_modules) - set(init_kwargs.keys())
        passed_modules = list(passed_class_obj.keys())
        optional_modules = pipeline_class._optional_components
        if len(missing_modules) > 0 and missing_modules <= set(passed_modules + optional_modules):
            for module in missing_modules:
                init_kwargs[module] = passed_class_obj.get(module, None)
        elif len(missing_modules) > 0:
            passed_modules = set(list(init_kwargs.keys()) + list(passed_class_obj.keys())) - optional_kwargs
            raise ValueError(
                f"Pipeline {pipeline_class} expected {expected_modules}, but only {passed_modules} were passed."
            )

        # 8. Instantiate the pipeline
        model = pipeline_class(**init_kwargs)

        # 9. Save where the model was instantiated from
        model.register_to_config(_name_or_path=pretrained_model_name_or_path)
        return model

    @property
    def name_or_path(self) -> str:
        return getattr(self.config, "_name_or_path", None)

    @property
    def _execution_device(self):
        r"""
        Returns the device on which the pipeline's models will be executed. After calling
        [`~DiffusionPipeline.enable_sequential_cpu_offload`] the execution device can only be inferred from
        Accelerate's module hooks.
        """
        for name, model in self.components.items():
            if not isinstance(model, torch.nn.Module) or name in self._exclude_from_cpu_offload:
                continue

            if not hasattr(model, "_hf_hook"):
                return self.device
            for module in model.modules():
                if (
                    hasattr(module, "_hf_hook")
                    and hasattr(module._hf_hook, "execution_device")
                    and module._hf_hook.execution_device is not None
                ):
                    return torch.device(module._hf_hook.execution_device)
        return self.device

    def enable_sequential_cpu_offload(self, gpu_id: int = 0, device: Union[torch.device, str] = "cuda"):
        r"""
        Offloads all models to CPU using accelerate, significantly reducing memory usage. When called, unet,
        text_encoder, vae and safety checker have their state dicts saved to CPU and then are moved to a
        `torch.device('meta') and loaded to GPU only when their specific submodule has its `forward` method called.
        Note that offloading happens on a submodule basis. Memory savings are higher than with
        `enable_model_cpu_offload`, but performance is lower.
        """
        if is_accelerate_available() and is_accelerate_version(">=", "0.14.0"):
            from accelerate import cpu_offload
        else:
            raise ImportError("`enable_sequential_cpu_offload` requires `accelerate v0.14.0` or higher")

        if device == "cuda":
            device = torch.device(f"{device}:{gpu_id}")

        if self.device.type != "cpu":
            self.to("cpu", silence_dtype_warnings=True)
            device_mod = getattr(torch, self.device.type, None)
            if hasattr(device_mod, "empty_cache") and device_mod.is_available():
                device_mod.empty_cache()  # otherwise we don't see the memory savings (but they probably exist)

        for name, model in self.components.items():
            if not isinstance(model, torch.nn.Module):
                continue

            if name in self._exclude_from_cpu_offload:
                model.to(device)
            else:
                # make sure to offload buffers if not all high level weights
                # are of type nn.Module
                offload_buffers = len(model._parameters) > 0
                cpu_offload(model, device, offload_buffers=offload_buffers)

    @classmethod
    def download(cls, pretrained_model_name, **kwargs) -> Union[str, os.PathLike]:
        r"""
        Download and cache a PyTorch diffusion pipeline from pretrained pipeline weights.

        Parameters:
            pretrained_model_name (`str` or `os.PathLike`, *optional*):
                A string, the *repository id* (for example `CompVis/ldm-text2im-large-256`) of a pretrained pipeline
                hosted on the Hub.
            custom_pipeline (`str`, *optional*):
                Can be either:

                    - A string, the *repository id* (for example `CompVis/ldm-text2im-large-256`) of a pretrained
                      pipeline hosted on the Hub. The repository must contain a file called `pipeline.py` that defines
                      the custom pipeline.

                    - A string, the *file name* of a community pipeline hosted on GitHub under
                      [Community](https://github.com/huggingface/diffusers/tree/main/examples/community). Valid file
                      names must match the file name and not the pipeline script (`clip_guided_stable_diffusion`
                      instead of `clip_guided_stable_diffusion.py`). Community pipelines are always loaded from the
                      current `main` branch of GitHub.

                    - A path to a *directory* (`./my_pipeline_directory/`) containing a custom pipeline. The directory
                      must contain a file called `pipeline.py` that defines the custom pipeline.

                <Tip warning={true}>

                🧪 This is an experimental feature and may change in the future.

                </Tip>

                For more information on how to load and create custom pipelines, take a look at [How to contribute a
                community pipeline](https://huggingface.co/docs/diffusers/main/en/using-diffusers/contribute_pipeline).

            force_download (`bool`, *optional*, defaults to `False`):
                Whether or not to force the (re-)download of the model weights and configuration files, overriding the
                cached versions if they exist.
            resume_download (`bool`, *optional*, defaults to `False`):
                Whether or not to resume downloading the model weights and configuration files. If set to `False`, any
                incompletely downloaded files are deleted.
            proxies (`Dict[str, str]`, *optional*):
                A dictionary of proxy servers to use by protocol or endpoint, for example, `{'http': 'foo.bar:3128',
                'http://hostname': 'foo.bar:4012'}`. The proxies are used on each request.
            output_loading_info(`bool`, *optional*, defaults to `False`):
                Whether or not to also return a dictionary containing missing keys, unexpected keys and error messages.
            local_files_only (`bool`, *optional*, defaults to `False`):
                Whether to only load local model weights and configuration files or not. If set to `True`, the model
                won't be downloaded from the Hub.
            use_auth_token (`str` or *bool*, *optional*):
                The token to use as HTTP bearer authorization for remote files. If `True`, the token generated from
                `diffusers-cli login` (stored in `~/.huggingface`) is used.
            revision (`str`, *optional*, defaults to `"main"`):
                The specific model version to use. It can be a branch name, a tag name, a commit id, or any identifier
                allowed by Git.
            custom_revision (`str`, *optional*, defaults to `"main"`):
                The specific model version to use. It can be a branch name, a tag name, or a commit id similar to
                `revision` when loading a custom pipeline from the Hub. It can be a 🤗 Diffusers version when loading a
                custom pipeline from GitHub, otherwise it defaults to `"main"` when loading from the Hub.
            mirror (`str`, *optional*):
                Mirror source to resolve accessibility issues if you're downloading a model in China. We do not
                guarantee the timeliness or safety of the source, and you should refer to the mirror site for more
                information.
            variant (`str`, *optional*):
                Load weights from a specified variant filename such as `"fp16"` or `"ema"`. This is ignored when
                loading `from_flax`.

        Returns:
            `os.PathLike`:
                A path to the downloaded pipeline.

        <Tip>

        To use private or [gated models](https://huggingface.co/docs/hub/models-gated#gated-models), log-in with
        `huggingface-cli login`.

        </Tip>

        """
        cache_dir = kwargs.pop("cache_dir", DIFFUSERS_CACHE)
        resume_download = kwargs.pop("resume_download", False)
        force_download = kwargs.pop("force_download", False)
        proxies = kwargs.pop("proxies", None)
        local_files_only = kwargs.pop("local_files_only", HF_HUB_OFFLINE)
        use_auth_token = kwargs.pop("use_auth_token", None)
        revision = kwargs.pop("revision", None)
        from_flax = kwargs.pop("from_flax", False)
        custom_pipeline = kwargs.pop("custom_pipeline", None)
        custom_revision = kwargs.pop("custom_revision", None)
        variant = kwargs.pop("variant", None)
        use_safetensors = kwargs.pop("use_safetensors", None)

        if use_safetensors and not is_safetensors_available():
            raise ValueError(
                "`use_safetensors`=True but safetensors is not installed. Please install safetensors with `pip install safetensors"
            )

        allow_pickle = False
        if use_safetensors is None:
            use_safetensors = is_safetensors_available()
            allow_pickle = True

        allow_patterns = None
        ignore_patterns = None

        model_info_call_error: Optional[Exception] = None
        if not local_files_only:
            try:
                info = model_info(
                    pretrained_model_name,
                    use_auth_token=use_auth_token,
                    revision=revision,
                )
            except HTTPError as e:
                logger.warn(f"Couldn't connect to the Hub: {e}.\nWill try to load from local cache.")
                local_files_only = True
                model_info_call_error = e  # save error to reraise it if model is not cached locally

        if not local_files_only:
            config_file = hf_hub_download(
                pretrained_model_name,
                cls.config_name,
                cache_dir=cache_dir,
                revision=revision,
                proxies=proxies,
                force_download=force_download,
                resume_download=resume_download,
                use_auth_token=use_auth_token,
            )

            config_dict = cls._dict_from_json_file(config_file)

            ignore_filenames = config_dict.pop("_ignore_files", [])

            # retrieve all folder_names that contain relevant files
            folder_names = [k for k, v in config_dict.items() if isinstance(v, list)]

            filenames = {sibling.rfilename for sibling in info.siblings}
            model_filenames, variant_filenames = variant_compatible_siblings(filenames, variant=variant)

            if len(variant_filenames) == 0 and variant is not None:
                deprecation_message = (
                    f"You are trying to load the model files of the `variant={variant}`, but no such modeling files are available."
                    f"The default model files: {model_filenames} will be loaded instead. Make sure to not load from `variant={variant}`"
                    "if such variant modeling files are not available. Doing so will lead to an error in v0.22.0 as defaulting to non-variant"
                    "modeling files is deprecated."
                )
                deprecate("no variant default", "0.22.0", deprecation_message, standard_warn=False)

            # remove ignored filenames
            model_filenames = set(model_filenames) - set(ignore_filenames)
            variant_filenames = set(variant_filenames) - set(ignore_filenames)

            # if the whole pipeline is cached we don't have to ping the Hub
            if revision in DEPRECATED_REVISION_ARGS and version.parse(
                version.parse(__version__).base_version
            ) >= version.parse("0.20.0"):
                warn_deprecated_model_variant(
                    pretrained_model_name, use_auth_token, variant, revision, model_filenames
                )

            model_folder_names = {os.path.split(f)[0] for f in model_filenames}

            # all filenames compatible with variant will be added
            allow_patterns = list(model_filenames)

            # allow all patterns from non-model folders
            # this enables downloading schedulers, tokenizers, ...
            allow_patterns += [f"{k}/*" for k in folder_names if k not in model_folder_names]
            # also allow downloading config.json files with the model
            allow_patterns += [os.path.join(k, "config.json") for k in model_folder_names]

            allow_patterns += [
                SCHEDULER_CONFIG_NAME,
                CONFIG_NAME,
                cls.config_name,
                CUSTOM_PIPELINE_FILE_NAME,
            ]

            # retrieve passed components that should not be downloaded
            pipeline_class = _get_pipeline_class(
                cls, config_dict, custom_pipeline=custom_pipeline, cache_dir=cache_dir, revision=custom_revision
            )
            expected_components, _ = cls._get_signature_keys(pipeline_class)
            passed_components = [k for k in expected_components if k in kwargs]

            if (
                use_safetensors
                and not allow_pickle
                and not is_safetensors_compatible(
                    model_filenames, variant=variant, passed_components=passed_components
                )
            ):
                raise EnvironmentError(
                    f"Could not found the necessary `safetensors` weights in {model_filenames} (variant={variant})"
                )
            if from_flax:
                ignore_patterns = ["*.bin", "*.safetensors", "*.onnx", "*.pb"]
            elif use_safetensors and is_safetensors_compatible(
                model_filenames, variant=variant, passed_components=passed_components
            ):
                ignore_patterns = ["*.bin", "*.msgpack"]

                safetensors_variant_filenames = {f for f in variant_filenames if f.endswith(".safetensors")}
                safetensors_model_filenames = {f for f in model_filenames if f.endswith(".safetensors")}
                if (
                    len(safetensors_variant_filenames) > 0
                    and safetensors_model_filenames != safetensors_variant_filenames
                ):
                    logger.warn(
                        f"\nA mixture of {variant} and non-{variant} filenames will be loaded.\nLoaded {variant} filenames:\n[{', '.join(safetensors_variant_filenames)}]\nLoaded non-{variant} filenames:\n[{', '.join(safetensors_model_filenames - safetensors_variant_filenames)}\nIf this behavior is not expected, please check your folder structure."
                    )
            else:
                ignore_patterns = ["*.safetensors", "*.msgpack"]

                bin_variant_filenames = {f for f in variant_filenames if f.endswith(".bin")}
                bin_model_filenames = {f for f in model_filenames if f.endswith(".bin")}
                if len(bin_variant_filenames) > 0 and bin_model_filenames != bin_variant_filenames:
                    logger.warn(
                        f"\nA mixture of {variant} and non-{variant} filenames will be loaded.\nLoaded {variant} filenames:\n[{', '.join(bin_variant_filenames)}]\nLoaded non-{variant} filenames:\n[{', '.join(bin_model_filenames - bin_variant_filenames)}\nIf this behavior is not expected, please check your folder structure."
                    )

            # Don't download any objects that are passed
            allow_patterns = [
                p for p in allow_patterns if not (len(p.split("/")) == 2 and p.split("/")[0] in passed_components)
            ]

            if pipeline_class._load_connected_pipes:
                allow_patterns.append("README.md")

            # Don't download index files of forbidden patterns either
            ignore_patterns = ignore_patterns + [f"{i}.index.*json" for i in ignore_patterns]

            re_ignore_pattern = [re.compile(fnmatch.translate(p)) for p in ignore_patterns]
            re_allow_pattern = [re.compile(fnmatch.translate(p)) for p in allow_patterns]

            expected_files = [f for f in filenames if not any(p.match(f) for p in re_ignore_pattern)]
            expected_files = [f for f in expected_files if any(p.match(f) for p in re_allow_pattern)]

            snapshot_folder = Path(config_file).parent
            all((snapshot_folder / f).is_file() for f in expected_files)

            # if pipeline_is_cached and not force_download:
            # if the pipeline is cached, we can directly return it
            # else call snapshot_download
            # return snapshot_folder

        user_agent = {"pipeline_class": cls.__name__}
        if custom_pipeline is not None and not custom_pipeline.endswith(".py"):
            user_agent["custom_pipeline"] = custom_pipeline

        # download all allow_patterns - ignore_patterns
<<<<<<< HEAD
        cached_folder = snapshot_download(
            pretrained_model_name,
            cache_dir=cache_dir,
            resume_download=resume_download,
            proxies=proxies,
            local_files_only=local_files_only,
            use_auth_token=use_auth_token,
            revision=revision,
            allow_patterns=allow_patterns,
            ignore_patterns=ignore_patterns,
            user_agent=user_agent,
        )

        if pipeline_class._load_connected_pipes:
            modelcard = ModelCard.load(os.path.join(cached_folder, "README.md"))
            connected_pipes = sum([getattr(modelcard.data, k, []) for k in CONNECTED_PIPES_KEYS], [])
            for connected_pipe_repo_id in connected_pipes:
                DiffusionPipeline.download(connected_pipe_repo_id)
=======
        try:
            cached_folder = snapshot_download(
                pretrained_model_name,
                cache_dir=cache_dir,
                resume_download=resume_download,
                proxies=proxies,
                local_files_only=local_files_only,
                use_auth_token=use_auth_token,
                revision=revision,
                allow_patterns=allow_patterns,
                ignore_patterns=ignore_patterns,
                user_agent=user_agent,
            )
>>>>>>> e6d5bc60

            if cls._load_connected_pipes:
                modelcard = ModelCard.load(os.path.join(cached_folder, "README.md"))
                connected_pipes = sum([getattr(modelcard, k, []) for k in CONNECTED_PIPES_KEYS], [])
                for connected_pipe_repo_id in connected_pipes:
                    DiffusionPipeline.download(connected_pipe_repo_id)

            return cached_folder

        except FileNotFoundError:
            # Means we tried to load pipeline with `local_files_only=True` but the files have not been found in local cache.
            # This can happen in two cases:
            # 1. If the user passed `local_files_only=True`                    => we raise the error directly
            # 2. If we forced `local_files_only=True` when `model_info` failed => we raise the initial error
            if model_info_call_error is None:
                # 1. user passed `local_files_only=True`
                raise
            else:
                # 2. we forced `local_files_only=True` when `model_info` failed
                raise EnvironmentError(
                    f"Cannot load model {pretrained_model_name}: model is not cached locally and an error occured"
                    " while trying to fetch metadata from the Hub. Please check out the root cause in the stacktrace"
                    " above."
                ) from model_info_call_error

    @staticmethod
    def _get_signature_keys(obj):
        parameters = inspect.signature(obj.__init__).parameters
        required_parameters = {k: v for k, v in parameters.items() if v.default == inspect._empty}
        optional_parameters = set({k for k, v in parameters.items() if v.default != inspect._empty})
        expected_modules = set(required_parameters.keys()) - {"self"}
        return expected_modules, optional_parameters

    @property
    def components(self) -> Dict[str, Any]:
        r"""
        The `self.components` property can be useful to run different pipelines with the same weights and
        configurations without reallocating additional memory.

        Returns (`dict`):
            A dictionary containing all the modules needed to initialize the pipeline.

        Examples:

        ```py
        >>> from diffusers import (
        ...     StableDiffusionPipeline,
        ...     StableDiffusionImg2ImgPipeline,
        ...     StableDiffusionInpaintPipeline,
        ... )

        >>> text2img = StableDiffusionPipeline.from_pretrained("runwayml/stable-diffusion-v1-5")
        >>> img2img = StableDiffusionImg2ImgPipeline(**text2img.components)
        >>> inpaint = StableDiffusionInpaintPipeline(**text2img.components)
        ```
        """
        expected_modules, optional_parameters = self._get_signature_keys(self)
        components = {
            k: getattr(self, k) for k in self.config.keys() if not k.startswith("_") and k not in optional_parameters
        }

        if set(components.keys()) != expected_modules:
            raise ValueError(
                f"{self} has been incorrectly initialized or {self.__class__} is incorrectly implemented. Expected"
                f" {expected_modules} to be defined, but {components.keys()} are defined."
            )

        return components

    @staticmethod
    def numpy_to_pil(images):
        """
        Convert a NumPy image or a batch of images to a PIL image.
        """
        return numpy_to_pil(images)

    def progress_bar(self, iterable=None, total=None):
        if not hasattr(self, "_progress_bar_config"):
            self._progress_bar_config = {}
        elif not isinstance(self._progress_bar_config, dict):
            raise ValueError(
                f"`self._progress_bar_config` should be of type `dict`, but is {type(self._progress_bar_config)}."
            )

        if iterable is not None:
            return tqdm(iterable, **self._progress_bar_config)
        elif total is not None:
            return tqdm(total=total, **self._progress_bar_config)
        else:
            raise ValueError("Either `total` or `iterable` has to be defined.")

    def set_progress_bar_config(self, **kwargs):
        self._progress_bar_config = kwargs

    def enable_xformers_memory_efficient_attention(self, attention_op: Optional[Callable] = None):
        r"""
        Enable memory efficient attention from [xFormers](https://facebookresearch.github.io/xformers/). When this
        option is enabled, you should observe lower GPU memory usage and a potential speed up during inference. Speed
        up during training is not guaranteed.

        <Tip warning={true}>

        ⚠️ When memory efficient attention and sliced attention are both enabled, memory efficient attention takes
        precedent.

        </Tip>

        Parameters:
            attention_op (`Callable`, *optional*):
                Override the default `None` operator for use as `op` argument to the
                [`memory_efficient_attention()`](https://facebookresearch.github.io/xformers/components/ops.html#xformers.ops.memory_efficient_attention)
                function of xFormers.

        Examples:

        ```py
        >>> import torch
        >>> from diffusers import DiffusionPipeline
        >>> from xformers.ops import MemoryEfficientAttentionFlashAttentionOp

        >>> pipe = DiffusionPipeline.from_pretrained("stabilityai/stable-diffusion-2-1", torch_dtype=torch.float16)
        >>> pipe = pipe.to("cuda")
        >>> pipe.enable_xformers_memory_efficient_attention(attention_op=MemoryEfficientAttentionFlashAttentionOp)
        >>> # Workaround for not accepting attention shape using VAE for Flash Attention
        >>> pipe.vae.enable_xformers_memory_efficient_attention(attention_op=None)
        ```
        """
        self.set_use_memory_efficient_attention_xformers(True, attention_op)

    def disable_xformers_memory_efficient_attention(self):
        r"""
        Disable memory efficient attention from [xFormers](https://facebookresearch.github.io/xformers/).
        """
        self.set_use_memory_efficient_attention_xformers(False)

    def set_use_memory_efficient_attention_xformers(
        self, valid: bool, attention_op: Optional[Callable] = None
    ) -> None:
        # Recursively walk through all the children.
        # Any children which exposes the set_use_memory_efficient_attention_xformers method
        # gets the message
        def fn_recursive_set_mem_eff(module: torch.nn.Module):
            if hasattr(module, "set_use_memory_efficient_attention_xformers"):
                module.set_use_memory_efficient_attention_xformers(valid, attention_op)

            for child in module.children():
                fn_recursive_set_mem_eff(child)

        module_names, _ = self._get_signature_keys(self)
        modules = [getattr(self, n, None) for n in module_names]
        modules = [m for m in modules if isinstance(m, torch.nn.Module)]

        for module in modules:
            fn_recursive_set_mem_eff(module)

    def enable_attention_slicing(self, slice_size: Optional[Union[str, int]] = "auto"):
        r"""
        Enable sliced attention computation. When this option is enabled, the attention module splits the input tensor
        in slices to compute attention in several steps. This is useful to save some memory in exchange for a small
        speed decrease.

        Args:
            slice_size (`str` or `int`, *optional*, defaults to `"auto"`):
                When `"auto"`, halves the input to the attention heads, so attention will be computed in two steps. If
                `"max"`, maximum amount of memory will be saved by running only one slice at a time. If a number is
                provided, uses as many slices as `attention_head_dim // slice_size`. In this case, `attention_head_dim`
                must be a multiple of `slice_size`.
        """
        self.set_attention_slice(slice_size)

    def disable_attention_slicing(self):
        r"""
        Disable sliced attention computation. If `enable_attention_slicing` was previously called, attention is
        computed in one step.
        """
        # set slice_size = `None` to disable `attention slicing`
        self.enable_attention_slicing(None)

    def set_attention_slice(self, slice_size: Optional[int]):
        module_names, _ = self._get_signature_keys(self)
        modules = [getattr(self, n, None) for n in module_names]
        modules = [m for m in modules if isinstance(m, torch.nn.Module) and hasattr(m, "set_attention_slice")]

        for module in modules:
            module.set_attention_slice(slice_size)<|MERGE_RESOLUTION|>--- conflicted
+++ resolved
@@ -1066,11 +1066,38 @@
         if pipeline_class._load_connected_pipes:
             modelcard = ModelCard.load(os.path.join(cached_folder, "README.md"))
             connected_pipes = {prefix: getattr(modelcard.data, prefix, [None])[0] for prefix in CONNECTED_PIPES_KEYS}
-            connected_pipes = {prefix: DiffusionPipeline.from_pretrained(repo_id) for prefix, repo_id in connected_pipes.items() if repo_id is not None}
+            load_kwargs = {
+                "cache_dir": cache_dir,
+                "resume_download": resume_download,
+                "force_download": force_download,
+                "proxies": proxies,
+                "local_files_only": local_files_only,
+                "use_auth_token": use_auth_token,
+                "revision": revision,
+                "torch_dtype": torch_dtype,
+                "custom_pipeline": custom_pipeline,
+                "custom_revision": custom_revision,
+                "provider": provider,
+                "sess_options": sess_options,
+                "device_map": device_map,
+                "max_memory": max_memory,
+                "offload_folder": offload_folder,
+                "offload_state_dict": offload_state_dict,
+                "low_cpu_mem_usage": low_cpu_mem_usage,
+                "variant": variant,
+                "use_safetensors": use_safetensors,
+            }
+            connected_pipes = {
+                prefix: DiffusionPipeline.from_pretrained(repo_id, **load_kwargs.copy())
+                for prefix, repo_id in connected_pipes.items()
+                if repo_id is not None
+            }
 
             for prefix, connected_pipe in connected_pipes.items():
-                # add connected pipes to `init_kwargs` with <prefix>_<component_name>, e.g. "prior_"
-                init_kwargs.update({"_".join([prefix, name]): component for name, component in connected_pipe.components.items()})
+                # add connected pipes to `init_kwargs` with <prefix>_<component_name>, e.g. "prior_text_encoder"
+                init_kwargs.update(
+                    {"_".join([prefix, name]): component for name, component in connected_pipe.components.items()}
+                )
 
         # 7. Potentially add passed objects if expected
         missing_modules = set(expected_modules) - set(init_kwargs.keys())
@@ -1403,26 +1430,6 @@
             user_agent["custom_pipeline"] = custom_pipeline
 
         # download all allow_patterns - ignore_patterns
-<<<<<<< HEAD
-        cached_folder = snapshot_download(
-            pretrained_model_name,
-            cache_dir=cache_dir,
-            resume_download=resume_download,
-            proxies=proxies,
-            local_files_only=local_files_only,
-            use_auth_token=use_auth_token,
-            revision=revision,
-            allow_patterns=allow_patterns,
-            ignore_patterns=ignore_patterns,
-            user_agent=user_agent,
-        )
-
-        if pipeline_class._load_connected_pipes:
-            modelcard = ModelCard.load(os.path.join(cached_folder, "README.md"))
-            connected_pipes = sum([getattr(modelcard.data, k, []) for k in CONNECTED_PIPES_KEYS], [])
-            for connected_pipe_repo_id in connected_pipes:
-                DiffusionPipeline.download(connected_pipe_repo_id)
-=======
         try:
             cached_folder = snapshot_download(
                 pretrained_model_name,
@@ -1436,11 +1443,10 @@
                 ignore_patterns=ignore_patterns,
                 user_agent=user_agent,
             )
->>>>>>> e6d5bc60
-
-            if cls._load_connected_pipes:
+
+            if pipeline_class._load_connected_pipes:
                 modelcard = ModelCard.load(os.path.join(cached_folder, "README.md"))
-                connected_pipes = sum([getattr(modelcard, k, []) for k in CONNECTED_PIPES_KEYS], [])
+                connected_pipes = sum([getattr(modelcard.data, k, []) for k in CONNECTED_PIPES_KEYS], [])
                 for connected_pipe_repo_id in connected_pipes:
                     DiffusionPipeline.download(connected_pipe_repo_id)
 
