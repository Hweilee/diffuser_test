--- conflicted
+++ resolved
@@ -971,7 +971,9 @@
 
         Parameters:
              pretrained_model_name (`str` or `os.PathLike`, *optional*):
-                Should be a string, the *repo id* of a pretrained pipeline hosted inside a model repo on https://huggingface.co/ Valid repo ids have to be located under a user or organization name, like `CompVis/ldm-text2im-large-256`.
+                Should be a string, the *repo id* of a pretrained pipeline hosted inside a model repo on
+                https://huggingface.co/ Valid repo ids have to be located under a user or organization name, like
+                `CompVis/ldm-text2im-large-256`.
             custom_pipeline (`str`, *optional*):
 
                 <Tip warning={true}>
@@ -1037,7 +1039,8 @@
                 The specific model version to use. It can be a branch name, a tag name, or a commit id, since we use a
                 git-based system for storing models and other artifacts on huggingface.co, so `revision` can be any
                 identifier allowed by git.
-            custom_revision (`str`, *optional*, defaults to `"main"` when loading from the Hub and to local version of `diffusers` when loading from GitHub):
+            custom_revision (`str`, *optional*, defaults to `"main"` when loading from the Hub and to local version of
+            `diffusers` when loading from GitHub):
                 The specific model version to use. It can be a branch name, a tag name, or a commit id similar to
                 `revision` when loading a custom pipeline from the Hub. It can be a diffusers version when loading a
                 custom pipeline from GitHub.
@@ -1097,27 +1100,8 @@
                 pretrained_model_name, cls.config_name, cache_dir=cache_dir, revision=commit_hash
             )
 
-<<<<<<< HEAD
-            if config_file is None:
-                config_dict = cls.load_config(
-                    pretrained_model_name,
-                    cache_dir=cache_dir,
-                    resume_download=resume_download,
-                    force_download=force_download,
-                    proxies=proxies,
-                    local_files_only=local_files_only,
-                    use_auth_token=use_auth_token,
-                    revision=revision,
-                )
-                config_dict.pop("_commit_hash", None)
-                config_is_cached = False
-            else:
-                config_dict = cls._dict_from_json_file(config_file)
-                config_is_cached = True
-=======
             config_dict = cls._dict_from_json_file(config_file)
             config_is_cached = True
->>>>>>> d085f06e
 
             # retrieve all folder_names that contain relevant files
             folder_names = [k for k, v in config_dict.items() if isinstance(v, list)]
@@ -1182,20 +1166,13 @@
                 expected_files = [f for f in filenames if not any(p.match(f) for p in re_ignore_pattern)]
                 expected_files = [f for f in expected_files if any(p.match(f) for p in re_allow_pattern)]
 
-<<<<<<< HEAD
-                folder_name = f"models--{'--'.join(pretrained_model_name.split('/'))}"
-                cached_pipeline = os.path.join(cache_dir, folder_name, "snapshots", commit_hash)
-
-                pipeline_is_cached = all(os.path.isfile(os.path.join(cached_pipeline, f)) for f in expected_files)
-=======
                 snapshot_folder = Path(config_file).parent
                 pipeline_is_cached = all((snapshot_folder / f).is_file() for f in expected_files)
->>>>>>> d085f06e
 
                 if pipeline_is_cached:
                     # if the pipeline is cached, we can directly return it
                     # else call snapshot_download
-                    return cached_pipeline
+                    return snapshot_folder
 
         # download all allow_patterns - ignore_patterns
         cached_folder = snapshot_download(
@@ -1205,6 +1182,7 @@
             proxies=proxies,
             local_files_only=local_files_only,
             use_auth_token=use_auth_token,
+            force_download=force_download,
             revision=revision,
             allow_patterns=allow_patterns,
             ignore_patterns=ignore_patterns,
