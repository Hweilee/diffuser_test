--- conflicted
+++ resolved
@@ -181,12 +181,7 @@
     return True
 
 
-<<<<<<< HEAD
 def variant_compatible_siblings(filenames, variant=None) -> Union[List[os.PathLike], str]:
-    weight_names = [WEIGHTS_NAME, SAFETENSORS_WEIGHTS_NAME, FLAX_WEIGHTS_NAME, ONNX_WEIGHTS_NAME]
-=======
-def variant_compatible_siblings(info, variant=None) -> Union[List[os.PathLike], str]:
-    filenames = set(sibling.rfilename for sibling in info.siblings)
     weight_names = [
         WEIGHTS_NAME,
         SAFETENSORS_WEIGHTS_NAME,
@@ -194,7 +189,6 @@
         ONNX_WEIGHTS_NAME,
         ONNX_EXTERNAL_WEIGHTS_NAME,
     ]
->>>>>>> 78507bda
 
     if is_transformers_available():
         weight_names += [TRANSFORMERS_WEIGHTS_NAME, TRANSFORMERS_SAFE_WEIGHTS_NAME, TRANSFORMERS_FLAX_WEIGHTS_NAME]
@@ -770,117 +764,9 @@
                 local_files_only=local_files_only,
                 use_auth_token=use_auth_token,
                 revision=revision,
-<<<<<<< HEAD
                 from_flax=from_flax,
                 custom_pipeline=custom_pipeline,
                 variant=variant,
-=======
-            )
-
-            # retrieve all folder_names that contain relevant files
-            folder_names = [k for k, v in config_dict.items() if isinstance(v, list)]
-
-            if not local_files_only:
-                info = model_info(
-                    pretrained_model_name_or_path,
-                    use_auth_token=use_auth_token,
-                    revision=revision,
-                )
-                model_filenames, variant_filenames = variant_compatible_siblings(info, variant=variant)
-                model_folder_names = set([os.path.split(f)[0] for f in model_filenames])
-
-                if revision in DEPRECATED_REVISION_ARGS and version.parse(
-                    version.parse(__version__).base_version
-                ) >= version.parse("0.15.0"):
-                    info = model_info(
-                        pretrained_model_name_or_path,
-                        use_auth_token=use_auth_token,
-                        revision=None,
-                    )
-                    comp_model_filenames, _ = variant_compatible_siblings(info, variant=revision)
-                    comp_model_filenames = [
-                        ".".join(f.split(".")[:1] + f.split(".")[2:]) for f in comp_model_filenames
-                    ]
-
-                    if set(comp_model_filenames) == set(model_filenames):
-                        warnings.warn(
-                            f"You are loading the variant {revision} from {pretrained_model_name_or_path} via `revision='{revision}'` even though you can load it via `variant=`{revision}`. Loading model variants via `revision='{variant}'` is deprecated and will be removed in diffusers v1. Please use `variant='{revision}'` instead.",
-                            FutureWarning,
-                        )
-                    else:
-                        warnings.warn(
-                            f"You are loading the variant {revision} from {pretrained_model_name_or_path} via `revision='{revision}'`. This behavior is deprecated and will be removed in diffusers v1. One should use `variant='{revision}'` instead. However, it appears that {pretrained_model_name_or_path} currently does not have the required variant filenames in the 'main' branch. \n The Diffusers team and community would be very grateful if you could open an issue: https://github.com/huggingface/diffusers/issues/new with the title '{pretrained_model_name_or_path} is missing {revision} files' so that the correct variant file can be added.",
-                            FutureWarning,
-                        )
-
-                # all filenames compatible with variant will be added
-                allow_patterns = list(model_filenames)
-
-                # allow all patterns from non-model folders
-                # this enables downloading schedulers, tokenizers, ...
-                allow_patterns += [os.path.join(k, "*") for k in folder_names if k not in model_folder_names]
-                # also allow downloading config.jsons with the model
-                allow_patterns += [os.path.join(k, "*.json") for k in model_folder_names]
-
-                allow_patterns += [
-                    SCHEDULER_CONFIG_NAME,
-                    CONFIG_NAME,
-                    cls.config_name,
-                    CUSTOM_PIPELINE_FILE_NAME,
-                ]
-
-                if from_flax:
-                    ignore_patterns = ["*.bin", "*.safetensors", "*.onnx", "*.pb"]
-                elif is_safetensors_available() and is_safetensors_compatible(model_filenames, variant=variant):
-                    ignore_patterns = ["*.bin", "*.msgpack"]
-
-                    safetensors_variant_filenames = set([f for f in variant_filenames if f.endswith(".safetensors")])
-                    safetensors_model_filenames = set([f for f in model_filenames if f.endswith(".safetensors")])
-                    if (
-                        len(safetensors_variant_filenames) > 0
-                        and safetensors_model_filenames != safetensors_variant_filenames
-                    ):
-                        logger.warn(
-                            f"\nA mixture of {variant} and non-{variant} filenames will be loaded.\nLoaded {variant} filenames:\n[{', '.join(safetensors_variant_filenames)}]\nLoaded non-{variant} filenames:\n[{', '.join(safetensors_model_filenames - safetensors_variant_filenames)}\nIf this behavior is not expected, please check your folder structure."
-                        )
-
-                else:
-                    ignore_patterns = ["*.safetensors", "*.msgpack"]
-
-                    bin_variant_filenames = set([f for f in variant_filenames if f.endswith(".bin")])
-                    bin_model_filenames = set([f for f in model_filenames if f.endswith(".bin")])
-                    if len(bin_variant_filenames) > 0 and bin_model_filenames != bin_variant_filenames:
-                        logger.warn(
-                            f"\nA mixture of {variant} and non-{variant} filenames will be loaded.\nLoaded {variant} filenames:\n[{', '.join(bin_variant_filenames)}]\nLoaded non-{variant} filenames:\n[{', '.join(bin_model_filenames - bin_variant_filenames)}\nIf this behavior is not expected, please check your folder structure."
-                        )
-
-            else:
-                # allow everything since it has to be downloaded anyways
-                ignore_patterns = allow_patterns = None
-
-            if cls != DiffusionPipeline:
-                requested_pipeline_class = cls.__name__
-            else:
-                requested_pipeline_class = config_dict.get("_class_name", cls.__name__)
-            user_agent = {"pipeline_class": requested_pipeline_class}
-            if custom_pipeline is not None and not custom_pipeline.endswith(".py"):
-                user_agent["custom_pipeline"] = custom_pipeline
-
-            user_agent = http_user_agent(user_agent)
-
-            # download all allow_patterns
-            cached_folder = snapshot_download(
-                pretrained_model_name_or_path,
-                cache_dir=cache_dir,
-                resume_download=resume_download,
-                proxies=proxies,
-                local_files_only=local_files_only,
-                use_auth_token=use_auth_token,
-                revision=revision,
-                allow_patterns=allow_patterns,
-                ignore_patterns=ignore_patterns,
-                user_agent=user_agent,
->>>>>>> 78507bda
             )
         else:
             cached_folder = pretrained_model_name_or_path
