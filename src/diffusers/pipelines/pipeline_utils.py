# coding=utf-8
# Copyright 2024 The HuggingFace Inc. team.
# Copyright (c) 2022, NVIDIA CORPORATION.  All rights reserved.
#
# Licensed under the Apache License, Version 2.0 (the "License");
# you may not use this file except in compliance with the License.
# You may obtain a copy of the License at
#
#     http://www.apache.org/licenses/LICENSE-2.0
#
# Unless required by applicable law or agreed to in writing, software
# distributed under the License is distributed on an "AS IS" BASIS,
# WITHOUT WARRANTIES OR CONDITIONS OF ANY KIND, either express or implied.
# See the License for the specific language governing permissions and
# limitations under the License.
import fnmatch
import importlib
import inspect
import os
import re
import sys
from dataclasses import dataclass
from pathlib import Path
from typing import Any, Callable, Dict, List, Optional, Union, get_args, get_origin

import numpy as np
import PIL.Image
import requests
import torch
from huggingface_hub import (
    ModelCard,
    create_repo,
    hf_hub_download,
    model_info,
    snapshot_download,
)
from huggingface_hub.utils import OfflineModeIsEnabled, validate_hf_hub_args
from packaging import version
from requests.exceptions import HTTPError
from tqdm.auto import tqdm

from .. import __version__
from ..configuration_utils import ConfigMixin
from ..models import AutoencoderKL
from ..models.attention_processor import FusedAttnProcessor2_0
from ..models.modeling_utils import _LOW_CPU_MEM_USAGE_DEFAULT, ModelMixin
from ..schedulers.scheduling_utils import SCHEDULER_CONFIG_NAME
from ..utils import (
    CONFIG_NAME,
    DEPRECATED_REVISION_ARGS,
    BaseOutput,
    PushToHubMixin,
    deprecate,
    is_accelerate_available,
    is_accelerate_version,
    is_torch_npu_available,
    is_torch_version,
    logging,
    numpy_to_pil,
)
from ..utils.hub_utils import load_or_create_model_card, populate_model_card
from ..utils.torch_utils import is_compiled_module


if is_torch_npu_available():
    import torch_npu  # noqa: F401


from .pipeline_loading_utils import (
    ALL_IMPORTABLE_CLASSES,
    CONNECTED_PIPES_KEYS,
    CUSTOM_PIPELINE_FILE_NAME,
    LOADABLE_CLASSES,
    _fetch_class_library_tuple,
<<<<<<< HEAD
    _get_final_device_map,
=======
    _get_custom_pipeline_class,
>>>>>>> 7956c36a
    _get_pipeline_class,
    _unwrap_model,
    is_safetensors_compatible,
    load_sub_model,
    maybe_raise_or_warn,
    variant_compatible_siblings,
    warn_deprecated_model_variant,
)


if is_accelerate_available():
    import accelerate


LIBRARIES = []
for library in LOADABLE_CLASSES:
    LIBRARIES.append(library)

SUPPORTED_DEVICE_MAP = ["balanced"]

logger = logging.get_logger(__name__)


@dataclass
class ImagePipelineOutput(BaseOutput):
    """
    Output class for image pipelines.

    Args:
        images (`List[PIL.Image.Image]` or `np.ndarray`)
            List of denoised PIL images of length `batch_size` or NumPy array of shape `(batch_size, height, width,
            num_channels)`.
    """

    images: Union[List[PIL.Image.Image], np.ndarray]


@dataclass
class AudioPipelineOutput(BaseOutput):
    """
    Output class for audio pipelines.

    Args:
        audios (`np.ndarray`)
            List of denoised audio samples of a NumPy array of shape `(batch_size, num_channels, sample_rate)`.
    """

    audios: np.ndarray


class DiffusionPipeline(ConfigMixin, PushToHubMixin):
    r"""
    Base class for all pipelines.

    [`DiffusionPipeline`] stores all components (models, schedulers, and processors) for diffusion pipelines and
    provides methods for loading, downloading and saving models. It also includes methods to:

        - move all PyTorch modules to the device of your choice
        - enable/disable the progress bar for the denoising iteration

    Class attributes:

        - **config_name** (`str`) -- The configuration filename that stores the class and module names of all the
          diffusion pipeline's components.
        - **_optional_components** (`List[str]`) -- List of all optional components that don't have to be passed to the
          pipeline to function (should be overridden by subclasses).
    """

    config_name = "model_index.json"
    model_cpu_offload_seq = None
    _hf_device_map = None
    _optional_components = []
    _exclude_from_cpu_offload = []
    _load_connected_pipes = False
    _is_onnx = False

    def register_modules(self, **kwargs):
        for name, module in kwargs.items():
            # retrieve library
            if module is None or isinstance(module, (tuple, list)) and module[0] is None:
                register_dict = {name: (None, None)}
            else:
                library, class_name = _fetch_class_library_tuple(module)
                register_dict = {name: (library, class_name)}

            # save model index config
            self.register_to_config(**register_dict)

            # set models
            setattr(self, name, module)

    def __setattr__(self, name: str, value: Any):
        if name in self.__dict__ and hasattr(self.config, name):
            # We need to overwrite the config if name exists in config
            if isinstance(getattr(self.config, name), (tuple, list)):
                if value is not None and self.config[name][0] is not None:
                    class_library_tuple = _fetch_class_library_tuple(value)
                else:
                    class_library_tuple = (None, None)

                self.register_to_config(**{name: class_library_tuple})
            else:
                self.register_to_config(**{name: value})

        super().__setattr__(name, value)

    def save_pretrained(
        self,
        save_directory: Union[str, os.PathLike],
        safe_serialization: bool = True,
        variant: Optional[str] = None,
        push_to_hub: bool = False,
        **kwargs,
    ):
        """
        Save all saveable variables of the pipeline to a directory. A pipeline variable can be saved and loaded if its
        class implements both a save and loading method. The pipeline is easily reloaded using the
        [`~DiffusionPipeline.from_pretrained`] class method.

        Arguments:
            save_directory (`str` or `os.PathLike`):
                Directory to save a pipeline to. Will be created if it doesn't exist.
            safe_serialization (`bool`, *optional*, defaults to `True`):
                Whether to save the model using `safetensors` or the traditional PyTorch way with `pickle`.
            variant (`str`, *optional*):
                If specified, weights are saved in the format `pytorch_model.<variant>.bin`.
            push_to_hub (`bool`, *optional*, defaults to `False`):
                Whether or not to push your model to the Hugging Face model hub after saving it. You can specify the
                repository you want to push to with `repo_id` (will default to the name of `save_directory` in your
                namespace).
            kwargs (`Dict[str, Any]`, *optional*):
                Additional keyword arguments passed along to the [`~utils.PushToHubMixin.push_to_hub`] method.
        """
        model_index_dict = dict(self.config)
        model_index_dict.pop("_class_name", None)
        model_index_dict.pop("_diffusers_version", None)
        model_index_dict.pop("_module", None)
        model_index_dict.pop("_name_or_path", None)

        if push_to_hub:
            commit_message = kwargs.pop("commit_message", None)
            private = kwargs.pop("private", False)
            create_pr = kwargs.pop("create_pr", False)
            token = kwargs.pop("token", None)
            repo_id = kwargs.pop("repo_id", save_directory.split(os.path.sep)[-1])
            repo_id = create_repo(repo_id, exist_ok=True, private=private, token=token).repo_id

        expected_modules, optional_kwargs = self._get_signature_keys(self)

        def is_saveable_module(name, value):
            if name not in expected_modules:
                return False
            if name in self._optional_components and value[0] is None:
                return False
            return True

        model_index_dict = {k: v for k, v in model_index_dict.items() if is_saveable_module(k, v)}
        for pipeline_component_name in model_index_dict.keys():
            sub_model = getattr(self, pipeline_component_name)
            model_cls = sub_model.__class__

            # Dynamo wraps the original model in a private class.
            # I didn't find a public API to get the original class.
            if is_compiled_module(sub_model):
                sub_model = _unwrap_model(sub_model)
                model_cls = sub_model.__class__

            save_method_name = None
            # search for the model's base class in LOADABLE_CLASSES
            for library_name, library_classes in LOADABLE_CLASSES.items():
                if library_name in sys.modules:
                    library = importlib.import_module(library_name)
                else:
                    logger.info(
                        f"{library_name} is not installed. Cannot save {pipeline_component_name} as {library_classes} from {library_name}"
                    )

                for base_class, save_load_methods in library_classes.items():
                    class_candidate = getattr(library, base_class, None)
                    if class_candidate is not None and issubclass(model_cls, class_candidate):
                        # if we found a suitable base class in LOADABLE_CLASSES then grab its save method
                        save_method_name = save_load_methods[0]
                        break
                if save_method_name is not None:
                    break

            if save_method_name is None:
                logger.warning(
                    f"self.{pipeline_component_name}={sub_model} of type {type(sub_model)} cannot be saved."
                )
                # make sure that unsaveable components are not tried to be loaded afterward
                self.register_to_config(**{pipeline_component_name: (None, None)})
                continue

            save_method = getattr(sub_model, save_method_name)

            # Call the save method with the argument safe_serialization only if it's supported
            save_method_signature = inspect.signature(save_method)
            save_method_accept_safe = "safe_serialization" in save_method_signature.parameters
            save_method_accept_variant = "variant" in save_method_signature.parameters

            save_kwargs = {}
            if save_method_accept_safe:
                save_kwargs["safe_serialization"] = safe_serialization
            if save_method_accept_variant:
                save_kwargs["variant"] = variant

            save_method(os.path.join(save_directory, pipeline_component_name), **save_kwargs)

        # finally save the config
        self.save_config(save_directory)

        if push_to_hub:
            # Create a new empty model card and eventually tag it
            model_card = load_or_create_model_card(repo_id, token=token, is_pipeline=True)
            model_card = populate_model_card(model_card)
            model_card.save(os.path.join(save_directory, "README.md"))

            self._upload_folder(
                save_directory,
                repo_id,
                token=token,
                commit_message=commit_message,
                create_pr=create_pr,
            )

    def to(self, *args, **kwargs):
        r"""
        Performs Pipeline dtype and/or device conversion. A torch.dtype and torch.device are inferred from the
        arguments of `self.to(*args, **kwargs).`

        <Tip>

            If the pipeline already has the correct torch.dtype and torch.device, then it is returned as is. Otherwise,
            the returned pipeline is a copy of self with the desired torch.dtype and torch.device.

        </Tip>


        Here are the ways to call `to`:

        - `to(dtype, silence_dtype_warnings=False) → DiffusionPipeline` to return a pipeline with the specified
          [`dtype`](https://pytorch.org/docs/stable/tensor_attributes.html#torch.dtype)
        - `to(device, silence_dtype_warnings=False) → DiffusionPipeline` to return a pipeline with the specified
          [`device`](https://pytorch.org/docs/stable/tensor_attributes.html#torch.device)
        - `to(device=None, dtype=None, silence_dtype_warnings=False) → DiffusionPipeline` to return a pipeline with the
          specified [`device`](https://pytorch.org/docs/stable/tensor_attributes.html#torch.device) and
          [`dtype`](https://pytorch.org/docs/stable/tensor_attributes.html#torch.dtype)

        Arguments:
            dtype (`torch.dtype`, *optional*):
                Returns a pipeline with the specified
                [`dtype`](https://pytorch.org/docs/stable/tensor_attributes.html#torch.dtype)
            device (`torch.Device`, *optional*):
                Returns a pipeline with the specified
                [`device`](https://pytorch.org/docs/stable/tensor_attributes.html#torch.device)
            silence_dtype_warnings (`str`, *optional*, defaults to `False`):
                Whether to omit warnings if the target `dtype` is not compatible with the target `device`.

        Returns:
            [`DiffusionPipeline`]: The pipeline converted to specified `dtype` and/or `dtype`.
        """
        dtype = kwargs.pop("dtype", None)
        device = kwargs.pop("device", None)
        silence_dtype_warnings = kwargs.pop("silence_dtype_warnings", False)

        dtype_arg = None
        device_arg = None
        if len(args) == 1:
            if isinstance(args[0], torch.dtype):
                dtype_arg = args[0]
            else:
                device_arg = torch.device(args[0]) if args[0] is not None else None
        elif len(args) == 2:
            if isinstance(args[0], torch.dtype):
                raise ValueError(
                    "When passing two arguments, make sure the first corresponds to `device` and the second to `dtype`."
                )
            device_arg = torch.device(args[0]) if args[0] is not None else None
            dtype_arg = args[1]
        elif len(args) > 2:
            raise ValueError("Please make sure to pass at most two arguments (`device` and `dtype`) `.to(...)`")

        if dtype is not None and dtype_arg is not None:
            raise ValueError(
                "You have passed `dtype` both as an argument and as a keyword argument. Please only pass one of the two."
            )

        dtype = dtype or dtype_arg

        if device is not None and device_arg is not None:
            raise ValueError(
                "You have passed `device` both as an argument and as a keyword argument. Please only pass one of the two."
            )

        device = device or device_arg

        # throw warning if pipeline is in "offloaded"-mode but user tries to manually set to GPU.
        def module_is_sequentially_offloaded(module):
            if not is_accelerate_available() or is_accelerate_version("<", "0.14.0"):
                return False

            return hasattr(module, "_hf_hook") and isinstance(module._hf_hook, accelerate.hooks.AlignDevicesHook)

        def module_is_offloaded(module):
            if not is_accelerate_available() or is_accelerate_version("<", "0.17.0.dev0"):
                return False

            return hasattr(module, "_hf_hook") and isinstance(module._hf_hook, accelerate.hooks.CpuOffload)

        # .to("cuda") would raise an error if the pipeline is sequentially offloaded, so we raise our own to make it clearer
        pipeline_is_sequentially_offloaded = any(
            module_is_sequentially_offloaded(module) for _, module in self.components.items()
        )
        if pipeline_is_sequentially_offloaded and device and torch.device(device).type == "cuda":
            raise ValueError(
                "It seems like you have activated sequential model offloading by calling `enable_sequential_cpu_offload`, but are now attempting to move the pipeline to GPU. This is not compatible with offloading. Please, move your pipeline `.to('cpu')` or consider removing the move altogether if you use sequential offloading."
            )

        is_pipeline_device_mapped = self._hf_device_map is not None and len(self._hf_device_map) > 1
        if is_pipeline_device_mapped:
            raise ValueError(
                "It seems like you have activated a device mapping strategy on the pipeline which doesn't allow explicit device placement using `to()`. You can call `reset_device_map()` first and then call `to()`."
            )

        # Display a warning in this case (the operation succeeds but the benefits are lost)
        pipeline_is_offloaded = any(module_is_offloaded(module) for _, module in self.components.items())
        if pipeline_is_offloaded and device and torch.device(device).type == "cuda":
            logger.warning(
                f"It seems like you have activated model offloading by calling `enable_model_cpu_offload`, but are now manually moving the pipeline to GPU. It is strongly recommended against doing so as memory gains from offloading are likely to be lost. Offloading automatically takes care of moving the individual components {', '.join(self.components.keys())} to GPU when needed. To make sure offloading works as expected, you should consider moving the pipeline back to CPU: `pipeline.to('cpu')` or removing the move altogether if you use offloading."
            )

        module_names, _ = self._get_signature_keys(self)
        modules = [getattr(self, n, None) for n in module_names]
        modules = [m for m in modules if isinstance(m, torch.nn.Module)]

        is_offloaded = pipeline_is_offloaded or pipeline_is_sequentially_offloaded
        for module in modules:
            is_loaded_in_8bit = hasattr(module, "is_loaded_in_8bit") and module.is_loaded_in_8bit

            if is_loaded_in_8bit and dtype is not None:
                logger.warning(
                    f"The module '{module.__class__.__name__}' has been loaded in 8bit and conversion to {dtype} is not yet supported. Module is still in 8bit precision."
                )

            if is_loaded_in_8bit and device is not None:
                logger.warning(
                    f"The module '{module.__class__.__name__}' has been loaded in 8bit and moving it to {dtype} via `.to()` is not yet supported. Module is still on {module.device}."
                )
            else:
                module.to(device, dtype)

            if (
                module.dtype == torch.float16
                and str(device) in ["cpu"]
                and not silence_dtype_warnings
                and not is_offloaded
            ):
                logger.warning(
                    "Pipelines loaded with `dtype=torch.float16` cannot run with `cpu` device. It"
                    " is not recommended to move them to `cpu` as running them will fail. Please make"
                    " sure to use an accelerator to run the pipeline in inference, due to the lack of"
                    " support for`float16` operations on this device in PyTorch. Please, remove the"
                    " `torch_dtype=torch.float16` argument, or use another device for inference."
                )
        return self

    @property
    def device(self) -> torch.device:
        r"""
        Returns:
            `torch.device`: The torch device on which the pipeline is located.
        """
        module_names, _ = self._get_signature_keys(self)
        modules = [getattr(self, n, None) for n in module_names]
        modules = [m for m in modules if isinstance(m, torch.nn.Module)]

        for module in modules:
            return module.device

        return torch.device("cpu")

    @property
    def dtype(self) -> torch.dtype:
        r"""
        Returns:
            `torch.dtype`: The torch dtype on which the pipeline is located.
        """
        module_names, _ = self._get_signature_keys(self)
        modules = [getattr(self, n, None) for n in module_names]
        modules = [m for m in modules if isinstance(m, torch.nn.Module)]

        for module in modules:
            return module.dtype

        return torch.float32

    @classmethod
    @validate_hf_hub_args
    def from_pretrained(cls, pretrained_model_name_or_path: Optional[Union[str, os.PathLike]], **kwargs):
        r"""
        Instantiate a PyTorch diffusion pipeline from pretrained pipeline weights.

        The pipeline is set in evaluation mode (`model.eval()`) by default.

        If you get the error message below, you need to finetune the weights for your downstream task:

        ```
        Some weights of UNet2DConditionModel were not initialized from the model checkpoint at runwayml/stable-diffusion-v1-5 and are newly initialized because the shapes did not match:
        - conv_in.weight: found shape torch.Size([320, 4, 3, 3]) in the checkpoint and torch.Size([320, 9, 3, 3]) in the model instantiated
        You should probably TRAIN this model on a down-stream task to be able to use it for predictions and inference.
        ```

        Parameters:
            pretrained_model_name_or_path (`str` or `os.PathLike`, *optional*):
                Can be either:

                    - A string, the *repo id* (for example `CompVis/ldm-text2im-large-256`) of a pretrained pipeline
                      hosted on the Hub.
                    - A path to a *directory* (for example `./my_pipeline_directory/`) containing pipeline weights
                      saved using
                    [`~DiffusionPipeline.save_pretrained`].
            torch_dtype (`str` or `torch.dtype`, *optional*):
                Override the default `torch.dtype` and load the model with another dtype. If "auto" is passed, the
                dtype is automatically derived from the model's weights.
            custom_pipeline (`str`, *optional*):

                <Tip warning={true}>

                🧪 This is an experimental feature and may change in the future.

                </Tip>

                Can be either:

                    - A string, the *repo id* (for example `hf-internal-testing/diffusers-dummy-pipeline`) of a custom
                      pipeline hosted on the Hub. The repository must contain a file called pipeline.py that defines
                      the custom pipeline.
                    - A string, the *file name* of a community pipeline hosted on GitHub under
                      [Community](https://github.com/huggingface/diffusers/tree/main/examples/community). Valid file
                      names must match the file name and not the pipeline script (`clip_guided_stable_diffusion`
                      instead of `clip_guided_stable_diffusion.py`). Community pipelines are always loaded from the
                      current main branch of GitHub.
                    - A path to a directory (`./my_pipeline_directory/`) containing a custom pipeline. The directory
                      must contain a file called `pipeline.py` that defines the custom pipeline.

                For more information on how to load and create custom pipelines, please have a look at [Loading and
                Adding Custom
                Pipelines](https://huggingface.co/docs/diffusers/using-diffusers/custom_pipeline_overview)
            force_download (`bool`, *optional*, defaults to `False`):
                Whether or not to force the (re-)download of the model weights and configuration files, overriding the
                cached versions if they exist.
            cache_dir (`Union[str, os.PathLike]`, *optional*):
                Path to a directory where a downloaded pretrained model configuration is cached if the standard cache
                is not used.
            resume_download (`bool`, *optional*, defaults to `False`):
                Whether or not to resume downloading the model weights and configuration files. If set to `False`, any
                incompletely downloaded files are deleted.
            proxies (`Dict[str, str]`, *optional*):
                A dictionary of proxy servers to use by protocol or endpoint, for example, `{'http': 'foo.bar:3128',
                'http://hostname': 'foo.bar:4012'}`. The proxies are used on each request.
            output_loading_info(`bool`, *optional*, defaults to `False`):
                Whether or not to also return a dictionary containing missing keys, unexpected keys and error messages.
            local_files_only (`bool`, *optional*, defaults to `False`):
                Whether to only load local model weights and configuration files or not. If set to `True`, the model
                won't be downloaded from the Hub.
            token (`str` or *bool*, *optional*):
                The token to use as HTTP bearer authorization for remote files. If `True`, the token generated from
                `diffusers-cli login` (stored in `~/.huggingface`) is used.
            revision (`str`, *optional*, defaults to `"main"`):
                The specific model version to use. It can be a branch name, a tag name, a commit id, or any identifier
                allowed by Git.
            custom_revision (`str`, *optional*):
                The specific model version to use. It can be a branch name, a tag name, or a commit id similar to
                `revision` when loading a custom pipeline from the Hub. Defaults to the latest stable 🤗 Diffusers version.
            mirror (`str`, *optional*):
                Mirror source to resolve accessibility issues if you’re downloading a model in China. We do not
                guarantee the timeliness or safety of the source, and you should refer to the mirror site for more
                information.
            device_map (`str` or `Dict[str, Union[int, str, torch.device]]`, *optional*):
                A map that specifies where each submodule should go. It doesn’t need to be defined for each
                parameter/buffer name; once a given module name is inside, every submodule of it will be sent to the
                same device.

                Set `device_map="auto"` to have 🤗 Accelerate automatically compute the most optimized `device_map`. For
                more information about each option see [designing a device
                map](https://hf.co/docs/accelerate/main/en/usage_guides/big_modeling#designing-a-device-map).
            max_memory (`Dict`, *optional*):
                A dictionary device identifier for the maximum memory. Will default to the maximum memory available for
                each GPU and the available CPU RAM if unset.
            offload_folder (`str` or `os.PathLike`, *optional*):
                The path to offload weights if device_map contains the value `"disk"`.
            offload_state_dict (`bool`, *optional*):
                If `True`, temporarily offloads the CPU state dict to the hard drive to avoid running out of CPU RAM if
                the weight of the CPU state dict + the biggest shard of the checkpoint does not fit. Defaults to `True`
                when there is some disk offload.
            low_cpu_mem_usage (`bool`, *optional*, defaults to `True` if torch version >= 1.9.0 else `False`):
                Speed up model loading only loading the pretrained weights and not initializing the weights. This also
                tries to not use more than 1x model size in CPU memory (including peak memory) while loading the model.
                Only supported for PyTorch >= 1.9.0. If you are using an older version of PyTorch, setting this
                argument to `True` will raise an error.
            use_safetensors (`bool`, *optional*, defaults to `None`):
                If set to `None`, the safetensors weights are downloaded if they're available **and** if the
                safetensors library is installed. If set to `True`, the model is forcibly loaded from safetensors
                weights. If set to `False`, safetensors weights are not loaded.
            use_onnx (`bool`, *optional*, defaults to `None`):
                If set to `True`, ONNX weights will always be downloaded if present. If set to `False`, ONNX weights
                will never be downloaded. By default `use_onnx` defaults to the `_is_onnx` class attribute which is
                `False` for non-ONNX pipelines and `True` for ONNX pipelines. ONNX weights include both files ending
                with `.onnx` and `.pb`.
            kwargs (remaining dictionary of keyword arguments, *optional*):
                Can be used to overwrite load and saveable variables (the pipeline components of the specific pipeline
                class). The overwritten components are passed directly to the pipelines `__init__` method. See example
                below for more information.
            variant (`str`, *optional*):
                Load weights from a specified variant filename such as `"fp16"` or `"ema"`. This is ignored when
                loading `from_flax`.

        <Tip>

        To use private or [gated](https://huggingface.co/docs/hub/models-gated#gated-models) models, log-in with
        `huggingface-cli login`.

        </Tip>

        Examples:

        ```py
        >>> from diffusers import DiffusionPipeline

        >>> # Download pipeline from huggingface.co and cache.
        >>> pipeline = DiffusionPipeline.from_pretrained("CompVis/ldm-text2im-large-256")

        >>> # Download pipeline that requires an authorization token
        >>> # For more information on access tokens, please refer to this section
        >>> # of the documentation](https://huggingface.co/docs/hub/security-tokens)
        >>> pipeline = DiffusionPipeline.from_pretrained("runwayml/stable-diffusion-v1-5")

        >>> # Use a different scheduler
        >>> from diffusers import LMSDiscreteScheduler

        >>> scheduler = LMSDiscreteScheduler.from_config(pipeline.scheduler.config)
        >>> pipeline.scheduler = scheduler
        ```
        """
        cache_dir = kwargs.pop("cache_dir", None)
        resume_download = kwargs.pop("resume_download", False)
        force_download = kwargs.pop("force_download", False)
        proxies = kwargs.pop("proxies", None)
        local_files_only = kwargs.pop("local_files_only", None)
        token = kwargs.pop("token", None)
        revision = kwargs.pop("revision", None)
        from_flax = kwargs.pop("from_flax", False)
        torch_dtype = kwargs.pop("torch_dtype", None)
        custom_pipeline = kwargs.pop("custom_pipeline", None)
        custom_revision = kwargs.pop("custom_revision", None)
        provider = kwargs.pop("provider", None)
        sess_options = kwargs.pop("sess_options", None)
        device_map = kwargs.pop("device_map", None)
        max_memory = kwargs.pop("max_memory", None)
        offload_folder = kwargs.pop("offload_folder", None)
        offload_state_dict = kwargs.pop("offload_state_dict", False)
        low_cpu_mem_usage = kwargs.pop("low_cpu_mem_usage", _LOW_CPU_MEM_USAGE_DEFAULT)
        variant = kwargs.pop("variant", None)
        use_safetensors = kwargs.pop("use_safetensors", None)
        use_onnx = kwargs.pop("use_onnx", None)
        load_connected_pipeline = kwargs.pop("load_connected_pipeline", False)

        if low_cpu_mem_usage and not is_accelerate_available():
            low_cpu_mem_usage = False
            logger.warning(
                "Cannot initialize model with low cpu memory usage because `accelerate` was not found in the"
                " environment. Defaulting to `low_cpu_mem_usage=False`. It is strongly recommended to install"
                " `accelerate` for faster and less memory-intense model loading. You can do so with: \n```\npip"
                " install accelerate\n```\n."
            )

        if low_cpu_mem_usage is True and not is_torch_version(">=", "1.9.0"):
            raise NotImplementedError(
                "Low memory initialization requires torch >= 1.9.0. Please either update your PyTorch version or set"
                " `low_cpu_mem_usage=False`."
            )

        if device_map is not None and not is_torch_version(">=", "1.9.0"):
            raise NotImplementedError(
                "Loading and dispatching requires torch >= 1.9.0. Please either update your PyTorch version or set"
                " `device_map=None`."
            )

        if device_map is not None and not is_accelerate_available():
            raise NotImplementedError(
                "Using `device_map` requires the `accelerate` library. Please install it using: `pip install accelerate`."
            )

        if device_map is not None and not isinstance(device_map, str):
            raise ValueError("`device_map` must be a string.")

        if device_map is not None and device_map not in SUPPORTED_DEVICE_MAP:
            raise NotImplementedError(
                f"{device_map} not supported. Supported strategies are: {', '.join(SUPPORTED_DEVICE_MAP)}"
            )

        if device_map is not None and device_map in SUPPORTED_DEVICE_MAP:
            if is_accelerate_version("<", "0.28.0"):
                raise NotImplementedError("Please upgrade your `accelerate` version to the latest one.")

        if low_cpu_mem_usage is False and device_map is not None:
            raise ValueError(
                f"You cannot set `low_cpu_mem_usage` to False while using device_map={device_map} for loading and"
                " dispatching. Please make sure to set `low_cpu_mem_usage=True`."
            )

        # 1. Download the checkpoints and configs
        # use snapshot download here to get it working from from_pretrained
        if not os.path.isdir(pretrained_model_name_or_path):
            if pretrained_model_name_or_path.count("/") > 1:
                raise ValueError(
                    f'The provided pretrained_model_name_or_path "{pretrained_model_name_or_path}"'
                    " is neither a valid local path nor a valid repo id. Please check the parameter."
                )
            cached_folder = cls.download(
                pretrained_model_name_or_path,
                cache_dir=cache_dir,
                resume_download=resume_download,
                force_download=force_download,
                proxies=proxies,
                local_files_only=local_files_only,
                token=token,
                revision=revision,
                from_flax=from_flax,
                use_safetensors=use_safetensors,
                use_onnx=use_onnx,
                custom_pipeline=custom_pipeline,
                custom_revision=custom_revision,
                variant=variant,
                load_connected_pipeline=load_connected_pipeline,
                **kwargs,
            )
        else:
            cached_folder = pretrained_model_name_or_path

        config_dict = cls.load_config(cached_folder)

        # pop out "_ignore_files" as it is only needed for download
        config_dict.pop("_ignore_files", None)

        # 2. Define which model components should load variants
        # We retrieve the information by matching whether variant
        # model checkpoints exist in the subfolders
        model_variants = {}
        if variant is not None:
            for folder in os.listdir(cached_folder):
                folder_path = os.path.join(cached_folder, folder)
                is_folder = os.path.isdir(folder_path) and folder in config_dict
                variant_exists = is_folder and any(
                    p.split(".")[1].startswith(variant) for p in os.listdir(folder_path)
                )
                if variant_exists:
                    model_variants[folder] = variant

        # 3. Load the pipeline class, if using custom module then load it from the hub
        # if we load from explicit class, let's use it
        custom_class_name = None
        if os.path.isfile(os.path.join(cached_folder, f"{custom_pipeline}.py")):
            custom_pipeline = os.path.join(cached_folder, f"{custom_pipeline}.py")
        elif isinstance(config_dict["_class_name"], (list, tuple)) and os.path.isfile(
            os.path.join(cached_folder, f"{config_dict['_class_name'][0]}.py")
        ):
            custom_pipeline = os.path.join(cached_folder, f"{config_dict['_class_name'][0]}.py")
            custom_class_name = config_dict["_class_name"][1]

        pipeline_class = _get_pipeline_class(
            cls,
            config_dict,
            load_connected_pipeline=load_connected_pipeline,
            custom_pipeline=custom_pipeline,
            class_name=custom_class_name,
            cache_dir=cache_dir,
            revision=custom_revision,
        )

        if device_map is not None and pipeline_class._load_connected_pipes:
            raise NotImplementedError("`device_map` is not yet supported for connected pipelines.")

        # DEPRECATED: To be removed in 1.0.0
        if pipeline_class.__name__ == "StableDiffusionInpaintPipeline" and version.parse(
            version.parse(config_dict["_diffusers_version"]).base_version
        ) <= version.parse("0.5.1"):
            from diffusers import StableDiffusionInpaintPipeline, StableDiffusionInpaintPipelineLegacy

            pipeline_class = StableDiffusionInpaintPipelineLegacy

            deprecation_message = (
                "You are using a legacy checkpoint for inpainting with Stable Diffusion, therefore we are loading the"
                f" {StableDiffusionInpaintPipelineLegacy} class instead of {StableDiffusionInpaintPipeline}. For"
                " better inpainting results, we strongly suggest using Stable Diffusion's official inpainting"
                " checkpoint: https://huggingface.co/runwayml/stable-diffusion-inpainting instead or adapting your"
                f" checkpoint {pretrained_model_name_or_path} to the format of"
                " https://huggingface.co/runwayml/stable-diffusion-inpainting. Note that we do not actively maintain"
                " the {StableDiffusionInpaintPipelineLegacy} class and will likely remove it in version 1.0.0."
            )
            deprecate("StableDiffusionInpaintPipelineLegacy", "1.0.0", deprecation_message, standard_warn=False)

        # 4. Define expected modules given pipeline signature
        # and define non-None initialized modules (=`init_kwargs`)

        # some modules can be passed directly to the init
        # in this case they are already instantiated in `kwargs`
        # extract them here
        expected_modules, optional_kwargs = cls._get_signature_keys(pipeline_class)
        passed_class_obj = {k: kwargs.pop(k) for k in expected_modules if k in kwargs}
        passed_pipe_kwargs = {k: kwargs.pop(k) for k in optional_kwargs if k in kwargs}

        init_dict, unused_kwargs, _ = pipeline_class.extract_init_dict(config_dict, **kwargs)

        # define init kwargs and make sure that optional component modules are filtered out
        init_kwargs = {
            k: init_dict.pop(k)
            for k in optional_kwargs
            if k in init_dict and k not in pipeline_class._optional_components
        }
        init_kwargs = {**init_kwargs, **passed_pipe_kwargs}

        # remove `null` components
        def load_module(name, value):
            if value[0] is None:
                return False
            if name in passed_class_obj and passed_class_obj[name] is None:
                return False
            return True

        init_dict = {k: v for k, v in init_dict.items() if load_module(k, v)}

        # Special case: safety_checker must be loaded separately when using `from_flax`
        if from_flax and "safety_checker" in init_dict and "safety_checker" not in passed_class_obj:
            raise NotImplementedError(
                "The safety checker cannot be automatically loaded when loading weights `from_flax`."
                " Please, pass `safety_checker=None` to `from_pretrained`, and load the safety checker"
                " separately if you need it."
            )

        # 5. Throw nice warnings / errors for fast accelerate loading
        if len(unused_kwargs) > 0:
            logger.warning(
                f"Keyword arguments {unused_kwargs} are not expected by {pipeline_class.__name__} and will be ignored."
            )

        # import it here to avoid circular import
        from diffusers import pipelines

        # 6. device map delegation
        final_device_map = None
        if device_map is not None:
            final_device_map = _get_final_device_map(
                device_map=device_map,
                pipeline_class=pipeline_class,
                passed_class_obj=passed_class_obj,
                init_dict=init_dict,
                library=library,
                max_memory=max_memory,
                torch_dtype=torch_dtype,
                cached_folder=cached_folder,
                force_download=force_download,
                resume_download=resume_download,
                proxies=proxies,
                local_files_only=local_files_only,
                token=token,
                revision=revision,
            )

        # 7. Load each module in the pipeline
        current_device_map = None
        for name, (library_name, class_name) in logging.tqdm(init_dict.items(), desc="Loading pipeline components..."):
            if final_device_map is not None and len(final_device_map) > 0:
                component_device = final_device_map.get(name, None)
                if component_device is not None:
                    current_device_map = {"": component_device}
                else:
                    current_device_map = None

            # 7.1 - now that JAX/Flax is an official framework of the library, we might load from Flax names
            class_name = class_name[4:] if class_name.startswith("Flax") else class_name

            # 7.2 Define all importable classes
            is_pipeline_module = hasattr(pipelines, library_name)
            importable_classes = ALL_IMPORTABLE_CLASSES
            loaded_sub_model = None

            # 7.3 Use passed sub model or load class_name from library_name
            if name in passed_class_obj:
                # if the model is in a pipeline module, then we load it from the pipeline
                # check that passed_class_obj has correct parent class
                maybe_raise_or_warn(
                    library_name, library, class_name, importable_classes, passed_class_obj, name, is_pipeline_module
                )

                loaded_sub_model = passed_class_obj[name]
            else:
                # load sub model
                loaded_sub_model = load_sub_model(
                    library_name=library_name,
                    class_name=class_name,
                    importable_classes=importable_classes,
                    pipelines=pipelines,
                    is_pipeline_module=is_pipeline_module,
                    pipeline_class=pipeline_class,
                    torch_dtype=torch_dtype,
                    provider=provider,
                    sess_options=sess_options,
                    device_map=current_device_map,
                    max_memory=max_memory,
                    offload_folder=offload_folder,
                    offload_state_dict=offload_state_dict,
                    model_variants=model_variants,
                    name=name,
                    from_flax=from_flax,
                    variant=variant,
                    low_cpu_mem_usage=low_cpu_mem_usage,
                    cached_folder=cached_folder,
                )
                logger.info(
                    f"Loaded {name} as {class_name} from `{name}` subfolder of {pretrained_model_name_or_path}."
                )

            init_kwargs[name] = loaded_sub_model  # UNet(...), # DiffusionSchedule(...)

        if pipeline_class._load_connected_pipes and os.path.isfile(os.path.join(cached_folder, "README.md")):
            modelcard = ModelCard.load(os.path.join(cached_folder, "README.md"))
            connected_pipes = {prefix: getattr(modelcard.data, prefix, [None])[0] for prefix in CONNECTED_PIPES_KEYS}
            load_kwargs = {
                "cache_dir": cache_dir,
                "resume_download": resume_download,
                "force_download": force_download,
                "proxies": proxies,
                "local_files_only": local_files_only,
                "token": token,
                "revision": revision,
                "torch_dtype": torch_dtype,
                "custom_pipeline": custom_pipeline,
                "custom_revision": custom_revision,
                "provider": provider,
                "sess_options": sess_options,
                "device_map": device_map,
                "max_memory": max_memory,
                "offload_folder": offload_folder,
                "offload_state_dict": offload_state_dict,
                "low_cpu_mem_usage": low_cpu_mem_usage,
                "variant": variant,
                "use_safetensors": use_safetensors,
            }

            def get_connected_passed_kwargs(prefix):
                connected_passed_class_obj = {
                    k.replace(f"{prefix}_", ""): w for k, w in passed_class_obj.items() if k.split("_")[0] == prefix
                }
                connected_passed_pipe_kwargs = {
                    k.replace(f"{prefix}_", ""): w for k, w in passed_pipe_kwargs.items() if k.split("_")[0] == prefix
                }

                connected_passed_kwargs = {**connected_passed_class_obj, **connected_passed_pipe_kwargs}
                return connected_passed_kwargs

            connected_pipes = {
                prefix: DiffusionPipeline.from_pretrained(
                    repo_id, **load_kwargs.copy(), **get_connected_passed_kwargs(prefix)
                )
                for prefix, repo_id in connected_pipes.items()
                if repo_id is not None
            }

            for prefix, connected_pipe in connected_pipes.items():
                # add connected pipes to `init_kwargs` with <prefix>_<component_name>, e.g. "prior_text_encoder"
                init_kwargs.update(
                    {"_".join([prefix, name]): component for name, component in connected_pipe.components.items()}
                )

        # 8. Potentially add passed objects if expected
        missing_modules = set(expected_modules) - set(init_kwargs.keys())
        passed_modules = list(passed_class_obj.keys())
        optional_modules = pipeline_class._optional_components
        if len(missing_modules) > 0 and missing_modules <= set(passed_modules + optional_modules):
            for module in missing_modules:
                init_kwargs[module] = passed_class_obj.get(module, None)
        elif len(missing_modules) > 0:
            passed_modules = set(list(init_kwargs.keys()) + list(passed_class_obj.keys())) - optional_kwargs
            raise ValueError(
                f"Pipeline {pipeline_class} expected {expected_modules}, but only {passed_modules} were passed."
            )

        # 10. Instantiate the pipeline
        model = pipeline_class(**init_kwargs)

        # 11. Save where the model was instantiated from
        model.register_to_config(_name_or_path=pretrained_model_name_or_path)
        if device_map is not None:
            setattr(model, "_hf_device_map", final_device_map)
        return model

    @property
    def name_or_path(self) -> str:
        return getattr(self.config, "_name_or_path", None)

    @property
    def _execution_device(self):
        r"""
        Returns the device on which the pipeline's models will be executed. After calling
        [`~DiffusionPipeline.enable_sequential_cpu_offload`] the execution device can only be inferred from
        Accelerate's module hooks.
        """
        for name, model in self.components.items():
            if not isinstance(model, torch.nn.Module) or name in self._exclude_from_cpu_offload:
                continue

            if not hasattr(model, "_hf_hook"):
                return self.device
            for module in model.modules():
                if (
                    hasattr(module, "_hf_hook")
                    and hasattr(module._hf_hook, "execution_device")
                    and module._hf_hook.execution_device is not None
                ):
                    return torch.device(module._hf_hook.execution_device)
        return self.device

    def remove_all_hooks(self):
        r"""
        Removes all hooks that were added when using `enable_sequential_cpu_offload` or `enable_model_cpu_offload`.
        """
        for _, model in self.components.items():
            if isinstance(model, torch.nn.Module) and hasattr(model, "_hf_hook"):
                is_sequential_cpu_offload = isinstance(getattr(model, "_hf_hook"), accelerate.hooks.AlignDevicesHook)
                accelerate.hooks.remove_hook_from_module(model, recurse=is_sequential_cpu_offload)
        self._all_hooks = []

    def enable_model_cpu_offload(self, gpu_id: Optional[int] = None, device: Union[torch.device, str] = "cuda"):
        r"""
        Offloads all models to CPU using accelerate, reducing memory usage with a low impact on performance. Compared
        to `enable_sequential_cpu_offload`, this method moves one whole model at a time to the GPU when its `forward`
        method is called, and the model remains in GPU until the next model runs. Memory savings are lower than with
        `enable_sequential_cpu_offload`, but performance is much better due to the iterative execution of the `unet`.

        Arguments:
            gpu_id (`int`, *optional*):
                The ID of the accelerator that shall be used in inference. If not specified, it will default to 0.
            device (`torch.Device` or `str`, *optional*, defaults to "cuda"):
                The PyTorch device type of the accelerator that shall be used in inference. If not specified, it will
                default to "cuda".
        """
        is_pipeline_device_mapped = self._hf_device_map is not None and len(self._hf_device_map) > 1
        if is_pipeline_device_mapped:
            raise ValueError(
                "It seems like you have activated a device mapping strategy on the pipeline so calling `enable_model_cpu_offload() isn't allowed. You can call `reset_device_map()` first and then call `enable_model_cpu_offload()`."
            )

        if self.model_cpu_offload_seq is None:
            raise ValueError(
                "Model CPU offload cannot be enabled because no `model_cpu_offload_seq` class attribute is set."
            )

        if is_accelerate_available() and is_accelerate_version(">=", "0.17.0.dev0"):
            from accelerate import cpu_offload_with_hook
        else:
            raise ImportError("`enable_model_cpu_offload` requires `accelerate v0.17.0` or higher.")

        self.remove_all_hooks()

        torch_device = torch.device(device)
        device_index = torch_device.index

        if gpu_id is not None and device_index is not None:
            raise ValueError(
                f"You have passed both `gpu_id`={gpu_id} and an index as part of the passed device `device`={device}"
                f"Cannot pass both. Please make sure to either not define `gpu_id` or not pass the index as part of the device: `device`={torch_device.type}"
            )

        # _offload_gpu_id should be set to passed gpu_id (or id in passed `device`) or default to previously set id or default to 0
        self._offload_gpu_id = gpu_id or torch_device.index or getattr(self, "_offload_gpu_id", 0)

        device_type = torch_device.type
        device = torch.device(f"{device_type}:{self._offload_gpu_id}")
        self._offload_device = device

        self.to("cpu", silence_dtype_warnings=True)
        device_mod = getattr(torch, device.type, None)
        if hasattr(device_mod, "empty_cache") and device_mod.is_available():
            device_mod.empty_cache()  # otherwise we don't see the memory savings (but they probably exist)

        all_model_components = {k: v for k, v in self.components.items() if isinstance(v, torch.nn.Module)}

        hook = None
        for model_str in self.model_cpu_offload_seq.split("->"):
            model = all_model_components.pop(model_str, None)
            if not isinstance(model, torch.nn.Module):
                continue

            _, hook = cpu_offload_with_hook(model, device, prev_module_hook=hook)
            self._all_hooks.append(hook)

        # CPU offload models that are not in the seq chain unless they are explicitly excluded
        # these models will stay on CPU until maybe_free_model_hooks is called
        # some models cannot be in the seq chain because they are iteratively called, such as controlnet
        for name, model in all_model_components.items():
            if not isinstance(model, torch.nn.Module):
                continue

            if name in self._exclude_from_cpu_offload:
                model.to(device)
            else:
                _, hook = cpu_offload_with_hook(model, device)
                self._all_hooks.append(hook)

    def maybe_free_model_hooks(self):
        r"""
        Function that offloads all components, removes all model hooks that were added when using
        `enable_model_cpu_offload` and then applies them again. In case the model has not been offloaded this function
        is a no-op. Make sure to add this function to the end of the `__call__` function of your pipeline so that it
        functions correctly when applying enable_model_cpu_offload.
        """
        if not hasattr(self, "_all_hooks") or len(self._all_hooks) == 0:
            # `enable_model_cpu_offload` has not be called, so silently do nothing
            return

        # make sure the model is in the same state as before calling it
        self.enable_model_cpu_offload(device=getattr(self, "_offload_device", "cuda"))

    def enable_sequential_cpu_offload(self, gpu_id: Optional[int] = None, device: Union[torch.device, str] = "cuda"):
        r"""
        Offloads all models to CPU using 🤗 Accelerate, significantly reducing memory usage. When called, the state
        dicts of all `torch.nn.Module` components (except those in `self._exclude_from_cpu_offload`) are saved to CPU
        and then moved to `torch.device('meta')` and loaded to GPU only when their specific submodule has its `forward`
        method called. Offloading happens on a submodule basis. Memory savings are higher than with
        `enable_model_cpu_offload`, but performance is lower.

        Arguments:
            gpu_id (`int`, *optional*):
                The ID of the accelerator that shall be used in inference. If not specified, it will default to 0.
            device (`torch.Device` or `str`, *optional*, defaults to "cuda"):
                The PyTorch device type of the accelerator that shall be used in inference. If not specified, it will
                default to "cuda".
        """
        if is_accelerate_available() and is_accelerate_version(">=", "0.14.0"):
            from accelerate import cpu_offload
        else:
            raise ImportError("`enable_sequential_cpu_offload` requires `accelerate v0.14.0` or higher")
        self.remove_all_hooks()

        is_pipeline_device_mapped = self._hf_device_map is not None and len(self._hf_device_map) > 1
        if is_pipeline_device_mapped:
            raise ValueError(
                "It seems like you have activated a device mapping strategy on the pipeline so calling `enable_sequential_cpu_offload() isn't allowed. You can call `reset_device_map()` first and then call `enable_sequential_cpu_offload()`."
            )

        torch_device = torch.device(device)
        device_index = torch_device.index

        if gpu_id is not None and device_index is not None:
            raise ValueError(
                f"You have passed both `gpu_id`={gpu_id} and an index as part of the passed device `device`={device}"
                f"Cannot pass both. Please make sure to either not define `gpu_id` or not pass the index as part of the device: `device`={torch_device.type}"
            )

        # _offload_gpu_id should be set to passed gpu_id (or id in passed `device`) or default to previously set id or default to 0
        self._offload_gpu_id = gpu_id or torch_device.index or getattr(self, "_offload_gpu_id", 0)

        device_type = torch_device.type
        device = torch.device(f"{device_type}:{self._offload_gpu_id}")
        self._offload_device = device

        if self.device.type != "cpu":
            self.to("cpu", silence_dtype_warnings=True)
            device_mod = getattr(torch, self.device.type, None)
            if hasattr(device_mod, "empty_cache") and device_mod.is_available():
                device_mod.empty_cache()  # otherwise we don't see the memory savings (but they probably exist)

        for name, model in self.components.items():
            if not isinstance(model, torch.nn.Module):
                continue

            if name in self._exclude_from_cpu_offload:
                model.to(device)
            else:
                # make sure to offload buffers if not all high level weights
                # are of type nn.Module
                offload_buffers = len(model._parameters) > 0
                cpu_offload(model, device, offload_buffers=offload_buffers)

    def reset_device_map(self):
        r"""
        Resets the device maps (if any) to None.
        """
        if self._hf_device_map is None:
            return
        else:
            self.remove_all_hooks()
            for name, component in self.components.items():
                if isinstance(component, torch.nn.Module):
                    component.to("cpu")
            self._hf_device_map = None

    @classmethod
    @validate_hf_hub_args
    def download(cls, pretrained_model_name, **kwargs) -> Union[str, os.PathLike]:
        r"""
        Download and cache a PyTorch diffusion pipeline from pretrained pipeline weights.

        Parameters:
            pretrained_model_name (`str` or `os.PathLike`, *optional*):
                A string, the *repository id* (for example `CompVis/ldm-text2im-large-256`) of a pretrained pipeline
                hosted on the Hub.
            custom_pipeline (`str`, *optional*):
                Can be either:

                    - A string, the *repository id* (for example `CompVis/ldm-text2im-large-256`) of a pretrained
                      pipeline hosted on the Hub. The repository must contain a file called `pipeline.py` that defines
                      the custom pipeline.

                    - A string, the *file name* of a community pipeline hosted on GitHub under
                      [Community](https://github.com/huggingface/diffusers/tree/main/examples/community). Valid file
                      names must match the file name and not the pipeline script (`clip_guided_stable_diffusion`
                      instead of `clip_guided_stable_diffusion.py`). Community pipelines are always loaded from the
                      current `main` branch of GitHub.

                    - A path to a *directory* (`./my_pipeline_directory/`) containing a custom pipeline. The directory
                      must contain a file called `pipeline.py` that defines the custom pipeline.

                <Tip warning={true}>

                🧪 This is an experimental feature and may change in the future.

                </Tip>

                For more information on how to load and create custom pipelines, take a look at [How to contribute a
                community pipeline](https://huggingface.co/docs/diffusers/main/en/using-diffusers/contribute_pipeline).

            force_download (`bool`, *optional*, defaults to `False`):
                Whether or not to force the (re-)download of the model weights and configuration files, overriding the
                cached versions if they exist.
            resume_download (`bool`, *optional*, defaults to `False`):
                Whether or not to resume downloading the model weights and configuration files. If set to `False`, any
                incompletely downloaded files are deleted.
            proxies (`Dict[str, str]`, *optional*):
                A dictionary of proxy servers to use by protocol or endpoint, for example, `{'http': 'foo.bar:3128',
                'http://hostname': 'foo.bar:4012'}`. The proxies are used on each request.
            output_loading_info(`bool`, *optional*, defaults to `False`):
                Whether or not to also return a dictionary containing missing keys, unexpected keys and error messages.
            local_files_only (`bool`, *optional*, defaults to `False`):
                Whether to only load local model weights and configuration files or not. If set to `True`, the model
                won't be downloaded from the Hub.
            token (`str` or *bool*, *optional*):
                The token to use as HTTP bearer authorization for remote files. If `True`, the token generated from
                `diffusers-cli login` (stored in `~/.huggingface`) is used.
            revision (`str`, *optional*, defaults to `"main"`):
                The specific model version to use. It can be a branch name, a tag name, a commit id, or any identifier
                allowed by Git.
            custom_revision (`str`, *optional*, defaults to `"main"`):
                The specific model version to use. It can be a branch name, a tag name, or a commit id similar to
                `revision` when loading a custom pipeline from the Hub. It can be a 🤗 Diffusers version when loading a
                custom pipeline from GitHub, otherwise it defaults to `"main"` when loading from the Hub.
            mirror (`str`, *optional*):
                Mirror source to resolve accessibility issues if you're downloading a model in China. We do not
                guarantee the timeliness or safety of the source, and you should refer to the mirror site for more
                information.
            variant (`str`, *optional*):
                Load weights from a specified variant filename such as `"fp16"` or `"ema"`. This is ignored when
                loading `from_flax`.
            use_safetensors (`bool`, *optional*, defaults to `None`):
                If set to `None`, the safetensors weights are downloaded if they're available **and** if the
                safetensors library is installed. If set to `True`, the model is forcibly loaded from safetensors
                weights. If set to `False`, safetensors weights are not loaded.
            use_onnx (`bool`, *optional*, defaults to `False`):
                If set to `True`, ONNX weights will always be downloaded if present. If set to `False`, ONNX weights
                will never be downloaded. By default `use_onnx` defaults to the `_is_onnx` class attribute which is
                `False` for non-ONNX pipelines and `True` for ONNX pipelines. ONNX weights include both files ending
                with `.onnx` and `.pb`.
            trust_remote_code (`bool`, *optional*, defaults to `False`):
                Whether or not to allow for custom pipelines and components defined on the Hub in their own files. This
                option should only be set to `True` for repositories you trust and in which you have read the code, as
                it will execute code present on the Hub on your local machine.

        Returns:
            `os.PathLike`:
                A path to the downloaded pipeline.

        <Tip>

        To use private or [gated models](https://huggingface.co/docs/hub/models-gated#gated-models), log-in with
        `huggingface-cli login`.

        </Tip>

        """
        cache_dir = kwargs.pop("cache_dir", None)
        resume_download = kwargs.pop("resume_download", False)
        force_download = kwargs.pop("force_download", False)
        proxies = kwargs.pop("proxies", None)
        local_files_only = kwargs.pop("local_files_only", None)
        token = kwargs.pop("token", None)
        revision = kwargs.pop("revision", None)
        from_flax = kwargs.pop("from_flax", False)
        custom_pipeline = kwargs.pop("custom_pipeline", None)
        custom_revision = kwargs.pop("custom_revision", None)
        variant = kwargs.pop("variant", None)
        use_safetensors = kwargs.pop("use_safetensors", None)
        use_onnx = kwargs.pop("use_onnx", None)
        load_connected_pipeline = kwargs.pop("load_connected_pipeline", False)
        trust_remote_code = kwargs.pop("trust_remote_code", False)

        allow_pickle = False
        if use_safetensors is None:
            use_safetensors = True
            allow_pickle = True

        allow_patterns = None
        ignore_patterns = None

        model_info_call_error: Optional[Exception] = None
        if not local_files_only:
            try:
                info = model_info(pretrained_model_name, token=token, revision=revision)
            except (HTTPError, OfflineModeIsEnabled, requests.ConnectionError) as e:
                logger.warning(f"Couldn't connect to the Hub: {e}.\nWill try to load from local cache.")
                local_files_only = True
                model_info_call_error = e  # save error to reraise it if model is not cached locally

        if not local_files_only:
            config_file = hf_hub_download(
                pretrained_model_name,
                cls.config_name,
                cache_dir=cache_dir,
                revision=revision,
                proxies=proxies,
                force_download=force_download,
                resume_download=resume_download,
                token=token,
            )

            config_dict = cls._dict_from_json_file(config_file)
            ignore_filenames = config_dict.pop("_ignore_files", [])

            # retrieve all folder_names that contain relevant files
            folder_names = [k for k, v in config_dict.items() if isinstance(v, list) and k != "_class_name"]

            filenames = {sibling.rfilename for sibling in info.siblings}
            model_filenames, variant_filenames = variant_compatible_siblings(filenames, variant=variant)

            diffusers_module = importlib.import_module(__name__.split(".")[0])
            pipelines = getattr(diffusers_module, "pipelines")

            # optionally create a custom component <> custom file mapping
            custom_components = {}
            for component in folder_names:
                module_candidate = config_dict[component][0]

                if module_candidate is None or not isinstance(module_candidate, str):
                    continue

                # We compute candidate file path on the Hub. Do not use `os.path.join`.
                candidate_file = f"{component}/{module_candidate}.py"

                if candidate_file in filenames:
                    custom_components[component] = module_candidate
                elif module_candidate not in LOADABLE_CLASSES and not hasattr(pipelines, module_candidate):
                    raise ValueError(
                        f"{candidate_file} as defined in `model_index.json` does not exist in {pretrained_model_name} and is not a module in 'diffusers/pipelines'."
                    )

            if len(variant_filenames) == 0 and variant is not None:
                deprecation_message = (
                    f"You are trying to load the model files of the `variant={variant}`, but no such modeling files are available."
                    f"The default model files: {model_filenames} will be loaded instead. Make sure to not load from `variant={variant}`"
                    "if such variant modeling files are not available. Doing so will lead to an error in v0.24.0 as defaulting to non-variant"
                    "modeling files is deprecated."
                )
                deprecate("no variant default", "0.24.0", deprecation_message, standard_warn=False)

            # remove ignored filenames
            model_filenames = set(model_filenames) - set(ignore_filenames)
            variant_filenames = set(variant_filenames) - set(ignore_filenames)

            # if the whole pipeline is cached we don't have to ping the Hub
            if revision in DEPRECATED_REVISION_ARGS and version.parse(
                version.parse(__version__).base_version
            ) >= version.parse("0.22.0"):
                warn_deprecated_model_variant(pretrained_model_name, token, variant, revision, model_filenames)

            model_folder_names = {os.path.split(f)[0] for f in model_filenames if os.path.split(f)[0] in folder_names}

            custom_class_name = None
            if custom_pipeline is None and isinstance(config_dict["_class_name"], (list, tuple)):
                custom_pipeline = config_dict["_class_name"][0]
                custom_class_name = config_dict["_class_name"][1]

            # all filenames compatible with variant will be added
            allow_patterns = list(model_filenames)

            # allow all patterns from non-model folders
            # this enables downloading schedulers, tokenizers, ...
            allow_patterns += [f"{k}/*" for k in folder_names if k not in model_folder_names]
            # add custom component files
            allow_patterns += [f"{k}/{f}.py" for k, f in custom_components.items()]
            # add custom pipeline file
            allow_patterns += [f"{custom_pipeline}.py"] if f"{custom_pipeline}.py" in filenames else []
            # also allow downloading config.json files with the model
            allow_patterns += [os.path.join(k, "config.json") for k in model_folder_names]

            allow_patterns += [
                SCHEDULER_CONFIG_NAME,
                CONFIG_NAME,
                cls.config_name,
                CUSTOM_PIPELINE_FILE_NAME,
            ]

            load_pipe_from_hub = custom_pipeline is not None and f"{custom_pipeline}.py" in filenames
            load_components_from_hub = len(custom_components) > 0

            if load_pipe_from_hub and not trust_remote_code:
                raise ValueError(
                    f"The repository for {pretrained_model_name} contains custom code in {custom_pipeline}.py which must be executed to correctly "
                    f"load the model. You can inspect the repository content at https://hf.co/{pretrained_model_name}/blob/main/{custom_pipeline}.py.\n"
                    f"Please pass the argument `trust_remote_code=True` to allow custom code to be run."
                )

            if load_components_from_hub and not trust_remote_code:
                raise ValueError(
                    f"The repository for {pretrained_model_name} contains custom code in {'.py, '.join([os.path.join(k, v) for k,v in custom_components.items()])} which must be executed to correctly "
                    f"load the model. You can inspect the repository content at {', '.join([f'https://hf.co/{pretrained_model_name}/{k}/{v}.py' for k,v in custom_components.items()])}.\n"
                    f"Please pass the argument `trust_remote_code=True` to allow custom code to be run."
                )

            # retrieve passed components that should not be downloaded
            pipeline_class = _get_pipeline_class(
                cls,
                config_dict,
                load_connected_pipeline=load_connected_pipeline,
                custom_pipeline=custom_pipeline,
                repo_id=pretrained_model_name if load_pipe_from_hub else None,
                hub_revision=revision,
                class_name=custom_class_name,
                cache_dir=cache_dir,
                revision=custom_revision,
            )
            expected_components, _ = cls._get_signature_keys(pipeline_class)
            passed_components = [k for k in expected_components if k in kwargs]

            if (
                use_safetensors
                and not allow_pickle
                and not is_safetensors_compatible(
                    model_filenames, variant=variant, passed_components=passed_components
                )
            ):
                raise EnvironmentError(
                    f"Could not find the necessary `safetensors` weights in {model_filenames} (variant={variant})"
                )
            if from_flax:
                ignore_patterns = ["*.bin", "*.safetensors", "*.onnx", "*.pb"]
            elif use_safetensors and is_safetensors_compatible(
                model_filenames, variant=variant, passed_components=passed_components
            ):
                ignore_patterns = ["*.bin", "*.msgpack"]

                use_onnx = use_onnx if use_onnx is not None else pipeline_class._is_onnx
                if not use_onnx:
                    ignore_patterns += ["*.onnx", "*.pb"]

                safetensors_variant_filenames = {f for f in variant_filenames if f.endswith(".safetensors")}
                safetensors_model_filenames = {f for f in model_filenames if f.endswith(".safetensors")}
                if (
                    len(safetensors_variant_filenames) > 0
                    and safetensors_model_filenames != safetensors_variant_filenames
                ):
                    logger.warning(
                        f"\nA mixture of {variant} and non-{variant} filenames will be loaded.\nLoaded {variant} filenames:\n[{', '.join(safetensors_variant_filenames)}]\nLoaded non-{variant} filenames:\n[{', '.join(safetensors_model_filenames - safetensors_variant_filenames)}\nIf this behavior is not expected, please check your folder structure."
                    )
            else:
                ignore_patterns = ["*.safetensors", "*.msgpack"]

                use_onnx = use_onnx if use_onnx is not None else pipeline_class._is_onnx
                if not use_onnx:
                    ignore_patterns += ["*.onnx", "*.pb"]

                bin_variant_filenames = {f for f in variant_filenames if f.endswith(".bin")}
                bin_model_filenames = {f for f in model_filenames if f.endswith(".bin")}
                if len(bin_variant_filenames) > 0 and bin_model_filenames != bin_variant_filenames:
                    logger.warning(
                        f"\nA mixture of {variant} and non-{variant} filenames will be loaded.\nLoaded {variant} filenames:\n[{', '.join(bin_variant_filenames)}]\nLoaded non-{variant} filenames:\n[{', '.join(bin_model_filenames - bin_variant_filenames)}\nIf this behavior is not expected, please check your folder structure."
                    )

            # Don't download any objects that are passed
            allow_patterns = [
                p for p in allow_patterns if not (len(p.split("/")) == 2 and p.split("/")[0] in passed_components)
            ]

            if pipeline_class._load_connected_pipes:
                allow_patterns.append("README.md")

            # Don't download index files of forbidden patterns either
            ignore_patterns = ignore_patterns + [f"{i}.index.*json" for i in ignore_patterns]
            re_ignore_pattern = [re.compile(fnmatch.translate(p)) for p in ignore_patterns]
            re_allow_pattern = [re.compile(fnmatch.translate(p)) for p in allow_patterns]

            expected_files = [f for f in filenames if not any(p.match(f) for p in re_ignore_pattern)]
            expected_files = [f for f in expected_files if any(p.match(f) for p in re_allow_pattern)]

            snapshot_folder = Path(config_file).parent
            pipeline_is_cached = all((snapshot_folder / f).is_file() for f in expected_files)

            if pipeline_is_cached and not force_download:
                # if the pipeline is cached, we can directly return it
                # else call snapshot_download
                return snapshot_folder

        user_agent = {"pipeline_class": cls.__name__}
        if custom_pipeline is not None and not custom_pipeline.endswith(".py"):
            user_agent["custom_pipeline"] = custom_pipeline

        # download all allow_patterns - ignore_patterns
        try:
            cached_folder = snapshot_download(
                pretrained_model_name,
                cache_dir=cache_dir,
                resume_download=resume_download,
                proxies=proxies,
                local_files_only=local_files_only,
                token=token,
                revision=revision,
                allow_patterns=allow_patterns,
                ignore_patterns=ignore_patterns,
                user_agent=user_agent,
            )

            # retrieve pipeline class from local file
            cls_name = cls.load_config(os.path.join(cached_folder, "model_index.json")).get("_class_name", None)
            cls_name = cls_name[4:] if isinstance(cls_name, str) and cls_name.startswith("Flax") else cls_name

            diffusers_module = importlib.import_module(__name__.split(".")[0])
            pipeline_class = getattr(diffusers_module, cls_name, None) if isinstance(cls_name, str) else None

            if pipeline_class is not None and pipeline_class._load_connected_pipes:
                modelcard = ModelCard.load(os.path.join(cached_folder, "README.md"))
                connected_pipes = sum([getattr(modelcard.data, k, []) for k in CONNECTED_PIPES_KEYS], [])
                for connected_pipe_repo_id in connected_pipes:
                    download_kwargs = {
                        "cache_dir": cache_dir,
                        "resume_download": resume_download,
                        "force_download": force_download,
                        "proxies": proxies,
                        "local_files_only": local_files_only,
                        "token": token,
                        "variant": variant,
                        "use_safetensors": use_safetensors,
                    }
                    DiffusionPipeline.download(connected_pipe_repo_id, **download_kwargs)

            return cached_folder

        except FileNotFoundError:
            # Means we tried to load pipeline with `local_files_only=True` but the files have not been found in local cache.
            # This can happen in two cases:
            # 1. If the user passed `local_files_only=True`                    => we raise the error directly
            # 2. If we forced `local_files_only=True` when `model_info` failed => we raise the initial error
            if model_info_call_error is None:
                # 1. user passed `local_files_only=True`
                raise
            else:
                # 2. we forced `local_files_only=True` when `model_info` failed
                raise EnvironmentError(
                    f"Cannot load model {pretrained_model_name}: model is not cached locally and an error occurred"
                    " while trying to fetch metadata from the Hub. Please check out the root cause in the stacktrace"
                    " above."
                ) from model_info_call_error

    @classmethod
    def _get_signature_keys(cls, obj):
        parameters = inspect.signature(obj.__init__).parameters
        required_parameters = {k: v for k, v in parameters.items() if v.default == inspect._empty}
        optional_parameters = set({k for k, v in parameters.items() if v.default != inspect._empty})
        expected_modules = set(required_parameters.keys()) - {"self"}

        optional_names = list(optional_parameters)
        for name in optional_names:
            if name in cls._optional_components:
                expected_modules.add(name)
                optional_parameters.remove(name)

        return expected_modules, optional_parameters

    @classmethod
    def _get_signature_types(cls):
        signature_types = {}
        for k, v in inspect.signature(cls.__init__).parameters.items():
            if inspect.isclass(v.annotation):
                signature_types[k] = (v.annotation,)
            elif get_origin(v.annotation) == Union:
                signature_types[k] = get_args(v.annotation)
            else:
                logger.warning(f"cannot get type annotation for Parameter {k} of {cls}.")
        return signature_types

    @property
    def components(self) -> Dict[str, Any]:
        r"""
        The `self.components` property can be useful to run different pipelines with the same weights and
        configurations without reallocating additional memory.

        Returns (`dict`):
            A dictionary containing all the modules needed to initialize the pipeline.

        Examples:

        ```py
        >>> from diffusers import (
        ...     StableDiffusionPipeline,
        ...     StableDiffusionImg2ImgPipeline,
        ...     StableDiffusionInpaintPipeline,
        ... )

        >>> text2img = StableDiffusionPipeline.from_pretrained("runwayml/stable-diffusion-v1-5")
        >>> img2img = StableDiffusionImg2ImgPipeline(**text2img.components)
        >>> inpaint = StableDiffusionInpaintPipeline(**text2img.components)
        ```
        """
        expected_modules, optional_parameters = self._get_signature_keys(self)
        components = {
            k: getattr(self, k) for k in self.config.keys() if not k.startswith("_") and k not in optional_parameters
        }

        if set(components.keys()) != expected_modules:
            raise ValueError(
                f"{self} has been incorrectly initialized or {self.__class__} is incorrectly implemented. Expected"
                f" {expected_modules} to be defined, but {components.keys()} are defined."
            )

        return components

    @staticmethod
    def numpy_to_pil(images):
        """
        Convert a NumPy image or a batch of images to a PIL image.
        """
        return numpy_to_pil(images)

    def progress_bar(self, iterable=None, total=None):
        if not hasattr(self, "_progress_bar_config"):
            self._progress_bar_config = {}
        elif not isinstance(self._progress_bar_config, dict):
            raise ValueError(
                f"`self._progress_bar_config` should be of type `dict`, but is {type(self._progress_bar_config)}."
            )

        if iterable is not None:
            return tqdm(iterable, **self._progress_bar_config)
        elif total is not None:
            return tqdm(total=total, **self._progress_bar_config)
        else:
            raise ValueError("Either `total` or `iterable` has to be defined.")

    def set_progress_bar_config(self, **kwargs):
        self._progress_bar_config = kwargs

    def enable_xformers_memory_efficient_attention(self, attention_op: Optional[Callable] = None):
        r"""
        Enable memory efficient attention from [xFormers](https://facebookresearch.github.io/xformers/). When this
        option is enabled, you should observe lower GPU memory usage and a potential speed up during inference. Speed
        up during training is not guaranteed.

        <Tip warning={true}>

        ⚠️ When memory efficient attention and sliced attention are both enabled, memory efficient attention takes
        precedent.

        </Tip>

        Parameters:
            attention_op (`Callable`, *optional*):
                Override the default `None` operator for use as `op` argument to the
                [`memory_efficient_attention()`](https://facebookresearch.github.io/xformers/components/ops.html#xformers.ops.memory_efficient_attention)
                function of xFormers.

        Examples:

        ```py
        >>> import torch
        >>> from diffusers import DiffusionPipeline
        >>> from xformers.ops import MemoryEfficientAttentionFlashAttentionOp

        >>> pipe = DiffusionPipeline.from_pretrained("stabilityai/stable-diffusion-2-1", torch_dtype=torch.float16)
        >>> pipe = pipe.to("cuda")
        >>> pipe.enable_xformers_memory_efficient_attention(attention_op=MemoryEfficientAttentionFlashAttentionOp)
        >>> # Workaround for not accepting attention shape using VAE for Flash Attention
        >>> pipe.vae.enable_xformers_memory_efficient_attention(attention_op=None)
        ```
        """
        self.set_use_memory_efficient_attention_xformers(True, attention_op)

    def disable_xformers_memory_efficient_attention(self):
        r"""
        Disable memory efficient attention from [xFormers](https://facebookresearch.github.io/xformers/).
        """
        self.set_use_memory_efficient_attention_xformers(False)

    def set_use_memory_efficient_attention_xformers(
        self, valid: bool, attention_op: Optional[Callable] = None
    ) -> None:
        # Recursively walk through all the children.
        # Any children which exposes the set_use_memory_efficient_attention_xformers method
        # gets the message
        def fn_recursive_set_mem_eff(module: torch.nn.Module):
            if hasattr(module, "set_use_memory_efficient_attention_xformers"):
                module.set_use_memory_efficient_attention_xformers(valid, attention_op)

            for child in module.children():
                fn_recursive_set_mem_eff(child)

        module_names, _ = self._get_signature_keys(self)
        modules = [getattr(self, n, None) for n in module_names]
        modules = [m for m in modules if isinstance(m, torch.nn.Module)]

        for module in modules:
            fn_recursive_set_mem_eff(module)

    def enable_attention_slicing(self, slice_size: Optional[Union[str, int]] = "auto"):
        r"""
        Enable sliced attention computation. When this option is enabled, the attention module splits the input tensor
        in slices to compute attention in several steps. For more than one attention head, the computation is performed
        sequentially over each head. This is useful to save some memory in exchange for a small speed decrease.

        <Tip warning={true}>

        ⚠️ Don't enable attention slicing if you're already using `scaled_dot_product_attention` (SDPA) from PyTorch
        2.0 or xFormers. These attention computations are already very memory efficient so you won't need to enable
        this function. If you enable attention slicing with SDPA or xFormers, it can lead to serious slow downs!

        </Tip>

        Args:
            slice_size (`str` or `int`, *optional*, defaults to `"auto"`):
                When `"auto"`, halves the input to the attention heads, so attention will be computed in two steps. If
                `"max"`, maximum amount of memory will be saved by running only one slice at a time. If a number is
                provided, uses as many slices as `attention_head_dim // slice_size`. In this case, `attention_head_dim`
                must be a multiple of `slice_size`.

        Examples:

        ```py
        >>> import torch
        >>> from diffusers import StableDiffusionPipeline

        >>> pipe = StableDiffusionPipeline.from_pretrained(
        ...     "runwayml/stable-diffusion-v1-5",
        ...     torch_dtype=torch.float16,
        ...     use_safetensors=True,
        ... )

        >>> prompt = "a photo of an astronaut riding a horse on mars"
        >>> pipe.enable_attention_slicing()
        >>> image = pipe(prompt).images[0]
        ```
        """
        self.set_attention_slice(slice_size)

    def disable_attention_slicing(self):
        r"""
        Disable sliced attention computation. If `enable_attention_slicing` was previously called, attention is
        computed in one step.
        """
        # set slice_size = `None` to disable `attention slicing`
        self.enable_attention_slicing(None)

    def set_attention_slice(self, slice_size: Optional[int]):
        module_names, _ = self._get_signature_keys(self)
        modules = [getattr(self, n, None) for n in module_names]
        modules = [m for m in modules if isinstance(m, torch.nn.Module) and hasattr(m, "set_attention_slice")]

        for module in modules:
            module.set_attention_slice(slice_size)

    @classmethod
    def from_pipe(cls, pipeline, **kwargs):
        r"""
        Create a new pipeline from a given pipeline. This method is useful to create a new pipeline from the existing pipeline components without reallocating additional memory.

        Arguments:
            pipeline (`DiffusionPipeline`):
                The pipeline from which to create a new pipeline.

        Returns:
            `DiffusionPipeline`:
                A new pipeline with the same weights and configurations as `pipeline`.

        Examples:

        ```py
        >>> from diffusers import StableDiffusionPipeline, StableDiffusionSAGPipeline

        >>> pipe = StableDiffusionPipeline.from_pretrained("runwayml/stable-diffusion-v1-5")
        >>> new_pipe = StableDiffusionSAGPipeline.from_pipe(pipe)
        ```
        """

        original_config = dict(pipeline.config)
        torch_dtype = kwargs.pop("torch_dtype", None)

        # derive the pipeline class to instantiate
        custom_pipeline = kwargs.pop("custom_pipeline", None)
        custom_revision = kwargs.pop("custom_revision", None)

        if custom_pipeline is not None:
            pipeline_class = _get_custom_pipeline_class(custom_pipeline, revision=custom_revision)
        else:
            pipeline_class = cls

        expected_modules, optional_kwargs = cls._get_signature_keys(pipeline_class)
        # true_optional_modules are optional components with default value in signature so it is ok not to pass them to `__init__`
        # e.g. `image_encoder` for StableDiffusionPipeline
        parameters = inspect.signature(cls.__init__).parameters
        true_optional_modules = set(
            {k for k, v in parameters.items() if v.default != inspect._empty and k in expected_modules}
        )

        # get the class of each component based on its type hint
        # e.g. {"unet": UNet2DConditionModel, "text_encoder": CLIPTextMode}
        component_types = pipeline_class._get_signature_types()

        pretrained_model_name_or_path = original_config.pop("_name_or_path", None)
        # allow users pass modules in `kwargs` to override the original pipeline's components
        passed_class_obj = {k: kwargs.pop(k) for k in expected_modules if k in kwargs}

        original_class_obj = {}
        for name, component in pipeline.components.items():
            if name in expected_modules and name not in passed_class_obj:
                # for model components, we will not switch over if the class does not matches the type hint in the new pipeline's signature
                if (
                    not isinstance(component, ModelMixin)
                    or type(component) in component_types[name]
                    or (component is None and name in cls._optional_components)
                ):
                    original_class_obj[name] = component
                else:
                    logger.warn(
                        f"component {name} is not switched over to new pipeline because type does not match the expected."
                        f" {name} is {type(component)} while the new pipeline expect {component_types[name]}."
                        f" please pass the component of the correct type to the new pipeline. `from_pipe(..., {name}={name})`"
                    )

        # allow users pass optional kwargs to override the original pipelines config attribute
        passed_pipe_kwargs = {k: kwargs.pop(k) for k in optional_kwargs if k in kwargs}
        original_pipe_kwargs = {
            k: original_config[k]
            for k in original_config.keys()
            if k in optional_kwargs and k not in passed_pipe_kwargs
        }

        # config attribute that were not expected by pipeline is stored as its private attribute
        # (i.e. when the original pipeline was also instantiated with `from_pipe` from another pipeline that has this config)
        # in this case, we will pass them as optional arguments if they can be accepted by the new pipeline
        additional_pipe_kwargs = [
            k[1:]
            for k in original_config.keys()
            if k.startswith("_") and k[1:] in optional_kwargs and k[1:] not in passed_pipe_kwargs
        ]
        for k in additional_pipe_kwargs:
            original_pipe_kwargs[k] = original_config.pop(f"_{k}")

        pipeline_kwargs = {
            **passed_class_obj,
            **original_class_obj,
            **passed_pipe_kwargs,
            **original_pipe_kwargs,
            **kwargs,
        }

        # store unused config as private attribute in the new pipeline
        unused_original_config = {
            f"{'' if k.startswith('_') else '_'}{k}": v for k, v in original_config.items() if k not in pipeline_kwargs
        }

        missing_modules = (
            set(expected_modules)
            - set(pipeline._optional_components)
            - set(pipeline_kwargs.keys())
            - set(true_optional_modules)
        )

        if len(missing_modules) > 0:
            raise ValueError(
                f"Pipeline {pipeline_class} expected {expected_modules}, but only {set(list(passed_class_obj.keys()) + list(original_class_obj.keys()))} were passed"
            )

        new_pipeline = pipeline_class(**pipeline_kwargs)
        if pretrained_model_name_or_path is not None:
            new_pipeline.register_to_config(_name_or_path=pretrained_model_name_or_path)
        new_pipeline.register_to_config(**unused_original_config)

        if torch_dtype is not None:
            new_pipeline.to(dtype=torch_dtype)

        return new_pipeline


class StableDiffusionMixin:
    r"""
    Helper for DiffusionPipeline with vae and unet.(mainly for LDM such as stable diffusion)
    """

    def enable_vae_slicing(self):
        r"""
        Enable sliced VAE decoding. When this option is enabled, the VAE will split the input tensor in slices to
        compute decoding in several steps. This is useful to save some memory and allow larger batch sizes.
        """
        self.vae.enable_slicing()

    def disable_vae_slicing(self):
        r"""
        Disable sliced VAE decoding. If `enable_vae_slicing` was previously enabled, this method will go back to
        computing decoding in one step.
        """
        self.vae.disable_slicing()

    def enable_vae_tiling(self):
        r"""
        Enable tiled VAE decoding. When this option is enabled, the VAE will split the input tensor into tiles to
        compute decoding and encoding in several steps. This is useful for saving a large amount of memory and to allow
        processing larger images.
        """
        self.vae.enable_tiling()

    def disable_vae_tiling(self):
        r"""
        Disable tiled VAE decoding. If `enable_vae_tiling` was previously enabled, this method will go back to
        computing decoding in one step.
        """
        self.vae.disable_tiling()

    def enable_freeu(self, s1: float, s2: float, b1: float, b2: float):
        r"""Enables the FreeU mechanism as in https://arxiv.org/abs/2309.11497.

        The suffixes after the scaling factors represent the stages where they are being applied.

        Please refer to the [official repository](https://github.com/ChenyangSi/FreeU) for combinations of the values
        that are known to work well for different pipelines such as Stable Diffusion v1, v2, and Stable Diffusion XL.

        Args:
            s1 (`float`):
                Scaling factor for stage 1 to attenuate the contributions of the skip features. This is done to
                mitigate "oversmoothing effect" in the enhanced denoising process.
            s2 (`float`):
                Scaling factor for stage 2 to attenuate the contributions of the skip features. This is done to
                mitigate "oversmoothing effect" in the enhanced denoising process.
            b1 (`float`): Scaling factor for stage 1 to amplify the contributions of backbone features.
            b2 (`float`): Scaling factor for stage 2 to amplify the contributions of backbone features.
        """
        if not hasattr(self, "unet"):
            raise ValueError("The pipeline must have `unet` for using FreeU.")
        self.unet.enable_freeu(s1=s1, s2=s2, b1=b1, b2=b2)

    def disable_freeu(self):
        """Disables the FreeU mechanism if enabled."""
        self.unet.disable_freeu()

    def fuse_qkv_projections(self, unet: bool = True, vae: bool = True):
        """
        Enables fused QKV projections. For self-attention modules, all projection matrices (i.e., query,
        key, value) are fused. For cross-attention modules, key and value projection matrices are fused.

        <Tip warning={true}>

        This API is 🧪 experimental.

        </Tip>

        Args:
            unet (`bool`, defaults to `True`): To apply fusion on the UNet.
            vae (`bool`, defaults to `True`): To apply fusion on the VAE.
        """
        self.fusing_unet = False
        self.fusing_vae = False

        if unet:
            self.fusing_unet = True
            self.unet.fuse_qkv_projections()
            self.unet.set_attn_processor(FusedAttnProcessor2_0())

        if vae:
            if not isinstance(self.vae, AutoencoderKL):
                raise ValueError("`fuse_qkv_projections()` is only supported for the VAE of type `AutoencoderKL`.")

            self.fusing_vae = True
            self.vae.fuse_qkv_projections()
            self.vae.set_attn_processor(FusedAttnProcessor2_0())

    def unfuse_qkv_projections(self, unet: bool = True, vae: bool = True):
        """Disable QKV projection fusion if enabled.

        <Tip warning={true}>

        This API is 🧪 experimental.

        </Tip>

        Args:
            unet (`bool`, defaults to `True`): To apply fusion on the UNet.
            vae (`bool`, defaults to `True`): To apply fusion on the VAE.

        """
        if unet:
            if not self.fusing_unet:
                logger.warning("The UNet was not initially fused for QKV projections. Doing nothing.")
            else:
                self.unet.unfuse_qkv_projections()
                self.fusing_unet = False

        if vae:
            if not self.fusing_vae:
                logger.warning("The VAE was not initially fused for QKV projections. Doing nothing.")
            else:
                self.vae.unfuse_qkv_projections()
                self.fusing_vae = False<|MERGE_RESOLUTION|>--- conflicted
+++ resolved
@@ -72,11 +72,8 @@
     CUSTOM_PIPELINE_FILE_NAME,
     LOADABLE_CLASSES,
     _fetch_class_library_tuple,
-<<<<<<< HEAD
+    _get_custom_pipeline_class,
     _get_final_device_map,
-=======
-    _get_custom_pipeline_class,
->>>>>>> 7956c36a
     _get_pipeline_class,
     _unwrap_model,
     is_safetensors_compatible,
