# coding=utf-8
# Copyright 2024 The HuggingFace Inc. team.
#
# Licensed under the Apache License, Version 2.0 (the "License");
# you may not use this file except in compliance with the License.
# You may obtain a copy of the License at
#
#     http://www.apache.org/licenses/LICENSE-2.0
#
# Unless required by applicable law or agreed to in writing, software
# distributed under the License is distributed on an "AS IS" BASIS,
# WITHOUT WARRANTIES OR CONDITIONS OF ANY KIND, either express or implied.
# See the License for the specific language governing permissions and
# limitations under the License.

from collections import OrderedDict

from huggingface_hub.utils import validate_hf_hub_args

from ..configuration_utils import ConfigMixin
from .aura_flow import AuraFlowPipeline
from .controlnet import (
    StableDiffusionControlNetImg2ImgPipeline,
    StableDiffusionControlNetInpaintPipeline,
    StableDiffusionControlNetPipeline,
    StableDiffusionXLControlNetImg2ImgPipeline,
    StableDiffusionXLControlNetInpaintPipeline,
    StableDiffusionXLControlNetPipeline,
)
from .deepfloyd_if import IFImg2ImgPipeline, IFInpaintingPipeline, IFPipeline
from .flux import FluxPipeline
from .hunyuandit import HunyuanDiTPipeline
from .kandinsky import (
    KandinskyCombinedPipeline,
    KandinskyImg2ImgCombinedPipeline,
    KandinskyImg2ImgPipeline,
    KandinskyInpaintCombinedPipeline,
    KandinskyInpaintPipeline,
    KandinskyPipeline,
)
from .kandinsky2_2 import (
    KandinskyV22CombinedPipeline,
    KandinskyV22Img2ImgCombinedPipeline,
    KandinskyV22Img2ImgPipeline,
    KandinskyV22InpaintCombinedPipeline,
    KandinskyV22InpaintPipeline,
    KandinskyV22Pipeline,
)
from .kandinsky3 import Kandinsky3Img2ImgPipeline, Kandinsky3Pipeline
from .kolors import KolorsImg2ImgPipeline, KolorsPipeline
from .latent_consistency_models import LatentConsistencyModelImg2ImgPipeline, LatentConsistencyModelPipeline
from .pag import (
<<<<<<< HEAD
    KolorsPAGPipeline,
=======
    PixArtSigmaPAGPipeline,
>>>>>>> fc6a91e3
    StableDiffusionControlNetPAGPipeline,
    StableDiffusionPAGPipeline,
    StableDiffusionXLControlNetPAGPipeline,
    StableDiffusionXLPAGImg2ImgPipeline,
    StableDiffusionXLPAGInpaintPipeline,
    StableDiffusionXLPAGPipeline,
)
from .pixart_alpha import PixArtAlphaPipeline, PixArtSigmaPipeline
from .stable_cascade import StableCascadeCombinedPipeline, StableCascadeDecoderPipeline
from .stable_diffusion import (
    StableDiffusionImg2ImgPipeline,
    StableDiffusionInpaintPipeline,
    StableDiffusionPipeline,
)
from .stable_diffusion_3 import (
    StableDiffusion3Img2ImgPipeline,
    StableDiffusion3InpaintPipeline,
    StableDiffusion3Pipeline,
)
from .stable_diffusion_xl import (
    StableDiffusionXLImg2ImgPipeline,
    StableDiffusionXLInpaintPipeline,
    StableDiffusionXLPipeline,
)
from .wuerstchen import WuerstchenCombinedPipeline, WuerstchenDecoderPipeline


AUTO_TEXT2IMAGE_PIPELINES_MAPPING = OrderedDict(
    [
        ("stable-diffusion", StableDiffusionPipeline),
        ("stable-diffusion-xl", StableDiffusionXLPipeline),
        ("stable-diffusion-3", StableDiffusion3Pipeline),
        ("if", IFPipeline),
        ("hunyuan", HunyuanDiTPipeline),
        ("kandinsky", KandinskyCombinedPipeline),
        ("kandinsky22", KandinskyV22CombinedPipeline),
        ("kandinsky3", Kandinsky3Pipeline),
        ("stable-diffusion-controlnet", StableDiffusionControlNetPipeline),
        ("stable-diffusion-xl-controlnet", StableDiffusionXLControlNetPipeline),
        ("wuerstchen", WuerstchenCombinedPipeline),
        ("cascade", StableCascadeCombinedPipeline),
        ("lcm", LatentConsistencyModelPipeline),
        ("pixart-alpha", PixArtAlphaPipeline),
        ("pixart-sigma", PixArtSigmaPipeline),
        ("stable-diffusion-pag", StableDiffusionPAGPipeline),
        ("stable-diffusion-controlnet-pag", StableDiffusionControlNetPAGPipeline),
        ("stable-diffusion-xl-pag", StableDiffusionXLPAGPipeline),
        ("stable-diffusion-xl-controlnet-pag", StableDiffusionXLControlNetPAGPipeline),
        ("pixart-sigma-pag", PixArtSigmaPAGPipeline),
        ("auraflow", AuraFlowPipeline),
        ("kolors", KolorsPipeline),
<<<<<<< HEAD
        ("kolors-pag", KolorsPAGPipeline),
=======
        ("flux", FluxPipeline),
>>>>>>> fc6a91e3
    ]
)

AUTO_IMAGE2IMAGE_PIPELINES_MAPPING = OrderedDict(
    [
        ("stable-diffusion", StableDiffusionImg2ImgPipeline),
        ("stable-diffusion-xl", StableDiffusionXLImg2ImgPipeline),
        ("stable-diffusion-3", StableDiffusion3Img2ImgPipeline),
        ("if", IFImg2ImgPipeline),
        ("kandinsky", KandinskyImg2ImgCombinedPipeline),
        ("kandinsky22", KandinskyV22Img2ImgCombinedPipeline),
        ("kandinsky3", Kandinsky3Img2ImgPipeline),
        ("stable-diffusion-controlnet", StableDiffusionControlNetImg2ImgPipeline),
        ("stable-diffusion-xl-controlnet", StableDiffusionXLControlNetImg2ImgPipeline),
        ("stable-diffusion-xl-pag", StableDiffusionXLPAGImg2ImgPipeline),
        ("lcm", LatentConsistencyModelImg2ImgPipeline),
        ("kolors", KolorsImg2ImgPipeline),
    ]
)

AUTO_INPAINT_PIPELINES_MAPPING = OrderedDict(
    [
        ("stable-diffusion", StableDiffusionInpaintPipeline),
        ("stable-diffusion-xl", StableDiffusionXLInpaintPipeline),
        ("stable-diffusion-3", StableDiffusion3InpaintPipeline),
        ("if", IFInpaintingPipeline),
        ("kandinsky", KandinskyInpaintCombinedPipeline),
        ("kandinsky22", KandinskyV22InpaintCombinedPipeline),
        ("stable-diffusion-controlnet", StableDiffusionControlNetInpaintPipeline),
        ("stable-diffusion-xl-controlnet", StableDiffusionXLControlNetInpaintPipeline),
        ("stable-diffusion-xl-pag", StableDiffusionXLPAGInpaintPipeline),
    ]
)

_AUTO_TEXT2IMAGE_DECODER_PIPELINES_MAPPING = OrderedDict(
    [
        ("kandinsky", KandinskyPipeline),
        ("kandinsky22", KandinskyV22Pipeline),
        ("wuerstchen", WuerstchenDecoderPipeline),
        ("cascade", StableCascadeDecoderPipeline),
    ]
)
_AUTO_IMAGE2IMAGE_DECODER_PIPELINES_MAPPING = OrderedDict(
    [
        ("kandinsky", KandinskyImg2ImgPipeline),
        ("kandinsky22", KandinskyV22Img2ImgPipeline),
    ]
)
_AUTO_INPAINT_DECODER_PIPELINES_MAPPING = OrderedDict(
    [
        ("kandinsky", KandinskyInpaintPipeline),
        ("kandinsky22", KandinskyV22InpaintPipeline),
    ]
)

SUPPORTED_TASKS_MAPPINGS = [
    AUTO_TEXT2IMAGE_PIPELINES_MAPPING,
    AUTO_IMAGE2IMAGE_PIPELINES_MAPPING,
    AUTO_INPAINT_PIPELINES_MAPPING,
    _AUTO_TEXT2IMAGE_DECODER_PIPELINES_MAPPING,
    _AUTO_IMAGE2IMAGE_DECODER_PIPELINES_MAPPING,
    _AUTO_INPAINT_DECODER_PIPELINES_MAPPING,
]


def _get_connected_pipeline(pipeline_cls):
    # for now connected pipelines can only be loaded from decoder pipelines, such as kandinsky-community/kandinsky-2-2-decoder
    if pipeline_cls in _AUTO_TEXT2IMAGE_DECODER_PIPELINES_MAPPING.values():
        return _get_task_class(
            AUTO_TEXT2IMAGE_PIPELINES_MAPPING, pipeline_cls.__name__, throw_error_if_not_exist=False
        )
    if pipeline_cls in _AUTO_IMAGE2IMAGE_DECODER_PIPELINES_MAPPING.values():
        return _get_task_class(
            AUTO_IMAGE2IMAGE_PIPELINES_MAPPING, pipeline_cls.__name__, throw_error_if_not_exist=False
        )
    if pipeline_cls in _AUTO_INPAINT_DECODER_PIPELINES_MAPPING.values():
        return _get_task_class(AUTO_INPAINT_PIPELINES_MAPPING, pipeline_cls.__name__, throw_error_if_not_exist=False)


def _get_task_class(mapping, pipeline_class_name, throw_error_if_not_exist: bool = True):
    def get_model(pipeline_class_name):
        for task_mapping in SUPPORTED_TASKS_MAPPINGS:
            for model_name, pipeline in task_mapping.items():
                if pipeline.__name__ == pipeline_class_name:
                    return model_name

    model_name = get_model(pipeline_class_name)

    if model_name is not None:
        task_class = mapping.get(model_name, None)
        if task_class is not None:
            return task_class

    if throw_error_if_not_exist:
        raise ValueError(f"AutoPipeline can't find a pipeline linked to {pipeline_class_name} for {model_name}")


class AutoPipelineForText2Image(ConfigMixin):
    r"""

    [`AutoPipelineForText2Image`] is a generic pipeline class that instantiates a text-to-image pipeline class. The
    specific underlying pipeline class is automatically selected from either the
    [`~AutoPipelineForText2Image.from_pretrained`] or [`~AutoPipelineForText2Image.from_pipe`] methods.

    This class cannot be instantiated using `__init__()` (throws an error).

    Class attributes:

        - **config_name** (`str`) -- The configuration filename that stores the class and module names of all the
          diffusion pipeline's components.

    """

    config_name = "model_index.json"

    def __init__(self, *args, **kwargs):
        raise EnvironmentError(
            f"{self.__class__.__name__} is designed to be instantiated "
            f"using the `{self.__class__.__name__}.from_pretrained(pretrained_model_name_or_path)` or "
            f"`{self.__class__.__name__}.from_pipe(pipeline)` methods."
        )

    @classmethod
    @validate_hf_hub_args
    def from_pretrained(cls, pretrained_model_or_path, **kwargs):
        r"""
        Instantiates a text-to-image Pytorch diffusion pipeline from pretrained pipeline weight.

        The from_pretrained() method takes care of returning the correct pipeline class instance by:
            1. Detect the pipeline class of the pretrained_model_or_path based on the _class_name property of its
               config object
            2. Find the text-to-image pipeline linked to the pipeline class using pattern matching on pipeline class
               name.

        If a `controlnet` argument is passed, it will instantiate a [`StableDiffusionControlNetPipeline`] object.

        The pipeline is set in evaluation mode (`model.eval()`) by default.

        If you get the error message below, you need to finetune the weights for your downstream task:

        ```
        Some weights of UNet2DConditionModel were not initialized from the model checkpoint at runwayml/stable-diffusion-v1-5 and are newly initialized because the shapes did not match:
        - conv_in.weight: found shape torch.Size([320, 4, 3, 3]) in the checkpoint and torch.Size([320, 9, 3, 3]) in the model instantiated
        You should probably TRAIN this model on a down-stream task to be able to use it for predictions and inference.
        ```

        Parameters:
            pretrained_model_or_path (`str` or `os.PathLike`, *optional*):
                Can be either:

                    - A string, the *repo id* (for example `CompVis/ldm-text2im-large-256`) of a pretrained pipeline
                      hosted on the Hub.
                    - A path to a *directory* (for example `./my_pipeline_directory/`) containing pipeline weights
                      saved using
                    [`~DiffusionPipeline.save_pretrained`].
            torch_dtype (`str` or `torch.dtype`, *optional*):
                Override the default `torch.dtype` and load the model with another dtype. If "auto" is passed, the
                dtype is automatically derived from the model's weights.
            force_download (`bool`, *optional*, defaults to `False`):
                Whether or not to force the (re-)download of the model weights and configuration files, overriding the
                cached versions if they exist.
            cache_dir (`Union[str, os.PathLike]`, *optional*):
                Path to a directory where a downloaded pretrained model configuration is cached if the standard cache
                is not used.

            proxies (`Dict[str, str]`, *optional*):
                A dictionary of proxy servers to use by protocol or endpoint, for example, `{'http': 'foo.bar:3128',
                'http://hostname': 'foo.bar:4012'}`. The proxies are used on each request.
            output_loading_info(`bool`, *optional*, defaults to `False`):
                Whether or not to also return a dictionary containing missing keys, unexpected keys and error messages.
            local_files_only (`bool`, *optional*, defaults to `False`):
                Whether to only load local model weights and configuration files or not. If set to `True`, the model
                won't be downloaded from the Hub.
            token (`str` or *bool*, *optional*):
                The token to use as HTTP bearer authorization for remote files. If `True`, the token generated from
                `diffusers-cli login` (stored in `~/.huggingface`) is used.
            revision (`str`, *optional*, defaults to `"main"`):
                The specific model version to use. It can be a branch name, a tag name, a commit id, or any identifier
                allowed by Git.
            custom_revision (`str`, *optional*, defaults to `"main"`):
                The specific model version to use. It can be a branch name, a tag name, or a commit id similar to
                `revision` when loading a custom pipeline from the Hub. It can be a 🤗 Diffusers version when loading a
                custom pipeline from GitHub, otherwise it defaults to `"main"` when loading from the Hub.
            mirror (`str`, *optional*):
                Mirror source to resolve accessibility issues if you’re downloading a model in China. We do not
                guarantee the timeliness or safety of the source, and you should refer to the mirror site for more
                information.
            device_map (`str` or `Dict[str, Union[int, str, torch.device]]`, *optional*):
                A map that specifies where each submodule should go. It doesn’t need to be defined for each
                parameter/buffer name; once a given module name is inside, every submodule of it will be sent to the
                same device.

                Set `device_map="auto"` to have 🤗 Accelerate automatically compute the most optimized `device_map`. For
                more information about each option see [designing a device
                map](https://hf.co/docs/accelerate/main/en/usage_guides/big_modeling#designing-a-device-map).
            max_memory (`Dict`, *optional*):
                A dictionary device identifier for the maximum memory. Will default to the maximum memory available for
                each GPU and the available CPU RAM if unset.
            offload_folder (`str` or `os.PathLike`, *optional*):
                The path to offload weights if device_map contains the value `"disk"`.
            offload_state_dict (`bool`, *optional*):
                If `True`, temporarily offloads the CPU state dict to the hard drive to avoid running out of CPU RAM if
                the weight of the CPU state dict + the biggest shard of the checkpoint does not fit. Defaults to `True`
                when there is some disk offload.
            low_cpu_mem_usage (`bool`, *optional*, defaults to `True` if torch version >= 1.9.0 else `False`):
                Speed up model loading only loading the pretrained weights and not initializing the weights. This also
                tries to not use more than 1x model size in CPU memory (including peak memory) while loading the model.
                Only supported for PyTorch >= 1.9.0. If you are using an older version of PyTorch, setting this
                argument to `True` will raise an error.
            use_safetensors (`bool`, *optional*, defaults to `None`):
                If set to `None`, the safetensors weights are downloaded if they're available **and** if the
                safetensors library is installed. If set to `True`, the model is forcibly loaded from safetensors
                weights. If set to `False`, safetensors weights are not loaded.
            kwargs (remaining dictionary of keyword arguments, *optional*):
                Can be used to overwrite load and saveable variables (the pipeline components of the specific pipeline
                class). The overwritten components are passed directly to the pipelines `__init__` method. See example
                below for more information.
            variant (`str`, *optional*):
                Load weights from a specified variant filename such as `"fp16"` or `"ema"`. This is ignored when
                loading `from_flax`.

        <Tip>

        To use private or [gated](https://huggingface.co/docs/hub/models-gated#gated-models) models, log-in with
        `huggingface-cli login`.

        </Tip>

        Examples:

        ```py
        >>> from diffusers import AutoPipelineForText2Image

        >>> pipeline = AutoPipelineForText2Image.from_pretrained("runwayml/stable-diffusion-v1-5")
        >>> image = pipeline(prompt).images[0]
        ```
        """
        cache_dir = kwargs.pop("cache_dir", None)
        force_download = kwargs.pop("force_download", False)
        proxies = kwargs.pop("proxies", None)
        token = kwargs.pop("token", None)
        local_files_only = kwargs.pop("local_files_only", False)
        revision = kwargs.pop("revision", None)

        load_config_kwargs = {
            "cache_dir": cache_dir,
            "force_download": force_download,
            "proxies": proxies,
            "token": token,
            "local_files_only": local_files_only,
            "revision": revision,
        }

        config = cls.load_config(pretrained_model_or_path, **load_config_kwargs)
        orig_class_name = config["_class_name"]

        if "controlnet" in kwargs:
            orig_class_name = config["_class_name"].replace("Pipeline", "ControlNetPipeline")
        if "enable_pag" in kwargs:
            enable_pag = kwargs.pop("enable_pag")
            if enable_pag:
                orig_class_name = orig_class_name.replace("Pipeline", "PAGPipeline")

        text_2_image_cls = _get_task_class(AUTO_TEXT2IMAGE_PIPELINES_MAPPING, orig_class_name)

        kwargs = {**load_config_kwargs, **kwargs}
        return text_2_image_cls.from_pretrained(pretrained_model_or_path, **kwargs)

    @classmethod
    def from_pipe(cls, pipeline, **kwargs):
        r"""
        Instantiates a text-to-image Pytorch diffusion pipeline from another instantiated diffusion pipeline class.

        The from_pipe() method takes care of returning the correct pipeline class instance by finding the text-to-image
        pipeline linked to the pipeline class using pattern matching on pipeline class name.

        All the modules the pipeline contains will be used to initialize the new pipeline without reallocating
        additional memory.

        The pipeline is set in evaluation mode (`model.eval()`) by default.

        Parameters:
            pipeline (`DiffusionPipeline`):
                an instantiated `DiffusionPipeline` object

        ```py
        >>> from diffusers import AutoPipelineForText2Image, AutoPipelineForImage2Image

        >>> pipe_i2i = AutoPipelineForImage2Image.from_pretrained(
        ...     "runwayml/stable-diffusion-v1-5", requires_safety_checker=False
        ... )

        >>> pipe_t2i = AutoPipelineForText2Image.from_pipe(pipe_i2i)
        >>> image = pipe_t2i(prompt).images[0]
        ```
        """

        original_config = dict(pipeline.config)
        original_cls_name = pipeline.__class__.__name__

        # derive the pipeline class to instantiate
        text_2_image_cls = _get_task_class(AUTO_TEXT2IMAGE_PIPELINES_MAPPING, original_cls_name)

        if "controlnet" in kwargs:
            if kwargs["controlnet"] is not None:
                to_replace = "PAGPipeline" if "PAG" in text_2_image_cls.__name__ else "Pipeline"
                text_2_image_cls = _get_task_class(
                    AUTO_TEXT2IMAGE_PIPELINES_MAPPING,
                    text_2_image_cls.__name__.replace("ControlNet", "").replace(to_replace, "ControlNet" + to_replace),
                )
            else:
                text_2_image_cls = _get_task_class(
                    AUTO_TEXT2IMAGE_PIPELINES_MAPPING,
                    text_2_image_cls.__name__.replace("ControlNet", ""),
                )

        if "enable_pag" in kwargs:
            enable_pag = kwargs.pop("enable_pag")
            if enable_pag:
                text_2_image_cls = _get_task_class(
                    AUTO_TEXT2IMAGE_PIPELINES_MAPPING,
                    text_2_image_cls.__name__.replace("PAG", "").replace("Pipeline", "PAGPipeline"),
                )
            else:
                text_2_image_cls = _get_task_class(
                    AUTO_TEXT2IMAGE_PIPELINES_MAPPING,
                    text_2_image_cls.__name__.replace("PAG", ""),
                )

        # define expected module and optional kwargs given the pipeline signature
        expected_modules, optional_kwargs = text_2_image_cls._get_signature_keys(text_2_image_cls)

        pretrained_model_name_or_path = original_config.pop("_name_or_path", None)

        # allow users pass modules in `kwargs` to override the original pipeline's components
        passed_class_obj = {k: kwargs.pop(k) for k in expected_modules if k in kwargs}
        original_class_obj = {
            k: pipeline.components[k]
            for k, v in pipeline.components.items()
            if k in expected_modules and k not in passed_class_obj
        }

        # allow users pass optional kwargs to override the original pipelines config attribute
        passed_pipe_kwargs = {k: kwargs.pop(k) for k in optional_kwargs if k in kwargs}
        original_pipe_kwargs = {
            k: original_config[k]
            for k, v in original_config.items()
            if k in optional_kwargs and k not in passed_pipe_kwargs
        }

        # config that were not expected by original pipeline is stored as private attribute
        # we will pass them as optional arguments if they can be accepted by the pipeline
        additional_pipe_kwargs = [
            k[1:]
            for k in original_config.keys()
            if k.startswith("_") and k[1:] in optional_kwargs and k[1:] not in passed_pipe_kwargs
        ]
        for k in additional_pipe_kwargs:
            original_pipe_kwargs[k] = original_config.pop(f"_{k}")

        text_2_image_kwargs = {**passed_class_obj, **original_class_obj, **passed_pipe_kwargs, **original_pipe_kwargs}

        # store unused config as private attribute
        unused_original_config = {
            f"{'' if k.startswith('_') else '_'}{k}": original_config[k]
            for k, v in original_config.items()
            if k not in text_2_image_kwargs
        }

        missing_modules = set(expected_modules) - set(pipeline._optional_components) - set(text_2_image_kwargs.keys())

        if len(missing_modules) > 0:
            raise ValueError(
                f"Pipeline {text_2_image_cls} expected {expected_modules}, but only {set(list(passed_class_obj.keys()) + list(original_class_obj.keys()))} were passed"
            )

        model = text_2_image_cls(**text_2_image_kwargs)
        model.register_to_config(_name_or_path=pretrained_model_name_or_path)
        model.register_to_config(**unused_original_config)

        return model


class AutoPipelineForImage2Image(ConfigMixin):
    r"""

    [`AutoPipelineForImage2Image`] is a generic pipeline class that instantiates an image-to-image pipeline class. The
    specific underlying pipeline class is automatically selected from either the
    [`~AutoPipelineForImage2Image.from_pretrained`] or [`~AutoPipelineForImage2Image.from_pipe`] methods.

    This class cannot be instantiated using `__init__()` (throws an error).

    Class attributes:

        - **config_name** (`str`) -- The configuration filename that stores the class and module names of all the
          diffusion pipeline's components.

    """

    config_name = "model_index.json"

    def __init__(self, *args, **kwargs):
        raise EnvironmentError(
            f"{self.__class__.__name__} is designed to be instantiated "
            f"using the `{self.__class__.__name__}.from_pretrained(pretrained_model_name_or_path)` or "
            f"`{self.__class__.__name__}.from_pipe(pipeline)` methods."
        )

    @classmethod
    @validate_hf_hub_args
    def from_pretrained(cls, pretrained_model_or_path, **kwargs):
        r"""
        Instantiates a image-to-image Pytorch diffusion pipeline from pretrained pipeline weight.

        The from_pretrained() method takes care of returning the correct pipeline class instance by:
            1. Detect the pipeline class of the pretrained_model_or_path based on the _class_name property of its
               config object
            2. Find the image-to-image pipeline linked to the pipeline class using pattern matching on pipeline class
               name.

        If a `controlnet` argument is passed, it will instantiate a [`StableDiffusionControlNetImg2ImgPipeline`]
        object.

        The pipeline is set in evaluation mode (`model.eval()`) by default.

        If you get the error message below, you need to finetune the weights for your downstream task:

        ```
        Some weights of UNet2DConditionModel were not initialized from the model checkpoint at runwayml/stable-diffusion-v1-5 and are newly initialized because the shapes did not match:
        - conv_in.weight: found shape torch.Size([320, 4, 3, 3]) in the checkpoint and torch.Size([320, 9, 3, 3]) in the model instantiated
        You should probably TRAIN this model on a down-stream task to be able to use it for predictions and inference.
        ```

        Parameters:
            pretrained_model_or_path (`str` or `os.PathLike`, *optional*):
                Can be either:

                    - A string, the *repo id* (for example `CompVis/ldm-text2im-large-256`) of a pretrained pipeline
                      hosted on the Hub.
                    - A path to a *directory* (for example `./my_pipeline_directory/`) containing pipeline weights
                      saved using
                    [`~DiffusionPipeline.save_pretrained`].
            torch_dtype (`str` or `torch.dtype`, *optional*):
                Override the default `torch.dtype` and load the model with another dtype. If "auto" is passed, the
                dtype is automatically derived from the model's weights.
            force_download (`bool`, *optional*, defaults to `False`):
                Whether or not to force the (re-)download of the model weights and configuration files, overriding the
                cached versions if they exist.
            cache_dir (`Union[str, os.PathLike]`, *optional*):
                Path to a directory where a downloaded pretrained model configuration is cached if the standard cache
                is not used.

            proxies (`Dict[str, str]`, *optional*):
                A dictionary of proxy servers to use by protocol or endpoint, for example, `{'http': 'foo.bar:3128',
                'http://hostname': 'foo.bar:4012'}`. The proxies are used on each request.
            output_loading_info(`bool`, *optional*, defaults to `False`):
                Whether or not to also return a dictionary containing missing keys, unexpected keys and error messages.
            local_files_only (`bool`, *optional*, defaults to `False`):
                Whether to only load local model weights and configuration files or not. If set to `True`, the model
                won't be downloaded from the Hub.
            token (`str` or *bool*, *optional*):
                The token to use as HTTP bearer authorization for remote files. If `True`, the token generated from
                `diffusers-cli login` (stored in `~/.huggingface`) is used.
            revision (`str`, *optional*, defaults to `"main"`):
                The specific model version to use. It can be a branch name, a tag name, a commit id, or any identifier
                allowed by Git.
            custom_revision (`str`, *optional*, defaults to `"main"`):
                The specific model version to use. It can be a branch name, a tag name, or a commit id similar to
                `revision` when loading a custom pipeline from the Hub. It can be a 🤗 Diffusers version when loading a
                custom pipeline from GitHub, otherwise it defaults to `"main"` when loading from the Hub.
            mirror (`str`, *optional*):
                Mirror source to resolve accessibility issues if you’re downloading a model in China. We do not
                guarantee the timeliness or safety of the source, and you should refer to the mirror site for more
                information.
            device_map (`str` or `Dict[str, Union[int, str, torch.device]]`, *optional*):
                A map that specifies where each submodule should go. It doesn’t need to be defined for each
                parameter/buffer name; once a given module name is inside, every submodule of it will be sent to the
                same device.

                Set `device_map="auto"` to have 🤗 Accelerate automatically compute the most optimized `device_map`. For
                more information about each option see [designing a device
                map](https://hf.co/docs/accelerate/main/en/usage_guides/big_modeling#designing-a-device-map).
            max_memory (`Dict`, *optional*):
                A dictionary device identifier for the maximum memory. Will default to the maximum memory available for
                each GPU and the available CPU RAM if unset.
            offload_folder (`str` or `os.PathLike`, *optional*):
                The path to offload weights if device_map contains the value `"disk"`.
            offload_state_dict (`bool`, *optional*):
                If `True`, temporarily offloads the CPU state dict to the hard drive to avoid running out of CPU RAM if
                the weight of the CPU state dict + the biggest shard of the checkpoint does not fit. Defaults to `True`
                when there is some disk offload.
            low_cpu_mem_usage (`bool`, *optional*, defaults to `True` if torch version >= 1.9.0 else `False`):
                Speed up model loading only loading the pretrained weights and not initializing the weights. This also
                tries to not use more than 1x model size in CPU memory (including peak memory) while loading the model.
                Only supported for PyTorch >= 1.9.0. If you are using an older version of PyTorch, setting this
                argument to `True` will raise an error.
            use_safetensors (`bool`, *optional*, defaults to `None`):
                If set to `None`, the safetensors weights are downloaded if they're available **and** if the
                safetensors library is installed. If set to `True`, the model is forcibly loaded from safetensors
                weights. If set to `False`, safetensors weights are not loaded.
            kwargs (remaining dictionary of keyword arguments, *optional*):
                Can be used to overwrite load and saveable variables (the pipeline components of the specific pipeline
                class). The overwritten components are passed directly to the pipelines `__init__` method. See example
                below for more information.
            variant (`str`, *optional*):
                Load weights from a specified variant filename such as `"fp16"` or `"ema"`. This is ignored when
                loading `from_flax`.

        <Tip>

        To use private or [gated](https://huggingface.co/docs/hub/models-gated#gated-models) models, log-in with
        `huggingface-cli login`.

        </Tip>

        Examples:

        ```py
        >>> from diffusers import AutoPipelineForImage2Image

        >>> pipeline = AutoPipelineForImage2Image.from_pretrained("runwayml/stable-diffusion-v1-5")
        >>> image = pipeline(prompt, image).images[0]
        ```
        """
        cache_dir = kwargs.pop("cache_dir", None)
        force_download = kwargs.pop("force_download", False)
        proxies = kwargs.pop("proxies", None)
        token = kwargs.pop("token", None)
        local_files_only = kwargs.pop("local_files_only", False)
        revision = kwargs.pop("revision", None)

        load_config_kwargs = {
            "cache_dir": cache_dir,
            "force_download": force_download,
            "proxies": proxies,
            "token": token,
            "local_files_only": local_files_only,
            "revision": revision,
        }

        config = cls.load_config(pretrained_model_or_path, **load_config_kwargs)
        orig_class_name = config["_class_name"]

        if "controlnet" in kwargs:
            orig_class_name = config["_class_name"].replace("Pipeline", "ControlNetPipeline")
        if "enable_pag" in kwargs:
            enable_pag = kwargs.pop("enable_pag")
            if enable_pag:
                orig_class_name = orig_class_name.replace("Pipeline", "PAGPipeline")

        image_2_image_cls = _get_task_class(AUTO_IMAGE2IMAGE_PIPELINES_MAPPING, orig_class_name)

        kwargs = {**load_config_kwargs, **kwargs}
        return image_2_image_cls.from_pretrained(pretrained_model_or_path, **kwargs)

    @classmethod
    def from_pipe(cls, pipeline, **kwargs):
        r"""
        Instantiates a image-to-image Pytorch diffusion pipeline from another instantiated diffusion pipeline class.

        The from_pipe() method takes care of returning the correct pipeline class instance by finding the
        image-to-image pipeline linked to the pipeline class using pattern matching on pipeline class name.

        All the modules the pipeline contains will be used to initialize the new pipeline without reallocating
        additional memory.

        The pipeline is set in evaluation mode (`model.eval()`) by default.

        Parameters:
            pipeline (`DiffusionPipeline`):
                an instantiated `DiffusionPipeline` object

        Examples:

        ```py
        >>> from diffusers import AutoPipelineForText2Image, AutoPipelineForImage2Image

        >>> pipe_t2i = AutoPipelineForText2Image.from_pretrained(
        ...     "runwayml/stable-diffusion-v1-5", requires_safety_checker=False
        ... )

        >>> pipe_i2i = AutoPipelineForImage2Image.from_pipe(pipe_t2i)
        >>> image = pipe_i2i(prompt, image).images[0]
        ```
        """

        original_config = dict(pipeline.config)
        original_cls_name = pipeline.__class__.__name__

        # derive the pipeline class to instantiate
        image_2_image_cls = _get_task_class(AUTO_IMAGE2IMAGE_PIPELINES_MAPPING, original_cls_name)

        if "controlnet" in kwargs:
            if kwargs["controlnet"] is not None:
                to_replace = "Img2ImgPipeline"
                if "PAG" in image_2_image_cls.__name__:
                    to_replace = "PAG" + to_replace
                image_2_image_cls = _get_task_class(
                    AUTO_IMAGE2IMAGE_PIPELINES_MAPPING,
                    image_2_image_cls.__name__.replace("ControlNet", "").replace(
                        to_replace, "ControlNet" + to_replace
                    ),
                )
            else:
                image_2_image_cls = _get_task_class(
                    AUTO_IMAGE2IMAGE_PIPELINES_MAPPING,
                    image_2_image_cls.__name__.replace("ControlNet", ""),
                )

        if "enable_pag" in kwargs:
            enable_pag = kwargs.pop("enable_pag")
            if enable_pag:
                image_2_image_cls = _get_task_class(
                    AUTO_IMAGE2IMAGE_PIPELINES_MAPPING,
                    image_2_image_cls.__name__.replace("PAG", "").replace("Img2ImgPipeline", "PAGImg2ImgPipeline"),
                )
            else:
                image_2_image_cls = _get_task_class(
                    AUTO_IMAGE2IMAGE_PIPELINES_MAPPING,
                    image_2_image_cls.__name__.replace("PAG", ""),
                )

        # define expected module and optional kwargs given the pipeline signature
        expected_modules, optional_kwargs = image_2_image_cls._get_signature_keys(image_2_image_cls)

        pretrained_model_name_or_path = original_config.pop("_name_or_path", None)

        # allow users pass modules in `kwargs` to override the original pipeline's components
        passed_class_obj = {k: kwargs.pop(k) for k in expected_modules if k in kwargs}
        original_class_obj = {
            k: pipeline.components[k]
            for k, v in pipeline.components.items()
            if k in expected_modules and k not in passed_class_obj
        }

        # allow users pass optional kwargs to override the original pipelines config attribute
        passed_pipe_kwargs = {k: kwargs.pop(k) for k in optional_kwargs if k in kwargs}
        original_pipe_kwargs = {
            k: original_config[k]
            for k, v in original_config.items()
            if k in optional_kwargs and k not in passed_pipe_kwargs
        }

        # config attribute that were not expected by original pipeline is stored as its private attribute
        # we will pass them as optional arguments if they can be accepted by the pipeline
        additional_pipe_kwargs = [
            k[1:]
            for k in original_config.keys()
            if k.startswith("_") and k[1:] in optional_kwargs and k[1:] not in passed_pipe_kwargs
        ]
        for k in additional_pipe_kwargs:
            original_pipe_kwargs[k] = original_config.pop(f"_{k}")

        image_2_image_kwargs = {**passed_class_obj, **original_class_obj, **passed_pipe_kwargs, **original_pipe_kwargs}

        # store unused config as private attribute
        unused_original_config = {
            f"{'' if k.startswith('_') else '_'}{k}": original_config[k]
            for k, v in original_config.items()
            if k not in image_2_image_kwargs
        }

        missing_modules = set(expected_modules) - set(pipeline._optional_components) - set(image_2_image_kwargs.keys())

        if len(missing_modules) > 0:
            raise ValueError(
                f"Pipeline {image_2_image_cls} expected {expected_modules}, but only {set(list(passed_class_obj.keys()) + list(original_class_obj.keys()))} were passed"
            )

        model = image_2_image_cls(**image_2_image_kwargs)
        model.register_to_config(_name_or_path=pretrained_model_name_or_path)
        model.register_to_config(**unused_original_config)

        return model


class AutoPipelineForInpainting(ConfigMixin):
    r"""

    [`AutoPipelineForInpainting`] is a generic pipeline class that instantiates an inpainting pipeline class. The
    specific underlying pipeline class is automatically selected from either the
    [`~AutoPipelineForInpainting.from_pretrained`] or [`~AutoPipelineForInpainting.from_pipe`] methods.

    This class cannot be instantiated using `__init__()` (throws an error).

    Class attributes:

        - **config_name** (`str`) -- The configuration filename that stores the class and module names of all the
          diffusion pipeline's components.

    """

    config_name = "model_index.json"

    def __init__(self, *args, **kwargs):
        raise EnvironmentError(
            f"{self.__class__.__name__} is designed to be instantiated "
            f"using the `{self.__class__.__name__}.from_pretrained(pretrained_model_name_or_path)` or "
            f"`{self.__class__.__name__}.from_pipe(pipeline)` methods."
        )

    @classmethod
    @validate_hf_hub_args
    def from_pretrained(cls, pretrained_model_or_path, **kwargs):
        r"""
        Instantiates a inpainting Pytorch diffusion pipeline from pretrained pipeline weight.

        The from_pretrained() method takes care of returning the correct pipeline class instance by:
            1. Detect the pipeline class of the pretrained_model_or_path based on the _class_name property of its
               config object
            2. Find the inpainting pipeline linked to the pipeline class using pattern matching on pipeline class name.

        If a `controlnet` argument is passed, it will instantiate a [`StableDiffusionControlNetInpaintPipeline`]
        object.

        The pipeline is set in evaluation mode (`model.eval()`) by default.

        If you get the error message below, you need to finetune the weights for your downstream task:

        ```
        Some weights of UNet2DConditionModel were not initialized from the model checkpoint at runwayml/stable-diffusion-v1-5 and are newly initialized because the shapes did not match:
        - conv_in.weight: found shape torch.Size([320, 4, 3, 3]) in the checkpoint and torch.Size([320, 9, 3, 3]) in the model instantiated
        You should probably TRAIN this model on a down-stream task to be able to use it for predictions and inference.
        ```

        Parameters:
            pretrained_model_or_path (`str` or `os.PathLike`, *optional*):
                Can be either:

                    - A string, the *repo id* (for example `CompVis/ldm-text2im-large-256`) of a pretrained pipeline
                      hosted on the Hub.
                    - A path to a *directory* (for example `./my_pipeline_directory/`) containing pipeline weights
                      saved using
                    [`~DiffusionPipeline.save_pretrained`].
            torch_dtype (`str` or `torch.dtype`, *optional*):
                Override the default `torch.dtype` and load the model with another dtype. If "auto" is passed, the
                dtype is automatically derived from the model's weights.
            force_download (`bool`, *optional*, defaults to `False`):
                Whether or not to force the (re-)download of the model weights and configuration files, overriding the
                cached versions if they exist.
            cache_dir (`Union[str, os.PathLike]`, *optional*):
                Path to a directory where a downloaded pretrained model configuration is cached if the standard cache
                is not used.

            proxies (`Dict[str, str]`, *optional*):
                A dictionary of proxy servers to use by protocol or endpoint, for example, `{'http': 'foo.bar:3128',
                'http://hostname': 'foo.bar:4012'}`. The proxies are used on each request.
            output_loading_info(`bool`, *optional*, defaults to `False`):
                Whether or not to also return a dictionary containing missing keys, unexpected keys and error messages.
            local_files_only (`bool`, *optional*, defaults to `False`):
                Whether to only load local model weights and configuration files or not. If set to `True`, the model
                won't be downloaded from the Hub.
            token (`str` or *bool*, *optional*):
                The token to use as HTTP bearer authorization for remote files. If `True`, the token generated from
                `diffusers-cli login` (stored in `~/.huggingface`) is used.
            revision (`str`, *optional*, defaults to `"main"`):
                The specific model version to use. It can be a branch name, a tag name, a commit id, or any identifier
                allowed by Git.
            custom_revision (`str`, *optional*, defaults to `"main"`):
                The specific model version to use. It can be a branch name, a tag name, or a commit id similar to
                `revision` when loading a custom pipeline from the Hub. It can be a 🤗 Diffusers version when loading a
                custom pipeline from GitHub, otherwise it defaults to `"main"` when loading from the Hub.
            mirror (`str`, *optional*):
                Mirror source to resolve accessibility issues if you’re downloading a model in China. We do not
                guarantee the timeliness or safety of the source, and you should refer to the mirror site for more
                information.
            device_map (`str` or `Dict[str, Union[int, str, torch.device]]`, *optional*):
                A map that specifies where each submodule should go. It doesn’t need to be defined for each
                parameter/buffer name; once a given module name is inside, every submodule of it will be sent to the
                same device.

                Set `device_map="auto"` to have 🤗 Accelerate automatically compute the most optimized `device_map`. For
                more information about each option see [designing a device
                map](https://hf.co/docs/accelerate/main/en/usage_guides/big_modeling#designing-a-device-map).
            max_memory (`Dict`, *optional*):
                A dictionary device identifier for the maximum memory. Will default to the maximum memory available for
                each GPU and the available CPU RAM if unset.
            offload_folder (`str` or `os.PathLike`, *optional*):
                The path to offload weights if device_map contains the value `"disk"`.
            offload_state_dict (`bool`, *optional*):
                If `True`, temporarily offloads the CPU state dict to the hard drive to avoid running out of CPU RAM if
                the weight of the CPU state dict + the biggest shard of the checkpoint does not fit. Defaults to `True`
                when there is some disk offload.
            low_cpu_mem_usage (`bool`, *optional*, defaults to `True` if torch version >= 1.9.0 else `False`):
                Speed up model loading only loading the pretrained weights and not initializing the weights. This also
                tries to not use more than 1x model size in CPU memory (including peak memory) while loading the model.
                Only supported for PyTorch >= 1.9.0. If you are using an older version of PyTorch, setting this
                argument to `True` will raise an error.
            use_safetensors (`bool`, *optional*, defaults to `None`):
                If set to `None`, the safetensors weights are downloaded if they're available **and** if the
                safetensors library is installed. If set to `True`, the model is forcibly loaded from safetensors
                weights. If set to `False`, safetensors weights are not loaded.
            kwargs (remaining dictionary of keyword arguments, *optional*):
                Can be used to overwrite load and saveable variables (the pipeline components of the specific pipeline
                class). The overwritten components are passed directly to the pipelines `__init__` method. See example
                below for more information.
            variant (`str`, *optional*):
                Load weights from a specified variant filename such as `"fp16"` or `"ema"`. This is ignored when
                loading `from_flax`.

        <Tip>

        To use private or [gated](https://huggingface.co/docs/hub/models-gated#gated-models) models, log-in with
        `huggingface-cli login`.

        </Tip>

        Examples:

        ```py
        >>> from diffusers import AutoPipelineForInpainting

        >>> pipeline = AutoPipelineForInpainting.from_pretrained("runwayml/stable-diffusion-v1-5")
        >>> image = pipeline(prompt, image=init_image, mask_image=mask_image).images[0]
        ```
        """
        cache_dir = kwargs.pop("cache_dir", None)
        force_download = kwargs.pop("force_download", False)
        proxies = kwargs.pop("proxies", None)
        token = kwargs.pop("token", None)
        local_files_only = kwargs.pop("local_files_only", False)
        revision = kwargs.pop("revision", None)

        load_config_kwargs = {
            "cache_dir": cache_dir,
            "force_download": force_download,
            "proxies": proxies,
            "token": token,
            "local_files_only": local_files_only,
            "revision": revision,
        }

        config = cls.load_config(pretrained_model_or_path, **load_config_kwargs)
        orig_class_name = config["_class_name"]

        if "controlnet" in kwargs:
            orig_class_name = config["_class_name"].replace("Pipeline", "ControlNetPipeline")
        if "enable_pag" in kwargs:
            enable_pag = kwargs.pop("enable_pag")
            if enable_pag:
                orig_class_name = config["_class_name"].replace("Pipeline", "PAGPipeline")

        inpainting_cls = _get_task_class(AUTO_INPAINT_PIPELINES_MAPPING, orig_class_name)

        kwargs = {**load_config_kwargs, **kwargs}
        return inpainting_cls.from_pretrained(pretrained_model_or_path, **kwargs)

    @classmethod
    def from_pipe(cls, pipeline, **kwargs):
        r"""
        Instantiates a inpainting Pytorch diffusion pipeline from another instantiated diffusion pipeline class.

        The from_pipe() method takes care of returning the correct pipeline class instance by finding the inpainting
        pipeline linked to the pipeline class using pattern matching on pipeline class name.

        All the modules the pipeline class contain will be used to initialize the new pipeline without reallocating
        additional memory.

        The pipeline is set in evaluation mode (`model.eval()`) by default.

        Parameters:
            pipeline (`DiffusionPipeline`):
                an instantiated `DiffusionPipeline` object

        Examples:

        ```py
        >>> from diffusers import AutoPipelineForText2Image, AutoPipelineForInpainting

        >>> pipe_t2i = AutoPipelineForText2Image.from_pretrained(
        ...     "DeepFloyd/IF-I-XL-v1.0", requires_safety_checker=False
        ... )

        >>> pipe_inpaint = AutoPipelineForInpainting.from_pipe(pipe_t2i)
        >>> image = pipe_inpaint(prompt, image=init_image, mask_image=mask_image).images[0]
        ```
        """
        original_config = dict(pipeline.config)
        original_cls_name = pipeline.__class__.__name__

        # derive the pipeline class to instantiate
        inpainting_cls = _get_task_class(AUTO_INPAINT_PIPELINES_MAPPING, original_cls_name)

        if "controlnet" in kwargs:
            if kwargs["controlnet"] is not None:
                inpainting_cls = _get_task_class(
                    AUTO_INPAINT_PIPELINES_MAPPING,
                    inpainting_cls.__name__.replace("ControlNet", "").replace(
                        "InpaintPipeline", "ControlNetInpaintPipeline"
                    ),
                )
            else:
                inpainting_cls = _get_task_class(
                    AUTO_INPAINT_PIPELINES_MAPPING,
                    inpainting_cls.__name__.replace("ControlNetInpaintPipeline", "InpaintPipeline"),
                )

        if "enable_pag" in kwargs:
            enable_pag = kwargs.pop("enable_pag")
            if enable_pag:
                inpainting_cls = _get_task_class(
                    AUTO_INPAINT_PIPELINES_MAPPING,
                    inpainting_cls.__name__.replace("PAG", "").replace("InpaintPipeline", "PAGInpaintPipeline"),
                )
            else:
                inpainting_cls = _get_task_class(
                    AUTO_INPAINT_PIPELINES_MAPPING,
                    inpainting_cls.__name__.replace("PAGInpaintPipeline", "InpaintPipeline"),
                )

        # define expected module and optional kwargs given the pipeline signature
        expected_modules, optional_kwargs = inpainting_cls._get_signature_keys(inpainting_cls)

        pretrained_model_name_or_path = original_config.pop("_name_or_path", None)

        # allow users pass modules in `kwargs` to override the original pipeline's components
        passed_class_obj = {k: kwargs.pop(k) for k in expected_modules if k in kwargs}
        original_class_obj = {
            k: pipeline.components[k]
            for k, v in pipeline.components.items()
            if k in expected_modules and k not in passed_class_obj
        }

        # allow users pass optional kwargs to override the original pipelines config attribute
        passed_pipe_kwargs = {k: kwargs.pop(k) for k in optional_kwargs if k in kwargs}
        original_pipe_kwargs = {
            k: original_config[k]
            for k, v in original_config.items()
            if k in optional_kwargs and k not in passed_pipe_kwargs
        }

        # config that were not expected by original pipeline is stored as private attribute
        # we will pass them as optional arguments if they can be accepted by the pipeline
        additional_pipe_kwargs = [
            k[1:]
            for k in original_config.keys()
            if k.startswith("_") and k[1:] in optional_kwargs and k[1:] not in passed_pipe_kwargs
        ]
        for k in additional_pipe_kwargs:
            original_pipe_kwargs[k] = original_config.pop(f"_{k}")

        inpainting_kwargs = {**passed_class_obj, **original_class_obj, **passed_pipe_kwargs, **original_pipe_kwargs}

        # store unused config as private attribute
        unused_original_config = {
            f"{'' if k.startswith('_') else '_'}{k}": original_config[k]
            for k, v in original_config.items()
            if k not in inpainting_kwargs
        }

        missing_modules = set(expected_modules) - set(pipeline._optional_components) - set(inpainting_kwargs.keys())

        if len(missing_modules) > 0:
            raise ValueError(
                f"Pipeline {inpainting_cls} expected {expected_modules}, but only {set(list(passed_class_obj.keys()) + list(original_class_obj.keys()))} were passed"
            )

        model = inpainting_cls(**inpainting_kwargs)
        model.register_to_config(_name_or_path=pretrained_model_name_or_path)
        model.register_to_config(**unused_original_config)

        return model<|MERGE_RESOLUTION|>--- conflicted
+++ resolved
@@ -50,11 +50,8 @@
 from .kolors import KolorsImg2ImgPipeline, KolorsPipeline
 from .latent_consistency_models import LatentConsistencyModelImg2ImgPipeline, LatentConsistencyModelPipeline
 from .pag import (
-<<<<<<< HEAD
     KolorsPAGPipeline,
-=======
     PixArtSigmaPAGPipeline,
->>>>>>> fc6a91e3
     StableDiffusionControlNetPAGPipeline,
     StableDiffusionPAGPipeline,
     StableDiffusionXLControlNetPAGPipeline,
@@ -106,11 +103,8 @@
         ("pixart-sigma-pag", PixArtSigmaPAGPipeline),
         ("auraflow", AuraFlowPipeline),
         ("kolors", KolorsPipeline),
-<<<<<<< HEAD
         ("kolors-pag", KolorsPAGPipeline),
-=======
         ("flux", FluxPipeline),
->>>>>>> fc6a91e3
     ]
 )
 
