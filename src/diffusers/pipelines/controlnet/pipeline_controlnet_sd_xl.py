# Copyright 2023 The HuggingFace Team. All rights reserved.
#
# Licensed under the Apache License, Version 2.0 (the "License");
# you may not use this file except in compliance with the License.
# You may obtain a copy of the License at
#
#     http://www.apache.org/licenses/LICENSE-2.0
#
# Unless required by applicable law or agreed to in writing, software
# distributed under the License is distributed on an "AS IS" BASIS,
# WITHOUT WARRANTIES OR CONDITIONS OF ANY KIND, either express or implied.
# See the License for the specific language governing permissions and
# limitations under the License.


import inspect
from typing import Any, Callable, Dict, List, Optional, Tuple, Union

import numpy as np
import PIL.Image
import torch
import torch.nn.functional as F
from transformers import CLIPTextModel, CLIPTextModelWithProjection, CLIPTokenizer

from diffusers.utils.import_utils import is_invisible_watermark_available

from ...image_processor import PipelineImageInput, VaeImageProcessor
from ...loaders import FromSingleFileMixin, StableDiffusionXLLoraLoaderMixin, TextualInversionLoaderMixin
from ...models import AutoencoderKL, ControlNetModel, UNet2DConditionModel
from ...models.attention_processor import (
    AttnProcessor2_0,
    LoRAAttnProcessor2_0,
    LoRAXFormersAttnProcessor,
    XFormersAttnProcessor,
)
from ...models.lora import adjust_lora_scale_text_encoder
from ...schedulers import KarrasDiffusionSchedulers
from ...utils import logging, replace_example_docstring, scale_lora_layers, unscale_lora_layers
from ...utils.torch_utils import is_compiled_module, randn_tensor
from ..pipeline_utils import DiffusionPipeline
from ..stable_diffusion_xl.pipeline_output import StableDiffusionXLPipelineOutput


if is_invisible_watermark_available():
    from ..stable_diffusion_xl.watermark import StableDiffusionXLWatermarker

from .multicontrolnet import MultiControlNetModel


logger = logging.get_logger(__name__)  # pylint: disable=invalid-name


EXAMPLE_DOC_STRING = """
    Examples:
        ```py
        >>> # !pip install opencv-python transformers accelerate
        >>> from diffusers import StableDiffusionXLControlNetPipeline, ControlNetModel, AutoencoderKL
        >>> from diffusers.utils import load_image
        >>> import numpy as np
        >>> import torch

        >>> import cv2
        >>> from PIL import Image

        >>> prompt = "aerial view, a futuristic research complex in a bright foggy jungle, hard lighting"
        >>> negative_prompt = "low quality, bad quality, sketches"

        >>> # download an image
        >>> image = load_image(
        ...     "https://hf.co/datasets/hf-internal-testing/diffusers-images/resolve/main/sd_controlnet/hf-logo.png"
        ... )

        >>> # initialize the models and pipeline
        >>> controlnet_conditioning_scale = 0.5  # recommended for good generalization
        >>> controlnet = ControlNetModel.from_pretrained(
        ...     "diffusers/controlnet-canny-sdxl-1.0", torch_dtype=torch.float16
        ... )
        >>> vae = AutoencoderKL.from_pretrained("madebyollin/sdxl-vae-fp16-fix", torch_dtype=torch.float16)
        >>> pipe = StableDiffusionXLControlNetPipeline.from_pretrained(
        ...     "stabilityai/stable-diffusion-xl-base-1.0", controlnet=controlnet, vae=vae, torch_dtype=torch.float16
        ... )
        >>> pipe.enable_model_cpu_offload()

        >>> # get canny image
        >>> image = np.array(image)
        >>> image = cv2.Canny(image, 100, 200)
        >>> image = image[:, :, None]
        >>> image = np.concatenate([image, image, image], axis=2)
        >>> canny_image = Image.fromarray(image)

        >>> # generate image
        >>> image = pipe(
        ...     prompt, controlnet_conditioning_scale=controlnet_conditioning_scale, image=canny_image
        ... ).images[0]
        ```
"""


class StableDiffusionXLControlNetPipeline(
    DiffusionPipeline, TextualInversionLoaderMixin, StableDiffusionXLLoraLoaderMixin, FromSingleFileMixin
):
    r"""
    Pipeline for text-to-image generation using Stable Diffusion XL with ControlNet guidance.

    This model inherits from [`DiffusionPipeline`]. Check the superclass documentation for the generic methods
    implemented for all pipelines (downloading, saving, running on a particular device, etc.).

    The pipeline also inherits the following loading methods:
        - [`~loaders.TextualInversionLoaderMixin.load_textual_inversion`] for loading textual inversion embeddings
        - [`loaders.StableDiffusionXLLoraLoaderMixin.load_lora_weights`] for loading LoRA weights
        - [`loaders.FromSingleFileMixin.from_single_file`] for loading `.ckpt` files

    Args:
        vae ([`AutoencoderKL`]):
            Variational Auto-Encoder (VAE) model to encode and decode images to and from latent representations.
        text_encoder ([`~transformers.CLIPTextModel`]):
            Frozen text-encoder ([clip-vit-large-patch14](https://huggingface.co/openai/clip-vit-large-patch14)).
        text_encoder_2 ([`~transformers.CLIPTextModelWithProjection`]):
            Second frozen text-encoder
            ([laion/CLIP-ViT-bigG-14-laion2B-39B-b160k](https://huggingface.co/laion/CLIP-ViT-bigG-14-laion2B-39B-b160k)).
        tokenizer ([`~transformers.CLIPTokenizer`]):
            A `CLIPTokenizer` to tokenize text.
        tokenizer_2 ([`~transformers.CLIPTokenizer`]):
            A `CLIPTokenizer` to tokenize text.
        unet ([`UNet2DConditionModel`]):
            A `UNet2DConditionModel` to denoise the encoded image latents.
        controlnet ([`ControlNetModel`] or `List[ControlNetModel]`):
            Provides additional conditioning to the `unet` during the denoising process. If you set multiple
            ControlNets as a list, the outputs from each ControlNet are added together to create one combined
            additional conditioning.
        scheduler ([`SchedulerMixin`]):
            A scheduler to be used in combination with `unet` to denoise the encoded image latents. Can be one of
            [`DDIMScheduler`], [`LMSDiscreteScheduler`], or [`PNDMScheduler`].
        force_zeros_for_empty_prompt (`bool`, *optional*, defaults to `"True"`):
            Whether the negative prompt embeddings should always be set to 0. Also see the config of
            `stabilityai/stable-diffusion-xl-base-1-0`.
        add_watermarker (`bool`, *optional*):
            Whether to use the [invisible_watermark](https://github.com/ShieldMnt/invisible-watermark/) library to
            watermark output images. If not defined, it defaults to `True` if the package is installed; otherwise no
            watermarker is used.
    """
    model_cpu_offload_seq = (
        "text_encoder->text_encoder_2->unet->vae"  # leave controlnet out on purpose because it iterates with unet
    )

    def __init__(
        self,
        vae: AutoencoderKL,
        text_encoder: CLIPTextModel,
        text_encoder_2: CLIPTextModelWithProjection,
        tokenizer: CLIPTokenizer,
        tokenizer_2: CLIPTokenizer,
        unet: UNet2DConditionModel,
        controlnet: Union[ControlNetModel, List[ControlNetModel], Tuple[ControlNetModel], MultiControlNetModel],
        scheduler: KarrasDiffusionSchedulers,
        force_zeros_for_empty_prompt: bool = True,
        add_watermarker: Optional[bool] = None,
    ):
        super().__init__()

        if isinstance(controlnet, (list, tuple)):
            controlnet = MultiControlNetModel(controlnet)

        self.register_modules(
            vae=vae,
            text_encoder=text_encoder,
            text_encoder_2=text_encoder_2,
            tokenizer=tokenizer,
            tokenizer_2=tokenizer_2,
            unet=unet,
            controlnet=controlnet,
            scheduler=scheduler,
        )
        self.vae_scale_factor = 2 ** (len(self.vae.config.block_out_channels) - 1)
        self.image_processor = VaeImageProcessor(vae_scale_factor=self.vae_scale_factor, do_convert_rgb=True)
        self.control_image_processor = VaeImageProcessor(
            vae_scale_factor=self.vae_scale_factor, do_convert_rgb=True, do_normalize=False
        )
        add_watermarker = add_watermarker if add_watermarker is not None else is_invisible_watermark_available()

        if add_watermarker:
            self.watermark = StableDiffusionXLWatermarker()
        else:
            self.watermark = None

        self.register_to_config(force_zeros_for_empty_prompt=force_zeros_for_empty_prompt)

    # Copied from diffusers.pipelines.stable_diffusion.pipeline_stable_diffusion.StableDiffusionPipeline.enable_vae_slicing
    def enable_vae_slicing(self):
        r"""
        Enable sliced VAE decoding. When this option is enabled, the VAE will split the input tensor in slices to
        compute decoding in several steps. This is useful to save some memory and allow larger batch sizes.
        """
        self.vae.enable_slicing()

    # Copied from diffusers.pipelines.stable_diffusion.pipeline_stable_diffusion.StableDiffusionPipeline.disable_vae_slicing
    def disable_vae_slicing(self):
        r"""
        Disable sliced VAE decoding. If `enable_vae_slicing` was previously enabled, this method will go back to
        computing decoding in one step.
        """
        self.vae.disable_slicing()

    # Copied from diffusers.pipelines.stable_diffusion.pipeline_stable_diffusion.StableDiffusionPipeline.enable_vae_tiling
    def enable_vae_tiling(self):
        r"""
        Enable tiled VAE decoding. When this option is enabled, the VAE will split the input tensor into tiles to
        compute decoding and encoding in several steps. This is useful for saving a large amount of memory and to allow
        processing larger images.
        """
        self.vae.enable_tiling()

    # Copied from diffusers.pipelines.stable_diffusion.pipeline_stable_diffusion.StableDiffusionPipeline.disable_vae_tiling
    def disable_vae_tiling(self):
        r"""
        Disable tiled VAE decoding. If `enable_vae_tiling` was previously enabled, this method will go back to
        computing decoding in one step.
        """
        self.vae.disable_tiling()

    # Copied from diffusers.pipelines.stable_diffusion_xl.pipeline_stable_diffusion_xl.StableDiffusionXLPipeline.encode_prompt
    def encode_prompt(
        self,
        prompt: str,
        prompt_2: Optional[str] = None,
        device: Optional[torch.device] = None,
        num_images_per_prompt: int = 1,
        do_classifier_free_guidance: bool = True,
        negative_prompt: Optional[str] = None,
        negative_prompt_2: Optional[str] = None,
        prompt_embeds: Optional[torch.FloatTensor] = None,
        negative_prompt_embeds: Optional[torch.FloatTensor] = None,
        pooled_prompt_embeds: Optional[torch.FloatTensor] = None,
        negative_pooled_prompt_embeds: Optional[torch.FloatTensor] = None,
        lora_scale: Optional[float] = None,
        clip_skip: Optional[int] = None,
    ):
        r"""
        Encodes the prompt into text encoder hidden states.

        Args:
            prompt (`str` or `List[str]`, *optional*):
                prompt to be encoded
            prompt_2 (`str` or `List[str]`, *optional*):
                The prompt or prompts to be sent to the `tokenizer_2` and `text_encoder_2`. If not defined, `prompt` is
                used in both text-encoders
            device: (`torch.device`):
                torch device
            num_images_per_prompt (`int`):
                number of images that should be generated per prompt
            do_classifier_free_guidance (`bool`):
                whether to use classifier free guidance or not
            negative_prompt (`str` or `List[str]`, *optional*):
                The prompt or prompts not to guide the image generation. If not defined, one has to pass
                `negative_prompt_embeds` instead. Ignored when not using guidance (i.e., ignored if `guidance_scale` is
                less than `1`).
            negative_prompt_2 (`str` or `List[str]`, *optional*):
                The prompt or prompts not to guide the image generation to be sent to `tokenizer_2` and
                `text_encoder_2`. If not defined, `negative_prompt` is used in both text-encoders
            prompt_embeds (`torch.FloatTensor`, *optional*):
                Pre-generated text embeddings. Can be used to easily tweak text inputs, *e.g.* prompt weighting. If not
                provided, text embeddings will be generated from `prompt` input argument.
            negative_prompt_embeds (`torch.FloatTensor`, *optional*):
                Pre-generated negative text embeddings. Can be used to easily tweak text inputs, *e.g.* prompt
                weighting. If not provided, negative_prompt_embeds will be generated from `negative_prompt` input
                argument.
            pooled_prompt_embeds (`torch.FloatTensor`, *optional*):
                Pre-generated pooled text embeddings. Can be used to easily tweak text inputs, *e.g.* prompt weighting.
                If not provided, pooled text embeddings will be generated from `prompt` input argument.
            negative_pooled_prompt_embeds (`torch.FloatTensor`, *optional*):
                Pre-generated negative pooled text embeddings. Can be used to easily tweak text inputs, *e.g.* prompt
                weighting. If not provided, pooled negative_prompt_embeds will be generated from `negative_prompt`
                input argument.
            lora_scale (`float`, *optional*):
                A lora scale that will be applied to all LoRA layers of the text encoder if LoRA layers are loaded.
            clip_skip (`int`, *optional*):
                Number of layers to be skipped from CLIP while computing the prompt embeddings. A value of 1 means that
                the output of the pre-final layer will be used for computing the prompt embeddings.
        """
        device = device or self._execution_device

        # set lora scale so that monkey patched LoRA
        # function of text encoder can correctly access it
        if lora_scale is not None and isinstance(self, StableDiffusionXLLoraLoaderMixin):
            self._lora_scale = lora_scale

<<<<<<< HEAD
=======
            # dynamically adjust the LoRA scale
>>>>>>> 7271f8b7
            if not self.use_peft_backend:
                adjust_lora_scale_text_encoder(self.text_encoder, lora_scale)
                adjust_lora_scale_text_encoder(self.text_encoder_2, lora_scale)
            else:
                scale_lora_layers(self.text_encoder, lora_scale)
                scale_lora_layers(self.text_encoder_2, lora_scale)

        prompt = [prompt] if isinstance(prompt, str) else prompt

        if prompt is not None:
            batch_size = len(prompt)
        else:
            batch_size = prompt_embeds.shape[0]

        # Define tokenizers and text encoders
        tokenizers = [self.tokenizer, self.tokenizer_2] if self.tokenizer is not None else [self.tokenizer_2]
        text_encoders = (
            [self.text_encoder, self.text_encoder_2] if self.text_encoder is not None else [self.text_encoder_2]
        )

        if prompt_embeds is None:
            prompt_2 = prompt_2 or prompt
            prompt_2 = [prompt_2] if isinstance(prompt_2, str) else prompt_2

            # textual inversion: procecss multi-vector tokens if necessary
            prompt_embeds_list = []
            prompts = [prompt, prompt_2]
            for prompt, tokenizer, text_encoder in zip(prompts, tokenizers, text_encoders):
                if isinstance(self, TextualInversionLoaderMixin):
                    prompt = self.maybe_convert_prompt(prompt, tokenizer)

                text_inputs = tokenizer(
                    prompt,
                    padding="max_length",
                    max_length=tokenizer.model_max_length,
                    truncation=True,
                    return_tensors="pt",
                )

                text_input_ids = text_inputs.input_ids
                untruncated_ids = tokenizer(prompt, padding="longest", return_tensors="pt").input_ids

                if untruncated_ids.shape[-1] >= text_input_ids.shape[-1] and not torch.equal(
                    text_input_ids, untruncated_ids
                ):
                    removed_text = tokenizer.batch_decode(untruncated_ids[:, tokenizer.model_max_length - 1 : -1])
                    logger.warning(
                        "The following part of your input was truncated because CLIP can only handle sequences up to"
                        f" {tokenizer.model_max_length} tokens: {removed_text}"
                    )

                prompt_embeds = text_encoder(text_input_ids.to(device), output_hidden_states=True)

                # We are only ALWAYS interested in the pooled output of the final text encoder
                pooled_prompt_embeds = prompt_embeds[0]
                if clip_skip is None:
                    prompt_embeds = prompt_embeds.hidden_states[-2]
                else:
                    # "2" because SDXL always indexes from the penultimate layer.
                    prompt_embeds = prompt_embeds.hidden_states[-(clip_skip + 2)]

                prompt_embeds_list.append(prompt_embeds)

            prompt_embeds = torch.concat(prompt_embeds_list, dim=-1)

        # get unconditional embeddings for classifier free guidance
        zero_out_negative_prompt = negative_prompt is None and self.config.force_zeros_for_empty_prompt
        if do_classifier_free_guidance and negative_prompt_embeds is None and zero_out_negative_prompt:
            negative_prompt_embeds = torch.zeros_like(prompt_embeds)
            negative_pooled_prompt_embeds = torch.zeros_like(pooled_prompt_embeds)
        elif do_classifier_free_guidance and negative_prompt_embeds is None:
            negative_prompt = negative_prompt or ""
            negative_prompt_2 = negative_prompt_2 or negative_prompt

            # normalize str to list
            negative_prompt = batch_size * [negative_prompt] if isinstance(negative_prompt, str) else negative_prompt
            negative_prompt_2 = (
                batch_size * [negative_prompt_2] if isinstance(negative_prompt_2, str) else negative_prompt_2
            )

            uncond_tokens: List[str]
            if prompt is not None and type(prompt) is not type(negative_prompt):
                raise TypeError(
                    f"`negative_prompt` should be the same type to `prompt`, but got {type(negative_prompt)} !="
                    f" {type(prompt)}."
                )
            elif batch_size != len(negative_prompt):
                raise ValueError(
                    f"`negative_prompt`: {negative_prompt} has batch size {len(negative_prompt)}, but `prompt`:"
                    f" {prompt} has batch size {batch_size}. Please make sure that passed `negative_prompt` matches"
                    " the batch size of `prompt`."
                )
            else:
                uncond_tokens = [negative_prompt, negative_prompt_2]

            negative_prompt_embeds_list = []
            for negative_prompt, tokenizer, text_encoder in zip(uncond_tokens, tokenizers, text_encoders):
                if isinstance(self, TextualInversionLoaderMixin):
                    negative_prompt = self.maybe_convert_prompt(negative_prompt, tokenizer)

                max_length = prompt_embeds.shape[1]
                uncond_input = tokenizer(
                    negative_prompt,
                    padding="max_length",
                    max_length=max_length,
                    truncation=True,
                    return_tensors="pt",
                )

                negative_prompt_embeds = text_encoder(
                    uncond_input.input_ids.to(device),
                    output_hidden_states=True,
                )
                # We are only ALWAYS interested in the pooled output of the final text encoder
                negative_pooled_prompt_embeds = negative_prompt_embeds[0]
                negative_prompt_embeds = negative_prompt_embeds.hidden_states[-2]

                negative_prompt_embeds_list.append(negative_prompt_embeds)

            negative_prompt_embeds = torch.concat(negative_prompt_embeds_list, dim=-1)

        prompt_embeds = prompt_embeds.to(dtype=self.text_encoder_2.dtype, device=device)
        bs_embed, seq_len, _ = prompt_embeds.shape
        # duplicate text embeddings for each generation per prompt, using mps friendly method
        prompt_embeds = prompt_embeds.repeat(1, num_images_per_prompt, 1)
        prompt_embeds = prompt_embeds.view(bs_embed * num_images_per_prompt, seq_len, -1)

        if do_classifier_free_guidance:
            # duplicate unconditional embeddings for each generation per prompt, using mps friendly method
            seq_len = negative_prompt_embeds.shape[1]
            negative_prompt_embeds = negative_prompt_embeds.to(dtype=self.text_encoder_2.dtype, device=device)
            negative_prompt_embeds = negative_prompt_embeds.repeat(1, num_images_per_prompt, 1)
            negative_prompt_embeds = negative_prompt_embeds.view(batch_size * num_images_per_prompt, seq_len, -1)

        pooled_prompt_embeds = pooled_prompt_embeds.repeat(1, num_images_per_prompt).view(
            bs_embed * num_images_per_prompt, -1
        )
        if do_classifier_free_guidance:
            negative_pooled_prompt_embeds = negative_pooled_prompt_embeds.repeat(1, num_images_per_prompt).view(
                bs_embed * num_images_per_prompt, -1
            )

        if isinstance(self, StableDiffusionXLLoraLoaderMixin) and self.use_peft_backend:
            # Retrieve the original scale by scaling back the LoRA layers
            unscale_lora_layers(self.text_encoder)
            unscale_lora_layers(self.text_encoder_2)

        return prompt_embeds, negative_prompt_embeds, pooled_prompt_embeds, negative_pooled_prompt_embeds

    # Copied from diffusers.pipelines.stable_diffusion.pipeline_stable_diffusion.StableDiffusionPipeline.prepare_extra_step_kwargs
    def prepare_extra_step_kwargs(self, generator, eta):
        # prepare extra kwargs for the scheduler step, since not all schedulers have the same signature
        # eta (η) is only used with the DDIMScheduler, it will be ignored for other schedulers.
        # eta corresponds to η in DDIM paper: https://arxiv.org/abs/2010.02502
        # and should be between [0, 1]

        accepts_eta = "eta" in set(inspect.signature(self.scheduler.step).parameters.keys())
        extra_step_kwargs = {}
        if accepts_eta:
            extra_step_kwargs["eta"] = eta

        # check if the scheduler accepts generator
        accepts_generator = "generator" in set(inspect.signature(self.scheduler.step).parameters.keys())
        if accepts_generator:
            extra_step_kwargs["generator"] = generator
        return extra_step_kwargs

    def check_inputs(
        self,
        prompt,
        prompt_2,
        image,
        callback_steps,
        negative_prompt=None,
        negative_prompt_2=None,
        prompt_embeds=None,
        negative_prompt_embeds=None,
        pooled_prompt_embeds=None,
        negative_pooled_prompt_embeds=None,
        controlnet_conditioning_scale=1.0,
        control_guidance_start=0.0,
        control_guidance_end=1.0,
    ):
        if (callback_steps is None) or (
            callback_steps is not None and (not isinstance(callback_steps, int) or callback_steps <= 0)
        ):
            raise ValueError(
                f"`callback_steps` has to be a positive integer but is {callback_steps} of type"
                f" {type(callback_steps)}."
            )

        if prompt is not None and prompt_embeds is not None:
            raise ValueError(
                f"Cannot forward both `prompt`: {prompt} and `prompt_embeds`: {prompt_embeds}. Please make sure to"
                " only forward one of the two."
            )
        elif prompt_2 is not None and prompt_embeds is not None:
            raise ValueError(
                f"Cannot forward both `prompt_2`: {prompt_2} and `prompt_embeds`: {prompt_embeds}. Please make sure to"
                " only forward one of the two."
            )
        elif prompt is None and prompt_embeds is None:
            raise ValueError(
                "Provide either `prompt` or `prompt_embeds`. Cannot leave both `prompt` and `prompt_embeds` undefined."
            )
        elif prompt is not None and (not isinstance(prompt, str) and not isinstance(prompt, list)):
            raise ValueError(f"`prompt` has to be of type `str` or `list` but is {type(prompt)}")
        elif prompt_2 is not None and (not isinstance(prompt_2, str) and not isinstance(prompt_2, list)):
            raise ValueError(f"`prompt_2` has to be of type `str` or `list` but is {type(prompt_2)}")

        if negative_prompt is not None and negative_prompt_embeds is not None:
            raise ValueError(
                f"Cannot forward both `negative_prompt`: {negative_prompt} and `negative_prompt_embeds`:"
                f" {negative_prompt_embeds}. Please make sure to only forward one of the two."
            )
        elif negative_prompt_2 is not None and negative_prompt_embeds is not None:
            raise ValueError(
                f"Cannot forward both `negative_prompt_2`: {negative_prompt_2} and `negative_prompt_embeds`:"
                f" {negative_prompt_embeds}. Please make sure to only forward one of the two."
            )

        if prompt_embeds is not None and negative_prompt_embeds is not None:
            if prompt_embeds.shape != negative_prompt_embeds.shape:
                raise ValueError(
                    "`prompt_embeds` and `negative_prompt_embeds` must have the same shape when passed directly, but"
                    f" got: `prompt_embeds` {prompt_embeds.shape} != `negative_prompt_embeds`"
                    f" {negative_prompt_embeds.shape}."
                )

        if prompt_embeds is not None and pooled_prompt_embeds is None:
            raise ValueError(
                "If `prompt_embeds` are provided, `pooled_prompt_embeds` also have to be passed. Make sure to generate `pooled_prompt_embeds` from the same text encoder that was used to generate `prompt_embeds`."
            )

        if negative_prompt_embeds is not None and negative_pooled_prompt_embeds is None:
            raise ValueError(
                "If `negative_prompt_embeds` are provided, `negative_pooled_prompt_embeds` also have to be passed. Make sure to generate `negative_pooled_prompt_embeds` from the same text encoder that was used to generate `negative_prompt_embeds`."
            )

        # `prompt` needs more sophisticated handling when there are multiple
        # conditionings.
        if isinstance(self.controlnet, MultiControlNetModel):
            if isinstance(prompt, list):
                logger.warning(
                    f"You have {len(self.controlnet.nets)} ControlNets and you have passed {len(prompt)}"
                    " prompts. The conditionings will be fixed across the prompts."
                )

        # Check `image`
        is_compiled = hasattr(F, "scaled_dot_product_attention") and isinstance(
            self.controlnet, torch._dynamo.eval_frame.OptimizedModule
        )
        if (
            isinstance(self.controlnet, ControlNetModel)
            or is_compiled
            and isinstance(self.controlnet._orig_mod, ControlNetModel)
        ):
            self.check_image(image, prompt, prompt_embeds)
        elif (
            isinstance(self.controlnet, MultiControlNetModel)
            or is_compiled
            and isinstance(self.controlnet._orig_mod, MultiControlNetModel)
        ):
            if not isinstance(image, list):
                raise TypeError("For multiple controlnets: `image` must be type `list`")

            # When `image` is a nested list:
            # (e.g. [[canny_image_1, pose_image_1], [canny_image_2, pose_image_2]])
            elif any(isinstance(i, list) for i in image):
                raise ValueError("A single batch of multiple conditionings are supported at the moment.")
            elif len(image) != len(self.controlnet.nets):
                raise ValueError(
                    f"For multiple controlnets: `image` must have the same length as the number of controlnets, but got {len(image)} images and {len(self.controlnet.nets)} ControlNets."
                )

            for image_ in image:
                self.check_image(image_, prompt, prompt_embeds)
        else:
            assert False

        # Check `controlnet_conditioning_scale`
        if (
            isinstance(self.controlnet, ControlNetModel)
            or is_compiled
            and isinstance(self.controlnet._orig_mod, ControlNetModel)
        ):
            if not isinstance(controlnet_conditioning_scale, float):
                raise TypeError("For single controlnet: `controlnet_conditioning_scale` must be type `float`.")
        elif (
            isinstance(self.controlnet, MultiControlNetModel)
            or is_compiled
            and isinstance(self.controlnet._orig_mod, MultiControlNetModel)
        ):
            if isinstance(controlnet_conditioning_scale, list):
                if any(isinstance(i, list) for i in controlnet_conditioning_scale):
                    raise ValueError("A single batch of multiple conditionings are supported at the moment.")
            elif isinstance(controlnet_conditioning_scale, list) and len(controlnet_conditioning_scale) != len(
                self.controlnet.nets
            ):
                raise ValueError(
                    "For multiple controlnets: When `controlnet_conditioning_scale` is specified as `list`, it must have"
                    " the same length as the number of controlnets"
                )
        else:
            assert False

        if not isinstance(control_guidance_start, (tuple, list)):
            control_guidance_start = [control_guidance_start]

        if not isinstance(control_guidance_end, (tuple, list)):
            control_guidance_end = [control_guidance_end]

        if len(control_guidance_start) != len(control_guidance_end):
            raise ValueError(
                f"`control_guidance_start` has {len(control_guidance_start)} elements, but `control_guidance_end` has {len(control_guidance_end)} elements. Make sure to provide the same number of elements to each list."
            )

        if isinstance(self.controlnet, MultiControlNetModel):
            if len(control_guidance_start) != len(self.controlnet.nets):
                raise ValueError(
                    f"`control_guidance_start`: {control_guidance_start} has {len(control_guidance_start)} elements but there are {len(self.controlnet.nets)} controlnets available. Make sure to provide {len(self.controlnet.nets)}."
                )

        for start, end in zip(control_guidance_start, control_guidance_end):
            if start >= end:
                raise ValueError(
                    f"control guidance start: {start} cannot be larger or equal to control guidance end: {end}."
                )
            if start < 0.0:
                raise ValueError(f"control guidance start: {start} can't be smaller than 0.")
            if end > 1.0:
                raise ValueError(f"control guidance end: {end} can't be larger than 1.0.")

    # Copied from diffusers.pipelines.controlnet.pipeline_controlnet.StableDiffusionControlNetPipeline.check_image
    def check_image(self, image, prompt, prompt_embeds):
        image_is_pil = isinstance(image, PIL.Image.Image)
        image_is_tensor = isinstance(image, torch.Tensor)
        image_is_np = isinstance(image, np.ndarray)
        image_is_pil_list = isinstance(image, list) and isinstance(image[0], PIL.Image.Image)
        image_is_tensor_list = isinstance(image, list) and isinstance(image[0], torch.Tensor)
        image_is_np_list = isinstance(image, list) and isinstance(image[0], np.ndarray)

        if (
            not image_is_pil
            and not image_is_tensor
            and not image_is_np
            and not image_is_pil_list
            and not image_is_tensor_list
            and not image_is_np_list
        ):
            raise TypeError(
                f"image must be passed and be one of PIL image, numpy array, torch tensor, list of PIL images, list of numpy arrays or list of torch tensors, but is {type(image)}"
            )

        if image_is_pil:
            image_batch_size = 1
        else:
            image_batch_size = len(image)

        if prompt is not None and isinstance(prompt, str):
            prompt_batch_size = 1
        elif prompt is not None and isinstance(prompt, list):
            prompt_batch_size = len(prompt)
        elif prompt_embeds is not None:
            prompt_batch_size = prompt_embeds.shape[0]

        if image_batch_size != 1 and image_batch_size != prompt_batch_size:
            raise ValueError(
                f"If image batch size is not 1, image batch size must be same as prompt batch size. image batch size: {image_batch_size}, prompt batch size: {prompt_batch_size}"
            )

    # Copied from diffusers.pipelines.controlnet.pipeline_controlnet.StableDiffusionControlNetPipeline.prepare_image
    def prepare_image(
        self,
        image,
        width,
        height,
        batch_size,
        num_images_per_prompt,
        device,
        dtype,
        do_classifier_free_guidance=False,
        guess_mode=False,
    ):
        image = self.control_image_processor.preprocess(image, height=height, width=width).to(dtype=torch.float32)
        image_batch_size = image.shape[0]

        if image_batch_size == 1:
            repeat_by = batch_size
        else:
            # image batch size is the same as prompt batch size
            repeat_by = num_images_per_prompt

        image = image.repeat_interleave(repeat_by, dim=0)

        image = image.to(device=device, dtype=dtype)

        if do_classifier_free_guidance and not guess_mode:
            image = torch.cat([image] * 2)

        return image

    # Copied from diffusers.pipelines.stable_diffusion.pipeline_stable_diffusion.StableDiffusionPipeline.prepare_latents
    def prepare_latents(self, batch_size, num_channels_latents, height, width, dtype, device, generator, latents=None):
        shape = (batch_size, num_channels_latents, height // self.vae_scale_factor, width // self.vae_scale_factor)
        if isinstance(generator, list) and len(generator) != batch_size:
            raise ValueError(
                f"You have passed a list of generators of length {len(generator)}, but requested an effective batch"
                f" size of {batch_size}. Make sure the batch size matches the length of the generators."
            )

        if latents is None:
            latents = randn_tensor(shape, generator=generator, device=device, dtype=dtype)
        else:
            latents = latents.to(device)

        # scale the initial noise by the standard deviation required by the scheduler
        latents = latents * self.scheduler.init_noise_sigma
        return latents

    # Copied from diffusers.pipelines.stable_diffusion_xl.pipeline_stable_diffusion_xl.StableDiffusionXLPipeline._get_add_time_ids
    def _get_add_time_ids(self, original_size, crops_coords_top_left, target_size, dtype):
        add_time_ids = list(original_size + crops_coords_top_left + target_size)

        passed_add_embed_dim = (
            self.unet.config.addition_time_embed_dim * len(add_time_ids) + self.text_encoder_2.config.projection_dim
        )
        expected_add_embed_dim = self.unet.add_embedding.linear_1.in_features

        if expected_add_embed_dim != passed_add_embed_dim:
            raise ValueError(
                f"Model expects an added time embedding vector of length {expected_add_embed_dim}, but a vector of {passed_add_embed_dim} was created. The model has an incorrect config. Please check `unet.config.time_embedding_type` and `text_encoder_2.config.projection_dim`."
            )

        add_time_ids = torch.tensor([add_time_ids], dtype=dtype)
        return add_time_ids

    # Copied from diffusers.pipelines.stable_diffusion.pipeline_stable_diffusion_upscale.StableDiffusionUpscalePipeline.upcast_vae
    def upcast_vae(self):
        dtype = self.vae.dtype
        self.vae.to(dtype=torch.float32)
        use_torch_2_0_or_xformers = isinstance(
            self.vae.decoder.mid_block.attentions[0].processor,
            (
                AttnProcessor2_0,
                XFormersAttnProcessor,
                LoRAXFormersAttnProcessor,
                LoRAAttnProcessor2_0,
            ),
        )
        # if xformers or torch_2_0 is used attention block does not need
        # to be in float32 which can save lots of memory
        if use_torch_2_0_or_xformers:
            self.vae.post_quant_conv.to(dtype)
            self.vae.decoder.conv_in.to(dtype)
            self.vae.decoder.mid_block.to(dtype)

    @torch.no_grad()
    @replace_example_docstring(EXAMPLE_DOC_STRING)
    def __call__(
        self,
        prompt: Union[str, List[str]] = None,
        prompt_2: Optional[Union[str, List[str]]] = None,
        image: PipelineImageInput = None,
        height: Optional[int] = None,
        width: Optional[int] = None,
        num_inference_steps: int = 50,
        guidance_scale: float = 5.0,
        negative_prompt: Optional[Union[str, List[str]]] = None,
        negative_prompt_2: Optional[Union[str, List[str]]] = None,
        num_images_per_prompt: Optional[int] = 1,
        eta: float = 0.0,
        generator: Optional[Union[torch.Generator, List[torch.Generator]]] = None,
        latents: Optional[torch.FloatTensor] = None,
        prompt_embeds: Optional[torch.FloatTensor] = None,
        negative_prompt_embeds: Optional[torch.FloatTensor] = None,
        pooled_prompt_embeds: Optional[torch.FloatTensor] = None,
        negative_pooled_prompt_embeds: Optional[torch.FloatTensor] = None,
        output_type: Optional[str] = "pil",
        return_dict: bool = True,
        callback: Optional[Callable[[int, int, torch.FloatTensor], None]] = None,
        callback_steps: int = 1,
        cross_attention_kwargs: Optional[Dict[str, Any]] = None,
        controlnet_conditioning_scale: Union[float, List[float]] = 1.0,
        guess_mode: bool = False,
        control_guidance_start: Union[float, List[float]] = 0.0,
        control_guidance_end: Union[float, List[float]] = 1.0,
        original_size: Tuple[int, int] = None,
        crops_coords_top_left: Tuple[int, int] = (0, 0),
        target_size: Tuple[int, int] = None,
        negative_original_size: Optional[Tuple[int, int]] = None,
        negative_crops_coords_top_left: Tuple[int, int] = (0, 0),
        negative_target_size: Optional[Tuple[int, int]] = None,
        clip_skip: Optional[int] = None,
    ):
        r"""
        The call function to the pipeline for generation.

        Args:
            prompt (`str` or `List[str]`, *optional*):
                The prompt or prompts to guide image generation. If not defined, you need to pass `prompt_embeds`.
            prompt_2 (`str` or `List[str]`, *optional*):
                The prompt or prompts to be sent to `tokenizer_2` and `text_encoder_2`. If not defined, `prompt` is
                used in both text-encoders.
            image (`torch.FloatTensor`, `PIL.Image.Image`, `np.ndarray`, `List[torch.FloatTensor]`, `List[PIL.Image.Image]`, `List[np.ndarray]`,:
                    `List[List[torch.FloatTensor]]`, `List[List[np.ndarray]]` or `List[List[PIL.Image.Image]]`):
                The ControlNet input condition to provide guidance to the `unet` for generation. If the type is
                specified as `torch.FloatTensor`, it is passed to ControlNet as is. `PIL.Image.Image` can also be
                accepted as an image. The dimensions of the output image defaults to `image`'s dimensions. If height
                and/or width are passed, `image` is resized accordingly. If multiple ControlNets are specified in
                `init`, images must be passed as a list such that each element of the list can be correctly batched for
                input to a single ControlNet.
            height (`int`, *optional*, defaults to `self.unet.config.sample_size * self.vae_scale_factor`):
                The height in pixels of the generated image. Anything below 512 pixels won't work well for
                [stabilityai/stable-diffusion-xl-base-1.0](https://huggingface.co/stabilityai/stable-diffusion-xl-base-1.0)
                and checkpoints that are not specifically fine-tuned on low resolutions.
            width (`int`, *optional*, defaults to `self.unet.config.sample_size * self.vae_scale_factor`):
                The width in pixels of the generated image. Anything below 512 pixels won't work well for
                [stabilityai/stable-diffusion-xl-base-1.0](https://huggingface.co/stabilityai/stable-diffusion-xl-base-1.0)
                and checkpoints that are not specifically fine-tuned on low resolutions.
            num_inference_steps (`int`, *optional*, defaults to 50):
                The number of denoising steps. More denoising steps usually lead to a higher quality image at the
                expense of slower inference.
            guidance_scale (`float`, *optional*, defaults to 5.0):
                A higher guidance scale value encourages the model to generate images closely linked to the text
                `prompt` at the expense of lower image quality. Guidance scale is enabled when `guidance_scale > 1`.
            negative_prompt (`str` or `List[str]`, *optional*):
                The prompt or prompts to guide what to not include in image generation. If not defined, you need to
                pass `negative_prompt_embeds` instead. Ignored when not using guidance (`guidance_scale < 1`).
            negative_prompt_2 (`str` or `List[str]`, *optional*):
                The prompt or prompts to guide what to not include in image generation. This is sent to `tokenizer_2`
                and `text_encoder_2`. If not defined, `negative_prompt` is used in both text-encoders.
            num_images_per_prompt (`int`, *optional*, defaults to 1):
                The number of images to generate per prompt.
            eta (`float`, *optional*, defaults to 0.0):
                Corresponds to parameter eta (η) from the [DDIM](https://arxiv.org/abs/2010.02502) paper. Only applies
                to the [`~schedulers.DDIMScheduler`], and is ignored in other schedulers.
            generator (`torch.Generator` or `List[torch.Generator]`, *optional*):
                A [`torch.Generator`](https://pytorch.org/docs/stable/generated/torch.Generator.html) to make
                generation deterministic.
            latents (`torch.FloatTensor`, *optional*):
                Pre-generated noisy latents sampled from a Gaussian distribution, to be used as inputs for image
                generation. Can be used to tweak the same generation with different prompts. If not provided, a latents
                tensor is generated by sampling using the supplied random `generator`.
            prompt_embeds (`torch.FloatTensor`, *optional*):
                Pre-generated text embeddings. Can be used to easily tweak text inputs (prompt weighting). If not
                provided, text embeddings are generated from the `prompt` input argument.
            negative_prompt_embeds (`torch.FloatTensor`, *optional*):
                Pre-generated negative text embeddings. Can be used to easily tweak text inputs (prompt weighting). If
                not provided, `negative_prompt_embeds` are generated from the `negative_prompt` input argument.
            pooled_prompt_embeds (`torch.FloatTensor`, *optional*):
                Pre-generated pooled text embeddings. Can be used to easily tweak text inputs (prompt weighting). If
                not provided, pooled text embeddings are generated from `prompt` input argument.
            negative_pooled_prompt_embeds (`torch.FloatTensor`, *optional*):
                Pre-generated negative pooled text embeddings. Can be used to easily tweak text inputs (prompt
                weighting). If not provided, pooled `negative_prompt_embeds` are generated from `negative_prompt` input
                argument.
            output_type (`str`, *optional*, defaults to `"pil"`):
                The output format of the generated image. Choose between `PIL.Image` or `np.array`.
            return_dict (`bool`, *optional*, defaults to `True`):
                Whether or not to return a [`~pipelines.stable_diffusion.StableDiffusionPipelineOutput`] instead of a
                plain tuple.
            callback (`Callable`, *optional*):
                A function that calls every `callback_steps` steps during inference. The function is called with the
                following arguments: `callback(step: int, timestep: int, latents: torch.FloatTensor)`.
            callback_steps (`int`, *optional*, defaults to 1):
                The frequency at which the `callback` function is called. If not specified, the callback is called at
                every step.
            cross_attention_kwargs (`dict`, *optional*):
                A kwargs dictionary that if specified is passed along to the [`AttentionProcessor`] as defined in
                [`self.processor`](https://github.com/huggingface/diffusers/blob/main/src/diffusers/models/attention_processor.py).
            controlnet_conditioning_scale (`float` or `List[float]`, *optional*, defaults to 1.0):
                The outputs of the ControlNet are multiplied by `controlnet_conditioning_scale` before they are added
                to the residual in the original `unet`. If multiple ControlNets are specified in `init`, you can set
                the corresponding scale as a list.
            guess_mode (`bool`, *optional*, defaults to `False`):
                The ControlNet encoder tries to recognize the content of the input image even if you remove all
                prompts. A `guidance_scale` value between 3.0 and 5.0 is recommended.
            control_guidance_start (`float` or `List[float]`, *optional*, defaults to 0.0):
                The percentage of total steps at which the ControlNet starts applying.
            control_guidance_end (`float` or `List[float]`, *optional*, defaults to 1.0):
                The percentage of total steps at which the ControlNet stops applying.
            original_size (`Tuple[int]`, *optional*, defaults to (1024, 1024)):
                If `original_size` is not the same as `target_size` the image will appear to be down- or upsampled.
                `original_size` defaults to `(height, width)` if not specified. Part of SDXL's micro-conditioning as
                explained in section 2.2 of
                [https://huggingface.co/papers/2307.01952](https://huggingface.co/papers/2307.01952).
            crops_coords_top_left (`Tuple[int]`, *optional*, defaults to (0, 0)):
                `crops_coords_top_left` can be used to generate an image that appears to be "cropped" from the position
                `crops_coords_top_left` downwards. Favorable, well-centered images are usually achieved by setting
                `crops_coords_top_left` to (0, 0). Part of SDXL's micro-conditioning as explained in section 2.2 of
                [https://huggingface.co/papers/2307.01952](https://huggingface.co/papers/2307.01952).
            target_size (`Tuple[int]`, *optional*, defaults to (1024, 1024)):
                For most cases, `target_size` should be set to the desired height and width of the generated image. If
                not specified it will default to `(height, width)`. Part of SDXL's micro-conditioning as explained in
                section 2.2 of [https://huggingface.co/papers/2307.01952](https://huggingface.co/papers/2307.01952).
            negative_original_size (`Tuple[int]`, *optional*, defaults to (1024, 1024)):
                To negatively condition the generation process based on a specific image resolution. Part of SDXL's
                micro-conditioning as explained in section 2.2 of
                [https://huggingface.co/papers/2307.01952](https://huggingface.co/papers/2307.01952). For more
                information, refer to this issue thread: https://github.com/huggingface/diffusers/issues/4208.
            negative_crops_coords_top_left (`Tuple[int]`, *optional*, defaults to (0, 0)):
                To negatively condition the generation process based on a specific crop coordinates. Part of SDXL's
                micro-conditioning as explained in section 2.2 of
                [https://huggingface.co/papers/2307.01952](https://huggingface.co/papers/2307.01952). For more
                information, refer to this issue thread: https://github.com/huggingface/diffusers/issues/4208.
            negative_target_size (`Tuple[int]`, *optional*, defaults to (1024, 1024)):
                To negatively condition the generation process based on a target image resolution. It should be as same
                as the `target_size` for most cases. Part of SDXL's micro-conditioning as explained in section 2.2 of
                [https://huggingface.co/papers/2307.01952](https://huggingface.co/papers/2307.01952). For more
                information, refer to this issue thread: https://github.com/huggingface/diffusers/issues/4208.
            clip_skip (`int`, *optional*):
                Number of layers to be skipped from CLIP while computing the prompt embeddings. A value of 1 means that
                the output of the pre-final layer will be used for computing the prompt embeddings.

        Examples:

        Returns:
            [`~pipelines.stable_diffusion.StableDiffusionPipelineOutput`] or `tuple`:
                If `return_dict` is `True`, [`~pipelines.stable_diffusion.StableDiffusionPipelineOutput`] is returned,
                otherwise a `tuple` is returned containing the output images.
        """
        controlnet = self.controlnet._orig_mod if is_compiled_module(self.controlnet) else self.controlnet

        # align format for control guidance
        if not isinstance(control_guidance_start, list) and isinstance(control_guidance_end, list):
            control_guidance_start = len(control_guidance_end) * [control_guidance_start]
        elif not isinstance(control_guidance_end, list) and isinstance(control_guidance_start, list):
            control_guidance_end = len(control_guidance_start) * [control_guidance_end]
        elif not isinstance(control_guidance_start, list) and not isinstance(control_guidance_end, list):
            mult = len(controlnet.nets) if isinstance(controlnet, MultiControlNetModel) else 1
            control_guidance_start, control_guidance_end = mult * [control_guidance_start], mult * [
                control_guidance_end
            ]

        # 1. Check inputs. Raise error if not correct
        self.check_inputs(
            prompt,
            prompt_2,
            image,
            callback_steps,
            negative_prompt,
            negative_prompt_2,
            prompt_embeds,
            negative_prompt_embeds,
            pooled_prompt_embeds,
            negative_pooled_prompt_embeds,
            controlnet_conditioning_scale,
            control_guidance_start,
            control_guidance_end,
        )

        # 2. Define call parameters
        if prompt is not None and isinstance(prompt, str):
            batch_size = 1
        elif prompt is not None and isinstance(prompt, list):
            batch_size = len(prompt)
        else:
            batch_size = prompt_embeds.shape[0]

        device = self._execution_device
        # here `guidance_scale` is defined analog to the guidance weight `w` of equation (2)
        # of the Imagen paper: https://arxiv.org/pdf/2205.11487.pdf . `guidance_scale = 1`
        # corresponds to doing no classifier free guidance.
        do_classifier_free_guidance = guidance_scale > 1.0

        if isinstance(controlnet, MultiControlNetModel) and isinstance(controlnet_conditioning_scale, float):
            controlnet_conditioning_scale = [controlnet_conditioning_scale] * len(controlnet.nets)

        global_pool_conditions = (
            controlnet.config.global_pool_conditions
            if isinstance(controlnet, ControlNetModel)
            else controlnet.nets[0].config.global_pool_conditions
        )
        guess_mode = guess_mode or global_pool_conditions

        # 3. Encode input prompt
        text_encoder_lora_scale = (
            cross_attention_kwargs.get("scale", None) if cross_attention_kwargs is not None else None
        )
        (
            prompt_embeds,
            negative_prompt_embeds,
            pooled_prompt_embeds,
            negative_pooled_prompt_embeds,
        ) = self.encode_prompt(
            prompt,
            prompt_2,
            device,
            num_images_per_prompt,
            do_classifier_free_guidance,
            negative_prompt,
            negative_prompt_2,
            prompt_embeds=prompt_embeds,
            negative_prompt_embeds=negative_prompt_embeds,
            pooled_prompt_embeds=pooled_prompt_embeds,
            negative_pooled_prompt_embeds=negative_pooled_prompt_embeds,
            lora_scale=text_encoder_lora_scale,
            clip_skip=clip_skip,
        )

        # 4. Prepare image
        if isinstance(controlnet, ControlNetModel):
            image = self.prepare_image(
                image=image,
                width=width,
                height=height,
                batch_size=batch_size * num_images_per_prompt,
                num_images_per_prompt=num_images_per_prompt,
                device=device,
                dtype=controlnet.dtype,
                do_classifier_free_guidance=do_classifier_free_guidance,
                guess_mode=guess_mode,
            )
            height, width = image.shape[-2:]
        elif isinstance(controlnet, MultiControlNetModel):
            images = []

            for image_ in image:
                image_ = self.prepare_image(
                    image=image_,
                    width=width,
                    height=height,
                    batch_size=batch_size * num_images_per_prompt,
                    num_images_per_prompt=num_images_per_prompt,
                    device=device,
                    dtype=controlnet.dtype,
                    do_classifier_free_guidance=do_classifier_free_guidance,
                    guess_mode=guess_mode,
                )

                images.append(image_)

            image = images
            height, width = image[0].shape[-2:]
        else:
            assert False

        # 5. Prepare timesteps
        self.scheduler.set_timesteps(num_inference_steps, device=device)
        timesteps = self.scheduler.timesteps

        # 6. Prepare latent variables
        num_channels_latents = self.unet.config.in_channels
        latents = self.prepare_latents(
            batch_size * num_images_per_prompt,
            num_channels_latents,
            height,
            width,
            prompt_embeds.dtype,
            device,
            generator,
            latents,
        )

        # 7. Prepare extra step kwargs. TODO: Logic should ideally just be moved out of the pipeline
        extra_step_kwargs = self.prepare_extra_step_kwargs(generator, eta)

        # 7.1 Create tensor stating which controlnets to keep
        controlnet_keep = []
        for i in range(len(timesteps)):
            keeps = [
                1.0 - float(i / len(timesteps) < s or (i + 1) / len(timesteps) > e)
                for s, e in zip(control_guidance_start, control_guidance_end)
            ]
            controlnet_keep.append(keeps[0] if isinstance(controlnet, ControlNetModel) else keeps)

        # 7.2 Prepare added time ids & embeddings
        if isinstance(image, list):
            original_size = original_size or image[0].shape[-2:]
        else:
            original_size = original_size or image.shape[-2:]
        target_size = target_size or (height, width)

        add_text_embeds = pooled_prompt_embeds
        add_time_ids = self._get_add_time_ids(
            original_size, crops_coords_top_left, target_size, dtype=prompt_embeds.dtype
        )

        if negative_original_size is not None and negative_target_size is not None:
            negative_add_time_ids = self._get_add_time_ids(
                negative_original_size,
                negative_crops_coords_top_left,
                negative_target_size,
                dtype=prompt_embeds.dtype,
            )
        else:
            negative_add_time_ids = add_time_ids

        if do_classifier_free_guidance:
            prompt_embeds = torch.cat([negative_prompt_embeds, prompt_embeds], dim=0)
            add_text_embeds = torch.cat([negative_pooled_prompt_embeds, add_text_embeds], dim=0)
            add_time_ids = torch.cat([negative_add_time_ids, add_time_ids], dim=0)

        prompt_embeds = prompt_embeds.to(device)
        add_text_embeds = add_text_embeds.to(device)
        add_time_ids = add_time_ids.to(device).repeat(batch_size * num_images_per_prompt, 1)

        # 8. Denoising loop
        num_warmup_steps = len(timesteps) - num_inference_steps * self.scheduler.order
        with self.progress_bar(total=num_inference_steps) as progress_bar:
            for i, t in enumerate(timesteps):
                # expand the latents if we are doing classifier free guidance
                latent_model_input = torch.cat([latents] * 2) if do_classifier_free_guidance else latents
                latent_model_input = self.scheduler.scale_model_input(latent_model_input, t)

                added_cond_kwargs = {"text_embeds": add_text_embeds, "time_ids": add_time_ids}

                # controlnet(s) inference
                if guess_mode and do_classifier_free_guidance:
                    # Infer ControlNet only for the conditional batch.
                    control_model_input = latents
                    control_model_input = self.scheduler.scale_model_input(control_model_input, t)
                    controlnet_prompt_embeds = prompt_embeds.chunk(2)[1]
                    controlnet_added_cond_kwargs = {
                        "text_embeds": add_text_embeds.chunk(2)[1],
                        "time_ids": add_time_ids.chunk(2)[1],
                    }
                else:
                    control_model_input = latent_model_input
                    controlnet_prompt_embeds = prompt_embeds
                    controlnet_added_cond_kwargs = added_cond_kwargs

                if isinstance(controlnet_keep[i], list):
                    cond_scale = [c * s for c, s in zip(controlnet_conditioning_scale, controlnet_keep[i])]
                else:
                    controlnet_cond_scale = controlnet_conditioning_scale
                    if isinstance(controlnet_cond_scale, list):
                        controlnet_cond_scale = controlnet_cond_scale[0]
                    cond_scale = controlnet_cond_scale * controlnet_keep[i]

                down_block_res_samples, mid_block_res_sample = self.controlnet(
                    control_model_input,
                    t,
                    encoder_hidden_states=controlnet_prompt_embeds,
                    controlnet_cond=image,
                    conditioning_scale=cond_scale,
                    guess_mode=guess_mode,
                    added_cond_kwargs=controlnet_added_cond_kwargs,
                    return_dict=False,
                )

                if guess_mode and do_classifier_free_guidance:
                    # Infered ControlNet only for the conditional batch.
                    # To apply the output of ControlNet to both the unconditional and conditional batches,
                    # add 0 to the unconditional batch to keep it unchanged.
                    down_block_res_samples = [torch.cat([torch.zeros_like(d), d]) for d in down_block_res_samples]
                    mid_block_res_sample = torch.cat([torch.zeros_like(mid_block_res_sample), mid_block_res_sample])

                # predict the noise residual
                noise_pred = self.unet(
                    latent_model_input,
                    t,
                    encoder_hidden_states=prompt_embeds,
                    cross_attention_kwargs=cross_attention_kwargs,
                    down_block_additional_residuals=down_block_res_samples,
                    mid_block_additional_residual=mid_block_res_sample,
                    added_cond_kwargs=added_cond_kwargs,
                    return_dict=False,
                )[0]

                # perform guidance
                if do_classifier_free_guidance:
                    noise_pred_uncond, noise_pred_text = noise_pred.chunk(2)
                    noise_pred = noise_pred_uncond + guidance_scale * (noise_pred_text - noise_pred_uncond)

                # compute the previous noisy sample x_t -> x_t-1
                latents = self.scheduler.step(noise_pred, t, latents, **extra_step_kwargs, return_dict=False)[0]

                # call the callback, if provided
                if i == len(timesteps) - 1 or ((i + 1) > num_warmup_steps and (i + 1) % self.scheduler.order == 0):
                    progress_bar.update()
                    if callback is not None and i % callback_steps == 0:
                        step_idx = i // getattr(self.scheduler, "order", 1)
                        callback(step_idx, t, latents)

        # manually for max memory savings
        if self.vae.dtype == torch.float16 and self.vae.config.force_upcast:
            self.upcast_vae()
            latents = latents.to(next(iter(self.vae.post_quant_conv.parameters())).dtype)

        if not output_type == "latent":
            # make sure the VAE is in float32 mode, as it overflows in float16
            needs_upcasting = self.vae.dtype == torch.float16 and self.vae.config.force_upcast

            if needs_upcasting:
                self.upcast_vae()
                latents = latents.to(next(iter(self.vae.post_quant_conv.parameters())).dtype)

            image = self.vae.decode(latents / self.vae.config.scaling_factor, return_dict=False)[0]

            # cast back to fp16 if needed
            if needs_upcasting:
                self.vae.to(dtype=torch.float16)
        else:
            image = latents

        if not output_type == "latent":
            # apply watermark if available
            if self.watermark is not None:
                image = self.watermark.apply_watermark(image)

            image = self.image_processor.postprocess(image, output_type=output_type)

        # Offload all models
        self.maybe_free_model_hooks()

        if not return_dict:
            return (image,)

        return StableDiffusionXLPipelineOutput(images=image)<|MERGE_RESOLUTION|>--- conflicted
+++ resolved
@@ -284,10 +284,7 @@
         if lora_scale is not None and isinstance(self, StableDiffusionXLLoraLoaderMixin):
             self._lora_scale = lora_scale
 
-<<<<<<< HEAD
-=======
             # dynamically adjust the LoRA scale
->>>>>>> 7271f8b7
             if not self.use_peft_backend:
                 adjust_lora_scale_text_encoder(self.text_encoder, lora_scale)
                 adjust_lora_scale_text_encoder(self.text_encoder_2, lora_scale)
