# Copyright 2024 Harutatsu Akiyama, Jinbin Bai, and The HuggingFace Team. All rights reserved.
#
# Licensed under the Apache License, Version 2.0 (the "License");
# you may not use this file except in compliance with the License.
# You may obtain a copy of the License at
#
#     http://www.apache.org/licenses/LICENSE-2.0
#
# Unless required by applicable law or agreed to in writing, software
# distributed under the License is distributed on an "AS IS" BASIS,
# WITHOUT WARRANTIES OR CONDITIONS OF ANY KIND, either express or implied.
# See the License for the specific language governing permissions and
# limitations under the License.

import inspect
from typing import Any, Callable, Dict, List, Optional, Tuple, Union

import numpy as np
import PIL.Image
import torch
import torch.nn.functional as F
from transformers import (
    CLIPImageProcessor,
    CLIPTextModel,
    CLIPTextModelWithProjection,
    CLIPTokenizer,
    CLIPVisionModelWithProjection,
)

from ...image_processor import PipelineImageInput, VaeImageProcessor
from ...loaders import (
    FromSingleFileMixin,
    IPAdapterMixin,
    StableDiffusionXLLoraLoaderMixin,
    TextualInversionLoaderMixin,
)
from ...models import AutoencoderKL, ControlNetModel, ImageProjection, UNet2DConditionModel
from ...models.attention_processor import (
    AttnProcessor2_0,
    LoRAAttnProcessor2_0,
    LoRAXFormersAttnProcessor,
    XFormersAttnProcessor,
)
from ...models.lora import adjust_lora_scale_text_encoder
from ...schedulers import KarrasDiffusionSchedulers
from ...utils import (
    USE_PEFT_BACKEND,
    deprecate,
    is_invisible_watermark_available,
    logging,
    replace_example_docstring,
    scale_lora_layers,
    unscale_lora_layers,
)
from ...utils.torch_utils import is_compiled_module, randn_tensor
from ..pipeline_utils import DiffusionPipeline, LatentDiffusionMixin
from ..stable_diffusion_xl.pipeline_output import StableDiffusionXLPipelineOutput
from .multicontrolnet import MultiControlNetModel


if is_invisible_watermark_available():
    from diffusers.pipelines.stable_diffusion_xl.watermark import StableDiffusionXLWatermarker


logger = logging.get_logger(__name__)  # pylint: disable=invalid-name


# Copied from diffusers.pipelines.stable_diffusion.pipeline_stable_diffusion_img2img.retrieve_latents
def retrieve_latents(
    encoder_output: torch.Tensor, generator: Optional[torch.Generator] = None, sample_mode: str = "sample"
):
    if hasattr(encoder_output, "latent_dist") and sample_mode == "sample":
        return encoder_output.latent_dist.sample(generator)
    elif hasattr(encoder_output, "latent_dist") and sample_mode == "argmax":
        return encoder_output.latent_dist.mode()
    elif hasattr(encoder_output, "latents"):
        return encoder_output.latents
    else:
        raise AttributeError("Could not access latents of provided encoder_output")


EXAMPLE_DOC_STRING = """
    Examples:
        ```py
        >>> # !pip install transformers accelerate
        >>> from diffusers import StableDiffusionXLControlNetInpaintPipeline, ControlNetModel, DDIMScheduler
        >>> from diffusers.utils import load_image
        >>> import numpy as np
        >>> import torch

        >>> init_image = load_image(
        ...     "https://huggingface.co/datasets/diffusers/test-arrays/resolve/main/stable_diffusion_inpaint/boy.png"
        ... )
        >>> init_image = init_image.resize((1024, 1024))

        >>> generator = torch.Generator(device="cpu").manual_seed(1)

        >>> mask_image = load_image(
        ...     "https://huggingface.co/datasets/diffusers/test-arrays/resolve/main/stable_diffusion_inpaint/boy_mask.png"
        ... )
        >>> mask_image = mask_image.resize((1024, 1024))


        >>> def make_canny_condition(image):
        ...     image = np.array(image)
        ...     image = cv2.Canny(image, 100, 200)
        ...     image = image[:, :, None]
        ...     image = np.concatenate([image, image, image], axis=2)
        ...     image = Image.fromarray(image)
        ...     return image


        >>> control_image = make_canny_condition(init_image)

        >>> controlnet = ControlNetModel.from_pretrained(
        ...     "diffusers/controlnet-canny-sdxl-1.0", torch_dtype=torch.float16
        ... )
        >>> pipe = StableDiffusionXLControlNetInpaintPipeline.from_pretrained(
        ...     "stabilityai/stable-diffusion-xl-base-1.0", controlnet=controlnet, torch_dtype=torch.float16
        ... )

        >>> pipe.enable_model_cpu_offload()

        >>> # generate image
        >>> image = pipe(
        ...     "a handsome man with ray-ban sunglasses",
        ...     num_inference_steps=20,
        ...     generator=generator,
        ...     eta=1.0,
        ...     image=init_image,
        ...     mask_image=mask_image,
        ...     control_image=control_image,
        ... ).images[0]
        ```
"""


# Copied from diffusers.pipelines.stable_diffusion.pipeline_stable_diffusion.rescale_noise_cfg
def rescale_noise_cfg(noise_cfg, noise_pred_text, guidance_rescale=0.0):
    """
    Rescale `noise_cfg` according to `guidance_rescale`. Based on findings of [Common Diffusion Noise Schedules and
    Sample Steps are Flawed](https://arxiv.org/pdf/2305.08891.pdf). See Section 3.4
    """
    std_text = noise_pred_text.std(dim=list(range(1, noise_pred_text.ndim)), keepdim=True)
    std_cfg = noise_cfg.std(dim=list(range(1, noise_cfg.ndim)), keepdim=True)
    # rescale the results from guidance (fixes overexposure)
    noise_pred_rescaled = noise_cfg * (std_text / std_cfg)
    # mix with the original results from guidance by factor guidance_rescale to avoid "plain looking" images
    noise_cfg = guidance_rescale * noise_pred_rescaled + (1 - guidance_rescale) * noise_cfg
    return noise_cfg


class StableDiffusionXLControlNetInpaintPipeline(
<<<<<<< HEAD
    DiffusionPipeline, LatentDiffusionMixin, StableDiffusionXLLoraLoaderMixin, FromSingleFileMixin
=======
    DiffusionPipeline, StableDiffusionXLLoraLoaderMixin, FromSingleFileMixin, IPAdapterMixin
>>>>>>> d5f444de
):
    r"""
    Pipeline for text-to-image generation using Stable Diffusion XL.

    This model inherits from [`DiffusionPipeline`]. Check the superclass documentation for the generic methods the
    library implements for all the pipelines (such as downloading or saving, running on a particular device, etc.)

    The pipeline also inherits the following loading methods:
        - [`~loaders.StableDiffusionXLLoraLoaderMixin.load_lora_weights`] for loading LoRA weights
        - [`~loaders.StableDiffusionXLLoraLoaderMixin.save_lora_weights`] for saving LoRA weights
        - [`~loaders.FromSingleFileMixin.from_single_file`] for loading `.ckpt` files
        - [`~loaders.IPAdapterMixin.load_ip_adapter`] for loading IP Adapters

    Args:
        vae ([`AutoencoderKL`]):
            Variational Auto-Encoder (VAE) Model to encode and decode images to and from latent representations.
        text_encoder ([`CLIPTextModel`]):
            Frozen text-encoder. Stable Diffusion XL uses the text portion of
            [CLIP](https://huggingface.co/docs/transformers/model_doc/clip#transformers.CLIPTextModel), specifically
            the [clip-vit-large-patch14](https://huggingface.co/openai/clip-vit-large-patch14) variant.
        text_encoder_2 ([` CLIPTextModelWithProjection`]):
            Second frozen text-encoder. Stable Diffusion XL uses the text and pool portion of
            [CLIP](https://huggingface.co/docs/transformers/model_doc/clip#transformers.CLIPTextModelWithProjection),
            specifically the
            [laion/CLIP-ViT-bigG-14-laion2B-39B-b160k](https://huggingface.co/laion/CLIP-ViT-bigG-14-laion2B-39B-b160k)
            variant.
        tokenizer (`CLIPTokenizer`):
            Tokenizer of class
            [CLIPTokenizer](https://huggingface.co/docs/transformers/v4.21.0/en/model_doc/clip#transformers.CLIPTokenizer).
        tokenizer_2 (`CLIPTokenizer`):
            Second Tokenizer of class
            [CLIPTokenizer](https://huggingface.co/docs/transformers/v4.21.0/en/model_doc/clip#transformers.CLIPTokenizer).
        unet ([`UNet2DConditionModel`]): Conditional U-Net architecture to denoise the encoded image latents.
        scheduler ([`SchedulerMixin`]):
            A scheduler to be used in combination with `unet` to denoise the encoded image latents. Can be one of
            [`DDIMScheduler`], [`LMSDiscreteScheduler`], or [`PNDMScheduler`].
    """

    model_cpu_offload_seq = "text_encoder->text_encoder_2->unet->vae"
    _optional_components = ["tokenizer", "tokenizer_2", "text_encoder", "text_encoder_2"]
    _callback_tensor_inputs = ["latents", "prompt_embeds", "negative_prompt_embeds"]

    def __init__(
        self,
        vae: AutoencoderKL,
        text_encoder: CLIPTextModel,
        text_encoder_2: CLIPTextModelWithProjection,
        tokenizer: CLIPTokenizer,
        tokenizer_2: CLIPTokenizer,
        unet: UNet2DConditionModel,
        controlnet: ControlNetModel,
        scheduler: KarrasDiffusionSchedulers,
        requires_aesthetics_score: bool = False,
        force_zeros_for_empty_prompt: bool = True,
        add_watermarker: Optional[bool] = None,
        feature_extractor: Optional[CLIPImageProcessor] = None,
        image_encoder: Optional[CLIPVisionModelWithProjection] = None,
    ):
        super().__init__()

        if isinstance(controlnet, (list, tuple)):
            controlnet = MultiControlNetModel(controlnet)

        self.register_modules(
            vae=vae,
            text_encoder=text_encoder,
            text_encoder_2=text_encoder_2,
            tokenizer=tokenizer,
            tokenizer_2=tokenizer_2,
            unet=unet,
            controlnet=controlnet,
            scheduler=scheduler,
            feature_extractor=feature_extractor,
            image_encoder=image_encoder,
        )
        self.register_to_config(force_zeros_for_empty_prompt=force_zeros_for_empty_prompt)
        self.register_to_config(requires_aesthetics_score=requires_aesthetics_score)
        self.vae_scale_factor = 2 ** (len(self.vae.config.block_out_channels) - 1)
        self.image_processor = VaeImageProcessor(vae_scale_factor=self.vae_scale_factor)
        self.mask_processor = VaeImageProcessor(
            vae_scale_factor=self.vae_scale_factor, do_normalize=False, do_binarize=True, do_convert_grayscale=True
        )
        self.control_image_processor = VaeImageProcessor(
            vae_scale_factor=self.vae_scale_factor, do_convert_rgb=True, do_normalize=False
        )

        add_watermarker = add_watermarker if add_watermarker is not None else is_invisible_watermark_available()

        if add_watermarker:
            self.watermark = StableDiffusionXLWatermarker()
        else:
            self.watermark = None

    # Copied from diffusers.pipelines.stable_diffusion_xl.pipeline_stable_diffusion_xl.StableDiffusionXLPipeline.encode_prompt
    def encode_prompt(
        self,
        prompt: str,
        prompt_2: Optional[str] = None,
        device: Optional[torch.device] = None,
        num_images_per_prompt: int = 1,
        do_classifier_free_guidance: bool = True,
        negative_prompt: Optional[str] = None,
        negative_prompt_2: Optional[str] = None,
        prompt_embeds: Optional[torch.FloatTensor] = None,
        negative_prompt_embeds: Optional[torch.FloatTensor] = None,
        pooled_prompt_embeds: Optional[torch.FloatTensor] = None,
        negative_pooled_prompt_embeds: Optional[torch.FloatTensor] = None,
        lora_scale: Optional[float] = None,
        clip_skip: Optional[int] = None,
    ):
        r"""
        Encodes the prompt into text encoder hidden states.

        Args:
            prompt (`str` or `List[str]`, *optional*):
                prompt to be encoded
            prompt_2 (`str` or `List[str]`, *optional*):
                The prompt or prompts to be sent to the `tokenizer_2` and `text_encoder_2`. If not defined, `prompt` is
                used in both text-encoders
            device: (`torch.device`):
                torch device
            num_images_per_prompt (`int`):
                number of images that should be generated per prompt
            do_classifier_free_guidance (`bool`):
                whether to use classifier free guidance or not
            negative_prompt (`str` or `List[str]`, *optional*):
                The prompt or prompts not to guide the image generation. If not defined, one has to pass
                `negative_prompt_embeds` instead. Ignored when not using guidance (i.e., ignored if `guidance_scale` is
                less than `1`).
            negative_prompt_2 (`str` or `List[str]`, *optional*):
                The prompt or prompts not to guide the image generation to be sent to `tokenizer_2` and
                `text_encoder_2`. If not defined, `negative_prompt` is used in both text-encoders
            prompt_embeds (`torch.FloatTensor`, *optional*):
                Pre-generated text embeddings. Can be used to easily tweak text inputs, *e.g.* prompt weighting. If not
                provided, text embeddings will be generated from `prompt` input argument.
            negative_prompt_embeds (`torch.FloatTensor`, *optional*):
                Pre-generated negative text embeddings. Can be used to easily tweak text inputs, *e.g.* prompt
                weighting. If not provided, negative_prompt_embeds will be generated from `negative_prompt` input
                argument.
            pooled_prompt_embeds (`torch.FloatTensor`, *optional*):
                Pre-generated pooled text embeddings. Can be used to easily tweak text inputs, *e.g.* prompt weighting.
                If not provided, pooled text embeddings will be generated from `prompt` input argument.
            negative_pooled_prompt_embeds (`torch.FloatTensor`, *optional*):
                Pre-generated negative pooled text embeddings. Can be used to easily tweak text inputs, *e.g.* prompt
                weighting. If not provided, pooled negative_prompt_embeds will be generated from `negative_prompt`
                input argument.
            lora_scale (`float`, *optional*):
                A lora scale that will be applied to all LoRA layers of the text encoder if LoRA layers are loaded.
            clip_skip (`int`, *optional*):
                Number of layers to be skipped from CLIP while computing the prompt embeddings. A value of 1 means that
                the output of the pre-final layer will be used for computing the prompt embeddings.
        """
        device = device or self._execution_device

        # set lora scale so that monkey patched LoRA
        # function of text encoder can correctly access it
        if lora_scale is not None and isinstance(self, StableDiffusionXLLoraLoaderMixin):
            self._lora_scale = lora_scale

            # dynamically adjust the LoRA scale
            if self.text_encoder is not None:
                if not USE_PEFT_BACKEND:
                    adjust_lora_scale_text_encoder(self.text_encoder, lora_scale)
                else:
                    scale_lora_layers(self.text_encoder, lora_scale)

            if self.text_encoder_2 is not None:
                if not USE_PEFT_BACKEND:
                    adjust_lora_scale_text_encoder(self.text_encoder_2, lora_scale)
                else:
                    scale_lora_layers(self.text_encoder_2, lora_scale)

        prompt = [prompt] if isinstance(prompt, str) else prompt

        if prompt is not None:
            batch_size = len(prompt)
        else:
            batch_size = prompt_embeds.shape[0]

        # Define tokenizers and text encoders
        tokenizers = [self.tokenizer, self.tokenizer_2] if self.tokenizer is not None else [self.tokenizer_2]
        text_encoders = (
            [self.text_encoder, self.text_encoder_2] if self.text_encoder is not None else [self.text_encoder_2]
        )

        if prompt_embeds is None:
            prompt_2 = prompt_2 or prompt
            prompt_2 = [prompt_2] if isinstance(prompt_2, str) else prompt_2

            # textual inversion: process multi-vector tokens if necessary
            prompt_embeds_list = []
            prompts = [prompt, prompt_2]
            for prompt, tokenizer, text_encoder in zip(prompts, tokenizers, text_encoders):
                if isinstance(self, TextualInversionLoaderMixin):
                    prompt = self.maybe_convert_prompt(prompt, tokenizer)

                text_inputs = tokenizer(
                    prompt,
                    padding="max_length",
                    max_length=tokenizer.model_max_length,
                    truncation=True,
                    return_tensors="pt",
                )

                text_input_ids = text_inputs.input_ids
                untruncated_ids = tokenizer(prompt, padding="longest", return_tensors="pt").input_ids

                if untruncated_ids.shape[-1] >= text_input_ids.shape[-1] and not torch.equal(
                    text_input_ids, untruncated_ids
                ):
                    removed_text = tokenizer.batch_decode(untruncated_ids[:, tokenizer.model_max_length - 1 : -1])
                    logger.warning(
                        "The following part of your input was truncated because CLIP can only handle sequences up to"
                        f" {tokenizer.model_max_length} tokens: {removed_text}"
                    )

                prompt_embeds = text_encoder(text_input_ids.to(device), output_hidden_states=True)

                # We are only ALWAYS interested in the pooled output of the final text encoder
                pooled_prompt_embeds = prompt_embeds[0]
                if clip_skip is None:
                    prompt_embeds = prompt_embeds.hidden_states[-2]
                else:
                    # "2" because SDXL always indexes from the penultimate layer.
                    prompt_embeds = prompt_embeds.hidden_states[-(clip_skip + 2)]

                prompt_embeds_list.append(prompt_embeds)

            prompt_embeds = torch.concat(prompt_embeds_list, dim=-1)

        # get unconditional embeddings for classifier free guidance
        zero_out_negative_prompt = negative_prompt is None and self.config.force_zeros_for_empty_prompt
        if do_classifier_free_guidance and negative_prompt_embeds is None and zero_out_negative_prompt:
            negative_prompt_embeds = torch.zeros_like(prompt_embeds)
            negative_pooled_prompt_embeds = torch.zeros_like(pooled_prompt_embeds)
        elif do_classifier_free_guidance and negative_prompt_embeds is None:
            negative_prompt = negative_prompt or ""
            negative_prompt_2 = negative_prompt_2 or negative_prompt

            # normalize str to list
            negative_prompt = batch_size * [negative_prompt] if isinstance(negative_prompt, str) else negative_prompt
            negative_prompt_2 = (
                batch_size * [negative_prompt_2] if isinstance(negative_prompt_2, str) else negative_prompt_2
            )

            uncond_tokens: List[str]
            if prompt is not None and type(prompt) is not type(negative_prompt):
                raise TypeError(
                    f"`negative_prompt` should be the same type to `prompt`, but got {type(negative_prompt)} !="
                    f" {type(prompt)}."
                )
            elif batch_size != len(negative_prompt):
                raise ValueError(
                    f"`negative_prompt`: {negative_prompt} has batch size {len(negative_prompt)}, but `prompt`:"
                    f" {prompt} has batch size {batch_size}. Please make sure that passed `negative_prompt` matches"
                    " the batch size of `prompt`."
                )
            else:
                uncond_tokens = [negative_prompt, negative_prompt_2]

            negative_prompt_embeds_list = []
            for negative_prompt, tokenizer, text_encoder in zip(uncond_tokens, tokenizers, text_encoders):
                if isinstance(self, TextualInversionLoaderMixin):
                    negative_prompt = self.maybe_convert_prompt(negative_prompt, tokenizer)

                max_length = prompt_embeds.shape[1]
                uncond_input = tokenizer(
                    negative_prompt,
                    padding="max_length",
                    max_length=max_length,
                    truncation=True,
                    return_tensors="pt",
                )

                negative_prompt_embeds = text_encoder(
                    uncond_input.input_ids.to(device),
                    output_hidden_states=True,
                )
                # We are only ALWAYS interested in the pooled output of the final text encoder
                negative_pooled_prompt_embeds = negative_prompt_embeds[0]
                negative_prompt_embeds = negative_prompt_embeds.hidden_states[-2]

                negative_prompt_embeds_list.append(negative_prompt_embeds)

            negative_prompt_embeds = torch.concat(negative_prompt_embeds_list, dim=-1)

        if self.text_encoder_2 is not None:
            prompt_embeds = prompt_embeds.to(dtype=self.text_encoder_2.dtype, device=device)
        else:
            prompt_embeds = prompt_embeds.to(dtype=self.unet.dtype, device=device)

        bs_embed, seq_len, _ = prompt_embeds.shape
        # duplicate text embeddings for each generation per prompt, using mps friendly method
        prompt_embeds = prompt_embeds.repeat(1, num_images_per_prompt, 1)
        prompt_embeds = prompt_embeds.view(bs_embed * num_images_per_prompt, seq_len, -1)

        if do_classifier_free_guidance:
            # duplicate unconditional embeddings for each generation per prompt, using mps friendly method
            seq_len = negative_prompt_embeds.shape[1]

            if self.text_encoder_2 is not None:
                negative_prompt_embeds = negative_prompt_embeds.to(dtype=self.text_encoder_2.dtype, device=device)
            else:
                negative_prompt_embeds = negative_prompt_embeds.to(dtype=self.unet.dtype, device=device)

            negative_prompt_embeds = negative_prompt_embeds.repeat(1, num_images_per_prompt, 1)
            negative_prompt_embeds = negative_prompt_embeds.view(batch_size * num_images_per_prompt, seq_len, -1)

        pooled_prompt_embeds = pooled_prompt_embeds.repeat(1, num_images_per_prompt).view(
            bs_embed * num_images_per_prompt, -1
        )
        if do_classifier_free_guidance:
            negative_pooled_prompt_embeds = negative_pooled_prompt_embeds.repeat(1, num_images_per_prompt).view(
                bs_embed * num_images_per_prompt, -1
            )

        if self.text_encoder is not None:
            if isinstance(self, StableDiffusionXLLoraLoaderMixin) and USE_PEFT_BACKEND:
                # Retrieve the original scale by scaling back the LoRA layers
                unscale_lora_layers(self.text_encoder, lora_scale)

        if self.text_encoder_2 is not None:
            if isinstance(self, StableDiffusionXLLoraLoaderMixin) and USE_PEFT_BACKEND:
                # Retrieve the original scale by scaling back the LoRA layers
                unscale_lora_layers(self.text_encoder_2, lora_scale)

        return prompt_embeds, negative_prompt_embeds, pooled_prompt_embeds, negative_pooled_prompt_embeds

    # Copied from diffusers.pipelines.stable_diffusion.pipeline_stable_diffusion.StableDiffusionPipeline.encode_image
    def encode_image(self, image, device, num_images_per_prompt, output_hidden_states=None):
        dtype = next(self.image_encoder.parameters()).dtype

        if not isinstance(image, torch.Tensor):
            image = self.feature_extractor(image, return_tensors="pt").pixel_values

        image = image.to(device=device, dtype=dtype)
        if output_hidden_states:
            image_enc_hidden_states = self.image_encoder(image, output_hidden_states=True).hidden_states[-2]
            image_enc_hidden_states = image_enc_hidden_states.repeat_interleave(num_images_per_prompt, dim=0)
            uncond_image_enc_hidden_states = self.image_encoder(
                torch.zeros_like(image), output_hidden_states=True
            ).hidden_states[-2]
            uncond_image_enc_hidden_states = uncond_image_enc_hidden_states.repeat_interleave(
                num_images_per_prompt, dim=0
            )
            return image_enc_hidden_states, uncond_image_enc_hidden_states
        else:
            image_embeds = self.image_encoder(image).image_embeds
            image_embeds = image_embeds.repeat_interleave(num_images_per_prompt, dim=0)
            uncond_image_embeds = torch.zeros_like(image_embeds)

            return image_embeds, uncond_image_embeds

    # Copied from diffusers.pipelines.stable_diffusion.pipeline_stable_diffusion.StableDiffusionPipeline.prepare_ip_adapter_image_embeds
    def prepare_ip_adapter_image_embeds(
        self, ip_adapter_image, ip_adapter_image_embeds, device, num_images_per_prompt
    ):
        if ip_adapter_image_embeds is None:
            if not isinstance(ip_adapter_image, list):
                ip_adapter_image = [ip_adapter_image]

            if len(ip_adapter_image) != len(self.unet.encoder_hid_proj.image_projection_layers):
                raise ValueError(
                    f"`ip_adapter_image` must have same length as the number of IP Adapters. Got {len(ip_adapter_image)} images and {len(self.unet.encoder_hid_proj.image_projection_layers)} IP Adapters."
                )

            image_embeds = []
            for single_ip_adapter_image, image_proj_layer in zip(
                ip_adapter_image, self.unet.encoder_hid_proj.image_projection_layers
            ):
                output_hidden_state = not isinstance(image_proj_layer, ImageProjection)
                single_image_embeds, single_negative_image_embeds = self.encode_image(
                    single_ip_adapter_image, device, 1, output_hidden_state
                )
                single_image_embeds = torch.stack([single_image_embeds] * num_images_per_prompt, dim=0)
                single_negative_image_embeds = torch.stack(
                    [single_negative_image_embeds] * num_images_per_prompt, dim=0
                )

                if self.do_classifier_free_guidance:
                    single_image_embeds = torch.cat([single_negative_image_embeds, single_image_embeds])
                    single_image_embeds = single_image_embeds.to(device)

                image_embeds.append(single_image_embeds)
        else:
            image_embeds = ip_adapter_image_embeds
        return image_embeds

    # Copied from diffusers.pipelines.stable_diffusion.pipeline_stable_diffusion.StableDiffusionPipeline.prepare_extra_step_kwargs
    def prepare_extra_step_kwargs(self, generator, eta):
        # prepare extra kwargs for the scheduler step, since not all schedulers have the same signature
        # eta (η) is only used with the DDIMScheduler, it will be ignored for other schedulers.
        # eta corresponds to η in DDIM paper: https://arxiv.org/abs/2010.02502
        # and should be between [0, 1]

        accepts_eta = "eta" in set(inspect.signature(self.scheduler.step).parameters.keys())
        extra_step_kwargs = {}
        if accepts_eta:
            extra_step_kwargs["eta"] = eta

        # check if the scheduler accepts generator
        accepts_generator = "generator" in set(inspect.signature(self.scheduler.step).parameters.keys())
        if accepts_generator:
            extra_step_kwargs["generator"] = generator
        return extra_step_kwargs

    def check_image(self, image, prompt, prompt_embeds):
        image_is_pil = isinstance(image, PIL.Image.Image)
        image_is_tensor = isinstance(image, torch.Tensor)
        image_is_np = isinstance(image, np.ndarray)
        image_is_pil_list = isinstance(image, list) and isinstance(image[0], PIL.Image.Image)
        image_is_tensor_list = isinstance(image, list) and isinstance(image[0], torch.Tensor)
        image_is_np_list = isinstance(image, list) and isinstance(image[0], np.ndarray)

        if (
            not image_is_pil
            and not image_is_tensor
            and not image_is_np
            and not image_is_pil_list
            and not image_is_tensor_list
            and not image_is_np_list
        ):
            raise TypeError(
                f"image must be passed and be one of PIL image, numpy array, torch tensor, list of PIL images, list of numpy arrays or list of torch tensors, but is {type(image)}"
            )

        if image_is_pil:
            image_batch_size = 1
        else:
            image_batch_size = len(image)

        if prompt is not None and isinstance(prompt, str):
            prompt_batch_size = 1
        elif prompt is not None and isinstance(prompt, list):
            prompt_batch_size = len(prompt)
        elif prompt_embeds is not None:
            prompt_batch_size = prompt_embeds.shape[0]

        if image_batch_size != 1 and image_batch_size != prompt_batch_size:
            raise ValueError(
                f"If image batch size is not 1, image batch size must be same as prompt batch size. image batch size: {image_batch_size}, prompt batch size: {prompt_batch_size}"
            )

    def check_inputs(
        self,
        prompt,
        prompt_2,
        image,
        mask_image,
        strength,
        num_inference_steps,
        callback_steps,
        output_type,
        negative_prompt=None,
        negative_prompt_2=None,
        prompt_embeds=None,
        negative_prompt_embeds=None,
        ip_adapter_image=None,
        ip_adapter_image_embeds=None,
        pooled_prompt_embeds=None,
        negative_pooled_prompt_embeds=None,
        controlnet_conditioning_scale=1.0,
        control_guidance_start=0.0,
        control_guidance_end=1.0,
        callback_on_step_end_tensor_inputs=None,
        padding_mask_crop=None,
    ):
        if strength < 0 or strength > 1:
            raise ValueError(f"The value of strength should in [0.0, 1.0] but is {strength}")
        if num_inference_steps is None:
            raise ValueError("`num_inference_steps` cannot be None.")
        elif not isinstance(num_inference_steps, int) or num_inference_steps <= 0:
            raise ValueError(
                f"`num_inference_steps` has to be a positive integer but is {num_inference_steps} of type"
                f" {type(num_inference_steps)}."
            )

        if callback_steps is not None and (not isinstance(callback_steps, int) or callback_steps <= 0):
            raise ValueError(
                f"`callback_steps` has to be a positive integer but is {callback_steps} of type"
                f" {type(callback_steps)}."
            )

        if callback_on_step_end_tensor_inputs is not None and not all(
            k in self._callback_tensor_inputs for k in callback_on_step_end_tensor_inputs
        ):
            raise ValueError(
                f"`callback_on_step_end_tensor_inputs` has to be in {self._callback_tensor_inputs}, but found {[k for k in callback_on_step_end_tensor_inputs if k not in self._callback_tensor_inputs]}"
            )

        if prompt is not None and prompt_embeds is not None:
            raise ValueError(
                f"Cannot forward both `prompt`: {prompt} and `prompt_embeds`: {prompt_embeds}. Please make sure to"
                " only forward one of the two."
            )
        elif prompt_2 is not None and prompt_embeds is not None:
            raise ValueError(
                f"Cannot forward both `prompt_2`: {prompt_2} and `prompt_embeds`: {prompt_embeds}. Please make sure to"
                " only forward one of the two."
            )
        elif prompt is None and prompt_embeds is None:
            raise ValueError(
                "Provide either `prompt` or `prompt_embeds`. Cannot leave both `prompt` and `prompt_embeds` undefined."
            )
        elif prompt is not None and (not isinstance(prompt, str) and not isinstance(prompt, list)):
            raise ValueError(f"`prompt` has to be of type `str` or `list` but is {type(prompt)}")
        elif prompt_2 is not None and (not isinstance(prompt_2, str) and not isinstance(prompt_2, list)):
            raise ValueError(f"`prompt_2` has to be of type `str` or `list` but is {type(prompt_2)}")

        if negative_prompt is not None and negative_prompt_embeds is not None:
            raise ValueError(
                f"Cannot forward both `negative_prompt`: {negative_prompt} and `negative_prompt_embeds`:"
                f" {negative_prompt_embeds}. Please make sure to only forward one of the two."
            )
        elif negative_prompt_2 is not None and negative_prompt_embeds is not None:
            raise ValueError(
                f"Cannot forward both `negative_prompt_2`: {negative_prompt_2} and `negative_prompt_embeds`:"
                f" {negative_prompt_embeds}. Please make sure to only forward one of the two."
            )

        if prompt_embeds is not None and negative_prompt_embeds is not None:
            if prompt_embeds.shape != negative_prompt_embeds.shape:
                raise ValueError(
                    "`prompt_embeds` and `negative_prompt_embeds` must have the same shape when passed directly, but"
                    f" got: `prompt_embeds` {prompt_embeds.shape} != `negative_prompt_embeds`"
                    f" {negative_prompt_embeds.shape}."
                )

        if padding_mask_crop is not None:
            if not isinstance(image, PIL.Image.Image):
                raise ValueError(
                    f"The image should be a PIL image when inpainting mask crop, but is of type" f" {type(image)}."
                )
            if not isinstance(mask_image, PIL.Image.Image):
                raise ValueError(
                    f"The mask image should be a PIL image when inpainting mask crop, but is of type"
                    f" {type(mask_image)}."
                )
            if output_type != "pil":
                raise ValueError(f"The output type should be PIL when inpainting mask crop, but is" f" {output_type}.")

        if prompt_embeds is not None and pooled_prompt_embeds is None:
            raise ValueError(
                "If `prompt_embeds` are provided, `pooled_prompt_embeds` also have to be passed. Make sure to generate `pooled_prompt_embeds` from the same text encoder that was used to generate `prompt_embeds`."
            )

        if negative_prompt_embeds is not None and negative_pooled_prompt_embeds is None:
            raise ValueError(
                "If `negative_prompt_embeds` are provided, `negative_pooled_prompt_embeds` also have to be passed. Make sure to generate `negative_pooled_prompt_embeds` from the same text encoder that was used to generate `negative_prompt_embeds`."
            )

        # `prompt` needs more sophisticated handling when there are multiple
        # conditionings.
        if isinstance(self.controlnet, MultiControlNetModel):
            if isinstance(prompt, list):
                logger.warning(
                    f"You have {len(self.controlnet.nets)} ControlNets and you have passed {len(prompt)}"
                    " prompts. The conditionings will be fixed across the prompts."
                )

        # Check `image`
        is_compiled = hasattr(F, "scaled_dot_product_attention") and isinstance(
            self.controlnet, torch._dynamo.eval_frame.OptimizedModule
        )
        if (
            isinstance(self.controlnet, ControlNetModel)
            or is_compiled
            and isinstance(self.controlnet._orig_mod, ControlNetModel)
        ):
            self.check_image(image, prompt, prompt_embeds)
        elif (
            isinstance(self.controlnet, MultiControlNetModel)
            or is_compiled
            and isinstance(self.controlnet._orig_mod, MultiControlNetModel)
        ):
            if not isinstance(image, list):
                raise TypeError("For multiple controlnets: `image` must be type `list`")

            # When `image` is a nested list:
            # (e.g. [[canny_image_1, pose_image_1], [canny_image_2, pose_image_2]])
            elif any(isinstance(i, list) for i in image):
                raise ValueError("A single batch of multiple conditionings are supported at the moment.")
            elif len(image) != len(self.controlnet.nets):
                raise ValueError(
                    f"For multiple controlnets: `image` must have the same length as the number of controlnets, but got {len(image)} images and {len(self.controlnet.nets)} ControlNets."
                )

            for image_ in image:
                self.check_image(image_, prompt, prompt_embeds)
        else:
            assert False

        # Check `controlnet_conditioning_scale`
        if (
            isinstance(self.controlnet, ControlNetModel)
            or is_compiled
            and isinstance(self.controlnet._orig_mod, ControlNetModel)
        ):
            if not isinstance(controlnet_conditioning_scale, float):
                raise TypeError("For single controlnet: `controlnet_conditioning_scale` must be type `float`.")
        elif (
            isinstance(self.controlnet, MultiControlNetModel)
            or is_compiled
            and isinstance(self.controlnet._orig_mod, MultiControlNetModel)
        ):
            if isinstance(controlnet_conditioning_scale, list):
                if any(isinstance(i, list) for i in controlnet_conditioning_scale):
                    raise ValueError("A single batch of multiple conditionings are supported at the moment.")
            elif isinstance(controlnet_conditioning_scale, list) and len(controlnet_conditioning_scale) != len(
                self.controlnet.nets
            ):
                raise ValueError(
                    "For multiple controlnets: When `controlnet_conditioning_scale` is specified as `list`, it must have"
                    " the same length as the number of controlnets"
                )
        else:
            assert False

        if not isinstance(control_guidance_start, (tuple, list)):
            control_guidance_start = [control_guidance_start]

        if not isinstance(control_guidance_end, (tuple, list)):
            control_guidance_end = [control_guidance_end]

        if len(control_guidance_start) != len(control_guidance_end):
            raise ValueError(
                f"`control_guidance_start` has {len(control_guidance_start)} elements, but `control_guidance_end` has {len(control_guidance_end)} elements. Make sure to provide the same number of elements to each list."
            )

        if isinstance(self.controlnet, MultiControlNetModel):
            if len(control_guidance_start) != len(self.controlnet.nets):
                raise ValueError(
                    f"`control_guidance_start`: {control_guidance_start} has {len(control_guidance_start)} elements but there are {len(self.controlnet.nets)} controlnets available. Make sure to provide {len(self.controlnet.nets)}."
                )

        for start, end in zip(control_guidance_start, control_guidance_end):
            if start >= end:
                raise ValueError(
                    f"control guidance start: {start} cannot be larger or equal to control guidance end: {end}."
                )
            if start < 0.0:
                raise ValueError(f"control guidance start: {start} can't be smaller than 0.")
            if end > 1.0:
                raise ValueError(f"control guidance end: {end} can't be larger than 1.0.")

        if ip_adapter_image is not None and ip_adapter_image_embeds is not None:
            raise ValueError(
                "Provide either `ip_adapter_image` or `ip_adapter_image_embeds`. Cannot leave both `ip_adapter_image` and `ip_adapter_image_embeds` defined."
            )

    def prepare_control_image(
        self,
        image,
        width,
        height,
        batch_size,
        num_images_per_prompt,
        device,
        dtype,
        crops_coords,
        resize_mode,
        do_classifier_free_guidance=False,
        guess_mode=False,
    ):
        image = self.control_image_processor.preprocess(
            image, height=height, width=width, crops_coords=crops_coords, resize_mode=resize_mode
        ).to(dtype=torch.float32)
        image_batch_size = image.shape[0]

        if image_batch_size == 1:
            repeat_by = batch_size
        else:
            # image batch size is the same as prompt batch size
            repeat_by = num_images_per_prompt

        image = image.repeat_interleave(repeat_by, dim=0)

        image = image.to(device=device, dtype=dtype)

        if do_classifier_free_guidance and not guess_mode:
            image = torch.cat([image] * 2)

        return image

    def prepare_latents(
        self,
        batch_size,
        num_channels_latents,
        height,
        width,
        dtype,
        device,
        generator,
        latents=None,
        image=None,
        timestep=None,
        is_strength_max=True,
        add_noise=True,
        return_noise=False,
        return_image_latents=False,
    ):
        shape = (batch_size, num_channels_latents, height // self.vae_scale_factor, width // self.vae_scale_factor)
        if isinstance(generator, list) and len(generator) != batch_size:
            raise ValueError(
                f"You have passed a list of generators of length {len(generator)}, but requested an effective batch"
                f" size of {batch_size}. Make sure the batch size matches the length of the generators."
            )

        if (image is None or timestep is None) and not is_strength_max:
            raise ValueError(
                "Since strength < 1. initial latents are to be initialised as a combination of Image + Noise."
                "However, either the image or the noise timestep has not been provided."
            )

        if return_image_latents or (latents is None and not is_strength_max):
            image = image.to(device=device, dtype=dtype)

            if image.shape[1] == 4:
                image_latents = image
            else:
                image_latents = self._encode_vae_image(image=image, generator=generator)
            image_latents = image_latents.repeat(batch_size // image_latents.shape[0], 1, 1, 1)

        if latents is None and add_noise:
            noise = randn_tensor(shape, generator=generator, device=device, dtype=dtype)
            # if strength is 1. then initialise the latents to noise, else initial to image + noise
            latents = noise if is_strength_max else self.scheduler.add_noise(image_latents, noise, timestep)
            # if pure noise then scale the initial latents by the  Scheduler's init sigma
            latents = latents * self.scheduler.init_noise_sigma if is_strength_max else latents
        elif add_noise:
            noise = latents.to(device)
            latents = noise * self.scheduler.init_noise_sigma
        else:
            noise = randn_tensor(shape, generator=generator, device=device, dtype=dtype)
            latents = image_latents.to(device)

        outputs = (latents,)

        if return_noise:
            outputs += (noise,)

        if return_image_latents:
            outputs += (image_latents,)

        return outputs

    def _encode_vae_image(self, image: torch.Tensor, generator: torch.Generator):
        dtype = image.dtype
        if self.vae.config.force_upcast:
            image = image.float()
            self.vae.to(dtype=torch.float32)

        if isinstance(generator, list):
            image_latents = [
                retrieve_latents(self.vae.encode(image[i : i + 1]), generator=generator[i])
                for i in range(image.shape[0])
            ]
            image_latents = torch.cat(image_latents, dim=0)
        else:
            image_latents = retrieve_latents(self.vae.encode(image), generator=generator)

        if self.vae.config.force_upcast:
            self.vae.to(dtype)

        image_latents = image_latents.to(dtype)
        image_latents = self.vae.config.scaling_factor * image_latents

        return image_latents

    def prepare_mask_latents(
        self, mask, masked_image, batch_size, height, width, dtype, device, generator, do_classifier_free_guidance
    ):
        # resize the mask to latents shape as we concatenate the mask to the latents
        # we do that before converting to dtype to avoid breaking in case we're using cpu_offload
        # and half precision
        mask = torch.nn.functional.interpolate(
            mask, size=(height // self.vae_scale_factor, width // self.vae_scale_factor)
        )
        mask = mask.to(device=device, dtype=dtype)

        # duplicate mask and masked_image_latents for each generation per prompt, using mps friendly method
        if mask.shape[0] < batch_size:
            if not batch_size % mask.shape[0] == 0:
                raise ValueError(
                    "The passed mask and the required batch size don't match. Masks are supposed to be duplicated to"
                    f" a total batch size of {batch_size}, but {mask.shape[0]} masks were passed. Make sure the number"
                    " of masks that you pass is divisible by the total requested batch size."
                )
            mask = mask.repeat(batch_size // mask.shape[0], 1, 1, 1)

        mask = torch.cat([mask] * 2) if do_classifier_free_guidance else mask

        masked_image_latents = None
        if masked_image is not None:
            masked_image = masked_image.to(device=device, dtype=dtype)
            masked_image_latents = self._encode_vae_image(masked_image, generator=generator)
            if masked_image_latents.shape[0] < batch_size:
                if not batch_size % masked_image_latents.shape[0] == 0:
                    raise ValueError(
                        "The passed images and the required batch size don't match. Images are supposed to be duplicated"
                        f" to a total batch size of {batch_size}, but {masked_image_latents.shape[0]} images were passed."
                        " Make sure the number of images that you pass is divisible by the total requested batch size."
                    )
                masked_image_latents = masked_image_latents.repeat(
                    batch_size // masked_image_latents.shape[0], 1, 1, 1
                )

            masked_image_latents = (
                torch.cat([masked_image_latents] * 2) if do_classifier_free_guidance else masked_image_latents
            )

            # aligning device to prevent device errors when concating it with the latent model input
            masked_image_latents = masked_image_latents.to(device=device, dtype=dtype)

        return mask, masked_image_latents

    # Copied from diffusers.pipelines.stable_diffusion_xl.pipeline_stable_diffusion_xl_img2img.StableDiffusionXLImg2ImgPipeline.get_timesteps
    def get_timesteps(self, num_inference_steps, strength, device, denoising_start=None):
        # get the original timestep using init_timestep
        if denoising_start is None:
            init_timestep = min(int(num_inference_steps * strength), num_inference_steps)
            t_start = max(num_inference_steps - init_timestep, 0)
        else:
            t_start = 0

        timesteps = self.scheduler.timesteps[t_start * self.scheduler.order :]

        # Strength is irrelevant if we directly request a timestep to start at;
        # that is, strength is determined by the denoising_start instead.
        if denoising_start is not None:
            discrete_timestep_cutoff = int(
                round(
                    self.scheduler.config.num_train_timesteps
                    - (denoising_start * self.scheduler.config.num_train_timesteps)
                )
            )

            num_inference_steps = (timesteps < discrete_timestep_cutoff).sum().item()
            if self.scheduler.order == 2 and num_inference_steps % 2 == 0:
                # if the scheduler is a 2nd order scheduler we might have to do +1
                # because `num_inference_steps` might be even given that every timestep
                # (except the highest one) is duplicated. If `num_inference_steps` is even it would
                # mean that we cut the timesteps in the middle of the denoising step
                # (between 1st and 2nd devirative) which leads to incorrect results. By adding 1
                # we ensure that the denoising process always ends after the 2nd derivate step of the scheduler
                num_inference_steps = num_inference_steps + 1

            # because t_n+1 >= t_n, we slice the timesteps starting from the end
            timesteps = timesteps[-num_inference_steps:]
            return timesteps, num_inference_steps

        return timesteps, num_inference_steps - t_start

    def _get_add_time_ids(
        self,
        original_size,
        crops_coords_top_left,
        target_size,
        aesthetic_score,
        negative_aesthetic_score,
        dtype,
        text_encoder_projection_dim=None,
    ):
        if self.config.requires_aesthetics_score:
            add_time_ids = list(original_size + crops_coords_top_left + (aesthetic_score,))
            add_neg_time_ids = list(original_size + crops_coords_top_left + (negative_aesthetic_score,))
        else:
            add_time_ids = list(original_size + crops_coords_top_left + target_size)
            add_neg_time_ids = list(original_size + crops_coords_top_left + target_size)

        passed_add_embed_dim = (
            self.unet.config.addition_time_embed_dim * len(add_time_ids) + text_encoder_projection_dim
        )
        expected_add_embed_dim = self.unet.add_embedding.linear_1.in_features

        if (
            expected_add_embed_dim > passed_add_embed_dim
            and (expected_add_embed_dim - passed_add_embed_dim) == self.unet.config.addition_time_embed_dim
        ):
            raise ValueError(
                f"Model expects an added time embedding vector of length {expected_add_embed_dim}, but a vector of {passed_add_embed_dim} was created. Please make sure to enable `requires_aesthetics_score` with `pipe.register_to_config(requires_aesthetics_score=True)` to make sure `aesthetic_score` {aesthetic_score} and `negative_aesthetic_score` {negative_aesthetic_score} is correctly used by the model."
            )
        elif (
            expected_add_embed_dim < passed_add_embed_dim
            and (passed_add_embed_dim - expected_add_embed_dim) == self.unet.config.addition_time_embed_dim
        ):
            raise ValueError(
                f"Model expects an added time embedding vector of length {expected_add_embed_dim}, but a vector of {passed_add_embed_dim} was created. Please make sure to disable `requires_aesthetics_score` with `pipe.register_to_config(requires_aesthetics_score=False)` to make sure `target_size` {target_size} is correctly used by the model."
            )
        elif expected_add_embed_dim != passed_add_embed_dim:
            raise ValueError(
                f"Model expects an added time embedding vector of length {expected_add_embed_dim}, but a vector of {passed_add_embed_dim} was created. The model has an incorrect config. Please check `unet.config.time_embedding_type` and `text_encoder_2.config.projection_dim`."
            )

        add_time_ids = torch.tensor([add_time_ids], dtype=dtype)
        add_neg_time_ids = torch.tensor([add_neg_time_ids], dtype=dtype)

        return add_time_ids, add_neg_time_ids

    # Copied from diffusers.pipelines.stable_diffusion.pipeline_stable_diffusion_upscale.StableDiffusionUpscalePipeline.upcast_vae
    def upcast_vae(self):
        dtype = self.vae.dtype
        self.vae.to(dtype=torch.float32)
        use_torch_2_0_or_xformers = isinstance(
            self.vae.decoder.mid_block.attentions[0].processor,
            (
                AttnProcessor2_0,
                XFormersAttnProcessor,
                LoRAXFormersAttnProcessor,
                LoRAAttnProcessor2_0,
            ),
        )
        # if xformers or torch_2_0 is used attention block does not need
        # to be in float32 which can save lots of memory
        if use_torch_2_0_or_xformers:
            self.vae.post_quant_conv.to(dtype)
            self.vae.decoder.conv_in.to(dtype)
            self.vae.decoder.mid_block.to(dtype)

    @property
    def guidance_scale(self):
        return self._guidance_scale

    @property
    def clip_skip(self):
        return self._clip_skip

    # here `guidance_scale` is defined analog to the guidance weight `w` of equation (2)
    # of the Imagen paper: https://arxiv.org/pdf/2205.11487.pdf . `guidance_scale = 1`
    # corresponds to doing no classifier free guidance.
    @property
    def do_classifier_free_guidance(self):
        return self._guidance_scale > 1

    @property
    def cross_attention_kwargs(self):
        return self._cross_attention_kwargs

    @property
    def num_timesteps(self):
        return self._num_timesteps

    @torch.no_grad()
    @replace_example_docstring(EXAMPLE_DOC_STRING)
    def __call__(
        self,
        prompt: Union[str, List[str]] = None,
        prompt_2: Optional[Union[str, List[str]]] = None,
        image: PipelineImageInput = None,
        mask_image: PipelineImageInput = None,
        control_image: Union[
            PipelineImageInput,
            List[PipelineImageInput],
        ] = None,
        height: Optional[int] = None,
        width: Optional[int] = None,
        padding_mask_crop: Optional[int] = None,
        strength: float = 0.9999,
        num_inference_steps: int = 50,
        denoising_start: Optional[float] = None,
        denoising_end: Optional[float] = None,
        guidance_scale: float = 5.0,
        negative_prompt: Optional[Union[str, List[str]]] = None,
        negative_prompt_2: Optional[Union[str, List[str]]] = None,
        num_images_per_prompt: Optional[int] = 1,
        eta: float = 0.0,
        generator: Optional[Union[torch.Generator, List[torch.Generator]]] = None,
        latents: Optional[torch.FloatTensor] = None,
        prompt_embeds: Optional[torch.FloatTensor] = None,
        negative_prompt_embeds: Optional[torch.FloatTensor] = None,
        ip_adapter_image: Optional[PipelineImageInput] = None,
        ip_adapter_image_embeds: Optional[List[torch.FloatTensor]] = None,
        pooled_prompt_embeds: Optional[torch.FloatTensor] = None,
        negative_pooled_prompt_embeds: Optional[torch.FloatTensor] = None,
        output_type: Optional[str] = "pil",
        return_dict: bool = True,
        cross_attention_kwargs: Optional[Dict[str, Any]] = None,
        controlnet_conditioning_scale: Union[float, List[float]] = 1.0,
        guess_mode: bool = False,
        control_guidance_start: Union[float, List[float]] = 0.0,
        control_guidance_end: Union[float, List[float]] = 1.0,
        guidance_rescale: float = 0.0,
        original_size: Tuple[int, int] = None,
        crops_coords_top_left: Tuple[int, int] = (0, 0),
        target_size: Tuple[int, int] = None,
        aesthetic_score: float = 6.0,
        negative_aesthetic_score: float = 2.5,
        clip_skip: Optional[int] = None,
        callback_on_step_end: Optional[Callable[[int, int, Dict], None]] = None,
        callback_on_step_end_tensor_inputs: List[str] = ["latents"],
        **kwargs,
    ):
        r"""
        Function invoked when calling the pipeline for generation.

        Args:
            prompt (`str` or `List[str]`, *optional*):
                The prompt or prompts to guide the image generation. If not defined, one has to pass `prompt_embeds`.
                instead.
            prompt_2 (`str` or `List[str]`, *optional*):
                The prompt or prompts to be sent to the `tokenizer_2` and `text_encoder_2`. If not defined, `prompt` is
                used in both text-encoders
            image (`PIL.Image.Image`):
                `Image`, or tensor representing an image batch which will be inpainted, *i.e.* parts of the image will
                be masked out with `mask_image` and repainted according to `prompt`.
            mask_image (`PIL.Image.Image`):
                `Image`, or tensor representing an image batch, to mask `image`. White pixels in the mask will be
                repainted, while black pixels will be preserved. If `mask_image` is a PIL image, it will be converted
                to a single channel (luminance) before use. If it's a tensor, it should contain one color channel (L)
                instead of 3, so the expected shape would be `(B, H, W, 1)`.
            height (`int`, *optional*, defaults to self.unet.config.sample_size * self.vae_scale_factor):
                The height in pixels of the generated image.
            width (`int`, *optional*, defaults to self.unet.config.sample_size * self.vae_scale_factor):
                The width in pixels of the generated image.
            padding_mask_crop (`int`, *optional*, defaults to `None`):
                The size of margin in the crop to be applied to the image and masking. If `None`, no crop is applied to image and mask_image. If
                `padding_mask_crop` is not `None`, it will first find a rectangular region with the same aspect ration of the image and
                contains all masked area, and then expand that area based on `padding_mask_crop`. The image and mask_image will then be cropped based on
                the expanded area before resizing to the original image size for inpainting. This is useful when the masked area is small while the image is large
                and contain information inreleant for inpainging, such as background.
            strength (`float`, *optional*, defaults to 0.9999):
                Conceptually, indicates how much to transform the masked portion of the reference `image`. Must be
                between 0 and 1. `image` will be used as a starting point, adding more noise to it the larger the
                `strength`. The number of denoising steps depends on the amount of noise initially added. When
                `strength` is 1, added noise will be maximum and the denoising process will run for the full number of
                iterations specified in `num_inference_steps`. A value of 1, therefore, essentially ignores the masked
                portion of the reference `image`. Note that in the case of `denoising_start` being declared as an
                integer, the value of `strength` will be ignored.
            num_inference_steps (`int`, *optional*, defaults to 50):
                The number of denoising steps. More denoising steps usually lead to a higher quality image at the
                expense of slower inference.
            denoising_start (`float`, *optional*):
                When specified, indicates the fraction (between 0.0 and 1.0) of the total denoising process to be
                bypassed before it is initiated. Consequently, the initial part of the denoising process is skipped and
                it is assumed that the passed `image` is a partly denoised image. Note that when this is specified,
                strength will be ignored. The `denoising_start` parameter is particularly beneficial when this pipeline
                is integrated into a "Mixture of Denoisers" multi-pipeline setup, as detailed in [**Refining the Image
                Output**](https://huggingface.co/docs/diffusers/api/pipelines/stable_diffusion/stable_diffusion_xl#refining-the-image-output).
            denoising_end (`float`, *optional*):
                When specified, determines the fraction (between 0.0 and 1.0) of the total denoising process to be
                completed before it is intentionally prematurely terminated. As a result, the returned sample will
                still retain a substantial amount of noise (ca. final 20% of timesteps still needed) and should be
                denoised by a successor pipeline that has `denoising_start` set to 0.8 so that it only denoises the
                final 20% of the scheduler. The denoising_end parameter should ideally be utilized when this pipeline
                forms a part of a "Mixture of Denoisers" multi-pipeline setup, as elaborated in [**Refining the Image
                Output**](https://huggingface.co/docs/diffusers/api/pipelines/stable_diffusion/stable_diffusion_xl#refining-the-image-output).
            guidance_scale (`float`, *optional*, defaults to 7.5):
                Guidance scale as defined in [Classifier-Free Diffusion Guidance](https://arxiv.org/abs/2207.12598).
                `guidance_scale` is defined as `w` of equation 2. of [Imagen
                Paper](https://arxiv.org/pdf/2205.11487.pdf). Guidance scale is enabled by setting `guidance_scale >
                1`. Higher guidance scale encourages to generate images that are closely linked to the text `prompt`,
                usually at the expense of lower image quality.
            negative_prompt (`str` or `List[str]`, *optional*):
                The prompt or prompts not to guide the image generation. If not defined, one has to pass
                `negative_prompt_embeds` instead. Ignored when not using guidance (i.e., ignored if `guidance_scale` is
                less than `1`).
            negative_prompt_2 (`str` or `List[str]`, *optional*):
                The prompt or prompts not to guide the image generation to be sent to `tokenizer_2` and
                `text_encoder_2`. If not defined, `negative_prompt` is used in both text-encoders
            prompt_embeds (`torch.FloatTensor`, *optional*):
                Pre-generated text embeddings. Can be used to easily tweak text inputs, *e.g.* prompt weighting. If not
                provided, text embeddings will be generated from `prompt` input argument.
            negative_prompt_embeds (`torch.FloatTensor`, *optional*):
                Pre-generated negative text embeddings. Can be used to easily tweak text inputs, *e.g.* prompt
                weighting. If not provided, negative_prompt_embeds will be generated from `negative_prompt` input
                argument.
            ip_adapter_image: (`PipelineImageInput`, *optional*): Optional image input to work with IP Adapters.
            ip_adapter_image_embeds (`List[torch.FloatTensor]`, *optional*):
                Pre-generated image embeddings for IP-Adapter. If not
                provided, embeddings are computed from the `ip_adapter_image` input argument.
            pooled_prompt_embeds (`torch.FloatTensor`, *optional*):
                Pre-generated pooled text embeddings. Can be used to easily tweak text inputs, *e.g.* prompt weighting.
                If not provided, pooled text embeddings will be generated from `prompt` input argument.
            negative_pooled_prompt_embeds (`torch.FloatTensor`, *optional*):
                Pre-generated negative pooled text embeddings. Can be used to easily tweak text inputs, *e.g.* prompt
                weighting. If not provided, pooled negative_prompt_embeds will be generated from `negative_prompt`
                input argument.
            num_images_per_prompt (`int`, *optional*, defaults to 1):
                The number of images to generate per prompt.
            eta (`float`, *optional*, defaults to 0.0):
                Corresponds to parameter eta (η) in the DDIM paper: https://arxiv.org/abs/2010.02502. Only applies to
                [`schedulers.DDIMScheduler`], will be ignored for others.
            generator (`torch.Generator`, *optional*):
                One or a list of [torch generator(s)](https://pytorch.org/docs/stable/generated/torch.Generator.html)
                to make generation deterministic.
            latents (`torch.FloatTensor`, *optional*):
                Pre-generated noisy latents, sampled from a Gaussian distribution, to be used as inputs for image
                generation. Can be used to tweak the same generation with different prompts. If not provided, a latents
                tensor will ge generated by sampling using the supplied random `generator`.
            output_type (`str`, *optional*, defaults to `"pil"`):
                The output format of the generate image. Choose between
                [PIL](https://pillow.readthedocs.io/en/stable/): `PIL.Image.Image` or `np.array`.
            return_dict (`bool`, *optional*, defaults to `True`):
                Whether or not to return a [`~pipelines.stable_diffusion.StableDiffusionPipelineOutput`] instead of a
                plain tuple.
            cross_attention_kwargs (`dict`, *optional*):
                A kwargs dictionary that if specified is passed along to the `AttentionProcessor` as defined under
                `self.processor` in
                [diffusers.models.attention_processor](https://github.com/huggingface/diffusers/blob/main/src/diffusers/models/attention_processor.py).
            original_size (`Tuple[int]`, *optional*, defaults to (1024, 1024)):
                If `original_size` is not the same as `target_size` the image will appear to be down- or upsampled.
                `original_size` defaults to `(width, height)` if not specified. Part of SDXL's micro-conditioning as
                explained in section 2.2 of
                [https://huggingface.co/papers/2307.01952](https://huggingface.co/papers/2307.01952).
            crops_coords_top_left (`Tuple[int]`, *optional*, defaults to (0, 0)):
                `crops_coords_top_left` can be used to generate an image that appears to be "cropped" from the position
                `crops_coords_top_left` downwards. Favorable, well-centered images are usually achieved by setting
                `crops_coords_top_left` to (0, 0). Part of SDXL's micro-conditioning as explained in section 2.2 of
                [https://huggingface.co/papers/2307.01952](https://huggingface.co/papers/2307.01952).
            target_size (`Tuple[int]`, *optional*, defaults to (1024, 1024)):
                For most cases, `target_size` should be set to the desired height and width of the generated image. If
                not specified it will default to `(width, height)`. Part of SDXL's micro-conditioning as explained in
                section 2.2 of [https://huggingface.co/papers/2307.01952](https://huggingface.co/papers/2307.01952).
            aesthetic_score (`float`, *optional*, defaults to 6.0):
                Used to simulate an aesthetic score of the generated image by influencing the positive text condition.
                Part of SDXL's micro-conditioning as explained in section 2.2 of
                [https://huggingface.co/papers/2307.01952](https://huggingface.co/papers/2307.01952).
            negative_aesthetic_score (`float`, *optional*, defaults to 2.5):
                Part of SDXL's micro-conditioning as explained in section 2.2 of
                [https://huggingface.co/papers/2307.01952](https://huggingface.co/papers/2307.01952). Can be used to
                simulate an aesthetic score of the generated image by influencing the negative text condition.
            clip_skip (`int`, *optional*):
                Number of layers to be skipped from CLIP while computing the prompt embeddings. A value of 1 means that
                the output of the pre-final layer will be used for computing the prompt embeddings.
            callback_on_step_end (`Callable`, *optional*):
                A function that calls at the end of each denoising steps during the inference. The function is called
                with the following arguments: `callback_on_step_end(self: DiffusionPipeline, step: int, timestep: int,
                callback_kwargs: Dict)`. `callback_kwargs` will include a list of all tensors as specified by
                `callback_on_step_end_tensor_inputs`.
            callback_on_step_end_tensor_inputs (`List`, *optional*):
                The list of tensor inputs for the `callback_on_step_end` function. The tensors specified in the list
                will be passed as `callback_kwargs` argument. You will only be able to include variables listed in the
                `._callback_tensor_inputs` attribute of your pipeine class.

        Examples:

        Returns:
            [`~pipelines.stable_diffusion.StableDiffusionXLPipelineOutput`] or `tuple`:
            [`~pipelines.stable_diffusion.StableDiffusionXLPipelineOutput`] if `return_dict` is True, otherwise a
            `tuple. `tuple. When returning a tuple, the first element is a list with the generated images.
        """

        callback = kwargs.pop("callback", None)
        callback_steps = kwargs.pop("callback_steps", None)

        if callback is not None:
            deprecate(
                "callback",
                "1.0.0",
                "Passing `callback` as an input argument to `__call__` is deprecated, consider using `callback_on_step_end`",
            )
        if callback_steps is not None:
            deprecate(
                "callback_steps",
                "1.0.0",
                "Passing `callback_steps` as an input argument to `__call__` is deprecated, consider using `callback_on_step_end`",
            )

        controlnet = self.controlnet._orig_mod if is_compiled_module(self.controlnet) else self.controlnet

        # align format for control guidance
        if not isinstance(control_guidance_start, list) and isinstance(control_guidance_end, list):
            control_guidance_start = len(control_guidance_end) * [control_guidance_start]
        elif not isinstance(control_guidance_end, list) and isinstance(control_guidance_start, list):
            control_guidance_end = len(control_guidance_start) * [control_guidance_end]
        elif not isinstance(control_guidance_start, list) and not isinstance(control_guidance_end, list):
            mult = len(controlnet.nets) if isinstance(controlnet, MultiControlNetModel) else 1
            control_guidance_start, control_guidance_end = (
                mult * [control_guidance_start],
                mult * [control_guidance_end],
            )

        # # 0.0 Default height and width to unet
        # height = height or self.unet.config.sample_size * self.vae_scale_factor
        # width = width or self.unet.config.sample_size * self.vae_scale_factor

        # 0.1 align format for control guidance
        if not isinstance(control_guidance_start, list) and isinstance(control_guidance_end, list):
            control_guidance_start = len(control_guidance_end) * [control_guidance_start]
        elif not isinstance(control_guidance_end, list) and isinstance(control_guidance_start, list):
            control_guidance_end = len(control_guidance_start) * [control_guidance_end]
        elif not isinstance(control_guidance_start, list) and not isinstance(control_guidance_end, list):
            mult = len(controlnet.nets) if isinstance(controlnet, MultiControlNetModel) else 1
            control_guidance_start, control_guidance_end = (
                mult * [control_guidance_start],
                mult * [control_guidance_end],
            )

        # 1. Check inputs
        self.check_inputs(
            prompt,
            prompt_2,
            control_image,
            mask_image,
            strength,
            num_inference_steps,
            callback_steps,
            output_type,
            negative_prompt,
            negative_prompt_2,
            prompt_embeds,
            negative_prompt_embeds,
            ip_adapter_image,
            ip_adapter_image_embeds,
            pooled_prompt_embeds,
            negative_pooled_prompt_embeds,
            controlnet_conditioning_scale,
            control_guidance_start,
            control_guidance_end,
            callback_on_step_end_tensor_inputs,
            padding_mask_crop,
        )

        self._guidance_scale = guidance_scale
        self._clip_skip = clip_skip
        self._cross_attention_kwargs = cross_attention_kwargs

        # 2. Define call parameters
        if prompt is not None and isinstance(prompt, str):
            batch_size = 1
        elif prompt is not None and isinstance(prompt, list):
            batch_size = len(prompt)
        else:
            batch_size = prompt_embeds.shape[0]

        device = self._execution_device

        if isinstance(controlnet, MultiControlNetModel) and isinstance(controlnet_conditioning_scale, float):
            controlnet_conditioning_scale = [controlnet_conditioning_scale] * len(controlnet.nets)

        # 3. Encode input prompt
        text_encoder_lora_scale = (
            self.cross_attention_kwargs.get("scale", None) if self.cross_attention_kwargs is not None else None
        )

        (
            prompt_embeds,
            negative_prompt_embeds,
            pooled_prompt_embeds,
            negative_pooled_prompt_embeds,
        ) = self.encode_prompt(
            prompt=prompt,
            prompt_2=prompt_2,
            device=device,
            num_images_per_prompt=num_images_per_prompt,
            do_classifier_free_guidance=self.do_classifier_free_guidance,
            negative_prompt=negative_prompt,
            negative_prompt_2=negative_prompt_2,
            prompt_embeds=prompt_embeds,
            negative_prompt_embeds=negative_prompt_embeds,
            pooled_prompt_embeds=pooled_prompt_embeds,
            negative_pooled_prompt_embeds=negative_pooled_prompt_embeds,
            lora_scale=text_encoder_lora_scale,
            clip_skip=self.clip_skip,
        )

        # 3.1 Encode ip_adapter_image
        if ip_adapter_image is not None or ip_adapter_image_embeds is not None:
            image_embeds = self.prepare_ip_adapter_image_embeds(
                ip_adapter_image, ip_adapter_image_embeds, device, batch_size * num_images_per_prompt
            )

        # 4. set timesteps
        def denoising_value_valid(dnv):
            return isinstance(denoising_end, float) and 0 < dnv < 1

        self.scheduler.set_timesteps(num_inference_steps, device=device)
        timesteps, num_inference_steps = self.get_timesteps(
            num_inference_steps, strength, device, denoising_start=denoising_start if denoising_value_valid else None
        )
        # check that number of inference steps is not < 1 - as this doesn't make sense
        if num_inference_steps < 1:
            raise ValueError(
                f"After adjusting the num_inference_steps by strength parameter: {strength}, the number of pipeline"
                f"steps is {num_inference_steps} which is < 1 and not appropriate for this pipeline."
            )
        # at which timestep to set the initial noise (n.b. 50% if strength is 0.5)
        latent_timestep = timesteps[:1].repeat(batch_size * num_images_per_prompt)
        # create a boolean to check if the strength is set to 1. if so then initialise the latents with pure noise
        is_strength_max = strength == 1.0
        self._num_timesteps = len(timesteps)

        # 5. Preprocess mask and image - resizes image and mask w.r.t height and width
        # 5.1 Prepare init image
        if padding_mask_crop is not None:
            height, width = self.image_processor.get_default_height_width(image, height, width)
            crops_coords = self.mask_processor.get_crop_region(mask_image, width, height, pad=padding_mask_crop)
            resize_mode = "fill"
        else:
            crops_coords = None
            resize_mode = "default"

        original_image = image
        init_image = self.image_processor.preprocess(
            image, height=height, width=width, crops_coords=crops_coords, resize_mode=resize_mode
        )
        init_image = init_image.to(dtype=torch.float32)

        # 5.2 Prepare control images
        if isinstance(controlnet, ControlNetModel):
            control_image = self.prepare_control_image(
                image=control_image,
                width=width,
                height=height,
                batch_size=batch_size * num_images_per_prompt,
                num_images_per_prompt=num_images_per_prompt,
                device=device,
                dtype=controlnet.dtype,
                crops_coords=crops_coords,
                resize_mode=resize_mode,
                do_classifier_free_guidance=self.do_classifier_free_guidance,
                guess_mode=guess_mode,
            )
        elif isinstance(controlnet, MultiControlNetModel):
            control_images = []

            for control_image_ in control_image:
                control_image_ = self.prepare_control_image(
                    image=control_image_,
                    width=width,
                    height=height,
                    batch_size=batch_size * num_images_per_prompt,
                    num_images_per_prompt=num_images_per_prompt,
                    device=device,
                    dtype=controlnet.dtype,
                    crops_coords=crops_coords,
                    resize_mode=resize_mode,
                    do_classifier_free_guidance=self.do_classifier_free_guidance,
                    guess_mode=guess_mode,
                )

                control_images.append(control_image_)

            control_image = control_images
        else:
            raise ValueError(f"{controlnet.__class__} is not supported.")

        # 5.3 Prepare mask
        mask = self.mask_processor.preprocess(
            mask_image, height=height, width=width, resize_mode=resize_mode, crops_coords=crops_coords
        )

        masked_image = init_image * (mask < 0.5)
        _, _, height, width = init_image.shape

        # 6. Prepare latent variables
        num_channels_latents = self.vae.config.latent_channels
        num_channels_unet = self.unet.config.in_channels
        return_image_latents = num_channels_unet == 4

        add_noise = True if denoising_start is None else False
        latents_outputs = self.prepare_latents(
            batch_size * num_images_per_prompt,
            num_channels_latents,
            height,
            width,
            prompt_embeds.dtype,
            device,
            generator,
            latents,
            image=init_image,
            timestep=latent_timestep,
            is_strength_max=is_strength_max,
            add_noise=add_noise,
            return_noise=True,
            return_image_latents=return_image_latents,
        )

        if return_image_latents:
            latents, noise, image_latents = latents_outputs
        else:
            latents, noise = latents_outputs

        # 7. Prepare mask latent variables
        mask, masked_image_latents = self.prepare_mask_latents(
            mask,
            masked_image,
            batch_size * num_images_per_prompt,
            height,
            width,
            prompt_embeds.dtype,
            device,
            generator,
            self.do_classifier_free_guidance,
        )

        # 8. Check that sizes of mask, masked image and latents match
        if num_channels_unet == 9:
            # default case for runwayml/stable-diffusion-inpainting
            num_channels_mask = mask.shape[1]
            num_channels_masked_image = masked_image_latents.shape[1]
            if num_channels_latents + num_channels_mask + num_channels_masked_image != self.unet.config.in_channels:
                raise ValueError(
                    f"Incorrect configuration settings! The config of `pipeline.unet`: {self.unet.config} expects"
                    f" {self.unet.config.in_channels} but received `num_channels_latents`: {num_channels_latents} +"
                    f" `num_channels_mask`: {num_channels_mask} + `num_channels_masked_image`: {num_channels_masked_image}"
                    f" = {num_channels_latents+num_channels_masked_image+num_channels_mask}. Please verify the config of"
                    " `pipeline.unet` or your `mask_image` or `image` input."
                )
        elif num_channels_unet != 4:
            raise ValueError(
                f"The unet {self.unet.__class__} should have either 4 or 9 input channels, not {self.unet.config.in_channels}."
            )
        # 8.1 Prepare extra step kwargs.
        extra_step_kwargs = self.prepare_extra_step_kwargs(generator, eta)

        # 8.2 Create tensor stating which controlnets to keep
        controlnet_keep = []
        for i in range(len(timesteps)):
            keeps = [
                1.0 - float(i / len(timesteps) < s or (i + 1) / len(timesteps) > e)
                for s, e in zip(control_guidance_start, control_guidance_end)
            ]
            if isinstance(self.controlnet, MultiControlNetModel):
                controlnet_keep.append(keeps)
            else:
                controlnet_keep.append(keeps[0])

        # 9. Prepare extra step kwargs. TODO: Logic should ideally just be moved out of the pipeline
        height, width = latents.shape[-2:]
        height = height * self.vae_scale_factor
        width = width * self.vae_scale_factor

        original_size = original_size or (height, width)
        target_size = target_size or (height, width)

        # 10. Prepare added time ids & embeddings
        add_text_embeds = pooled_prompt_embeds
        if self.text_encoder_2 is None:
            text_encoder_projection_dim = int(pooled_prompt_embeds.shape[-1])
        else:
            text_encoder_projection_dim = self.text_encoder_2.config.projection_dim

        add_time_ids, add_neg_time_ids = self._get_add_time_ids(
            original_size,
            crops_coords_top_left,
            target_size,
            aesthetic_score,
            negative_aesthetic_score,
            dtype=prompt_embeds.dtype,
            text_encoder_projection_dim=text_encoder_projection_dim,
        )
        add_time_ids = add_time_ids.repeat(batch_size * num_images_per_prompt, 1)

        if self.do_classifier_free_guidance:
            prompt_embeds = torch.cat([negative_prompt_embeds, prompt_embeds], dim=0)
            add_text_embeds = torch.cat([negative_pooled_prompt_embeds, add_text_embeds], dim=0)
            add_neg_time_ids = add_neg_time_ids.repeat(batch_size * num_images_per_prompt, 1)
            add_time_ids = torch.cat([add_neg_time_ids, add_time_ids], dim=0)

        prompt_embeds = prompt_embeds.to(device)
        add_text_embeds = add_text_embeds.to(device)
        add_time_ids = add_time_ids.to(device)

        # 11. Denoising loop
        num_warmup_steps = max(len(timesteps) - num_inference_steps * self.scheduler.order, 0)

        if (
            denoising_end is not None
            and denoising_start is not None
            and denoising_value_valid(denoising_end)
            and denoising_value_valid(denoising_start)
            and denoising_start >= denoising_end
        ):
            raise ValueError(
                f"`denoising_start`: {denoising_start} cannot be larger than or equal to `denoising_end`: "
                + f" {denoising_end} when using type float."
            )
        elif denoising_end is not None and denoising_value_valid(denoising_end):
            discrete_timestep_cutoff = int(
                round(
                    self.scheduler.config.num_train_timesteps
                    - (denoising_end * self.scheduler.config.num_train_timesteps)
                )
            )
            num_inference_steps = len(list(filter(lambda ts: ts >= discrete_timestep_cutoff, timesteps)))
            timesteps = timesteps[:num_inference_steps]

        with self.progress_bar(total=num_inference_steps) as progress_bar:
            for i, t in enumerate(timesteps):
                # expand the latents if we are doing classifier free guidance
                latent_model_input = torch.cat([latents] * 2) if self.do_classifier_free_guidance else latents

                # concat latents, mask, masked_image_latents in the channel dimension
                latent_model_input = self.scheduler.scale_model_input(latent_model_input, t)

                added_cond_kwargs = {"text_embeds": add_text_embeds, "time_ids": add_time_ids}

                # controlnet(s) inference
                if guess_mode and self.do_classifier_free_guidance:
                    # Infer ControlNet only for the conditional batch.
                    control_model_input = latents
                    control_model_input = self.scheduler.scale_model_input(control_model_input, t)
                    controlnet_prompt_embeds = prompt_embeds.chunk(2)[1]
                    controlnet_added_cond_kwargs = {
                        "text_embeds": add_text_embeds.chunk(2)[1],
                        "time_ids": add_time_ids.chunk(2)[1],
                    }
                else:
                    control_model_input = latent_model_input
                    controlnet_prompt_embeds = prompt_embeds
                    controlnet_added_cond_kwargs = added_cond_kwargs

                if isinstance(controlnet_keep[i], list):
                    cond_scale = [c * s for c, s in zip(controlnet_conditioning_scale, controlnet_keep[i])]
                else:
                    controlnet_cond_scale = controlnet_conditioning_scale
                    if isinstance(controlnet_cond_scale, list):
                        controlnet_cond_scale = controlnet_cond_scale[0]
                    cond_scale = controlnet_cond_scale * controlnet_keep[i]

                # # Resize control_image to match the size of the input to the controlnet
                # if control_image.shape[-2:] != control_model_input.shape[-2:]:
                #     control_image = F.interpolate(control_image, size=control_model_input.shape[-2:], mode="bilinear", align_corners=False)

                down_block_res_samples, mid_block_res_sample = self.controlnet(
                    control_model_input,
                    t,
                    encoder_hidden_states=controlnet_prompt_embeds,
                    controlnet_cond=control_image,
                    conditioning_scale=cond_scale,
                    guess_mode=guess_mode,
                    added_cond_kwargs=controlnet_added_cond_kwargs,
                    return_dict=False,
                )

                if guess_mode and self.do_classifier_free_guidance:
                    # Infered ControlNet only for the conditional batch.
                    # To apply the output of ControlNet to both the unconditional and conditional batches,
                    # add 0 to the unconditional batch to keep it unchanged.
                    down_block_res_samples = [torch.cat([torch.zeros_like(d), d]) for d in down_block_res_samples]
                    mid_block_res_sample = torch.cat([torch.zeros_like(mid_block_res_sample), mid_block_res_sample])

                if ip_adapter_image is not None:
                    added_cond_kwargs["image_embeds"] = image_embeds

                if num_channels_unet == 9:
                    latent_model_input = torch.cat([latent_model_input, mask, masked_image_latents], dim=1)

                # predict the noise residual
                noise_pred = self.unet(
                    latent_model_input,
                    t,
                    encoder_hidden_states=prompt_embeds,
                    cross_attention_kwargs=self.cross_attention_kwargs,
                    down_block_additional_residuals=down_block_res_samples,
                    mid_block_additional_residual=mid_block_res_sample,
                    added_cond_kwargs=added_cond_kwargs,
                    return_dict=False,
                )[0]

                # perform guidance
                if self.do_classifier_free_guidance:
                    noise_pred_uncond, noise_pred_text = noise_pred.chunk(2)
                    noise_pred = noise_pred_uncond + guidance_scale * (noise_pred_text - noise_pred_uncond)

                if self.do_classifier_free_guidance and guidance_rescale > 0.0:
                    # Based on 3.4. in https://arxiv.org/pdf/2305.08891.pdf
                    noise_pred = rescale_noise_cfg(noise_pred, noise_pred_text, guidance_rescale=guidance_rescale)

                # compute the previous noisy sample x_t -> x_t-1
                latents = self.scheduler.step(noise_pred, t, latents, **extra_step_kwargs, return_dict=False)[0]

                if num_channels_unet == 4:
                    init_latents_proper = image_latents
                    if self.do_classifier_free_guidance:
                        init_mask, _ = mask.chunk(2)
                    else:
                        init_mask = mask

                    if i < len(timesteps) - 1:
                        noise_timestep = timesteps[i + 1]
                        init_latents_proper = self.scheduler.add_noise(
                            init_latents_proper, noise, torch.tensor([noise_timestep])
                        )

                    latents = (1 - init_mask) * init_latents_proper + init_mask * latents

                if callback_on_step_end is not None:
                    callback_kwargs = {}
                    for k in callback_on_step_end_tensor_inputs:
                        callback_kwargs[k] = locals()[k]
                    callback_outputs = callback_on_step_end(self, i, t, callback_kwargs)

                    latents = callback_outputs.pop("latents", latents)
                    prompt_embeds = callback_outputs.pop("prompt_embeds", prompt_embeds)
                    negative_prompt_embeds = callback_outputs.pop("negative_prompt_embeds", negative_prompt_embeds)

                # call the callback, if provided
                if i == len(timesteps) - 1 or ((i + 1) > num_warmup_steps and (i + 1) % self.scheduler.order == 0):
                    progress_bar.update()
                    if callback is not None and i % callback_steps == 0:
                        step_idx = i // getattr(self.scheduler, "order", 1)
                        callback(step_idx, t, latents)

        # make sure the VAE is in float32 mode, as it overflows in float16
        if self.vae.dtype == torch.float16 and self.vae.config.force_upcast:
            self.upcast_vae()
            latents = latents.to(next(iter(self.vae.post_quant_conv.parameters())).dtype)

        # If we do sequential model offloading, let's offload unet and controlnet
        # manually for max memory savings
        if hasattr(self, "final_offload_hook") and self.final_offload_hook is not None:
            self.unet.to("cpu")
            self.controlnet.to("cpu")
            torch.cuda.empty_cache()

        if not output_type == "latent":
            image = self.vae.decode(latents / self.vae.config.scaling_factor, return_dict=False)[0]
        else:
            return StableDiffusionXLPipelineOutput(images=latents)

        # apply watermark if available
        if self.watermark is not None:
            image = self.watermark.apply_watermark(image)

        image = self.image_processor.postprocess(image, output_type=output_type)

        if padding_mask_crop is not None:
            image = [self.image_processor.apply_overlay(mask_image, original_image, i, crops_coords) for i in image]

        # Offload all models
        self.maybe_free_model_hooks()

        if not return_dict:
            return (image,)

        return StableDiffusionXLPipelineOutput(images=image)<|MERGE_RESOLUTION|>--- conflicted
+++ resolved
@@ -151,11 +151,7 @@
 
 
 class StableDiffusionXLControlNetInpaintPipeline(
-<<<<<<< HEAD
-    DiffusionPipeline, LatentDiffusionMixin, StableDiffusionXLLoraLoaderMixin, FromSingleFileMixin
-=======
-    DiffusionPipeline, StableDiffusionXLLoraLoaderMixin, FromSingleFileMixin, IPAdapterMixin
->>>>>>> d5f444de
+    DiffusionPipeline, LatentDiffusionMixin, StableDiffusionXLLoraLoaderMixin, FromSingleFileMixin, IPAdapterMixin
 ):
     r"""
     Pipeline for text-to-image generation using Stable Diffusion XL.
