# Copyright 2023 The HuggingFace Team. All rights reserved.
#
# Licensed under the Apache License, Version 2.0 (the "License");
# you may not use this file except in compliance with the License.
# You may obtain a copy of the License at
#
#     http://www.apache.org/licenses/LICENSE-2.0
#
# Unless required by applicable law or agreed to in writing, software
# distributed under the License is distributed on an "AS IS" BASIS,
# WITHOUT WARRANTIES OR CONDITIONS OF ANY KIND, either express or implied.
# See the License for the specific language governing permissions and
# limitations under the License.

import inspect
from typing import Any, Callable, Dict, List, Optional, Tuple, Union

import numpy as np
import PIL.Image
import torch
import torch.nn.functional as F
from transformers import CLIPImageProcessor, CLIPTextModel, CLIPTokenizer, CLIPVisionModelWithProjection

from ...image_processor import PipelineImageInput, VaeImageProcessor
from ...loaders import FromSingleFileMixin, IPAdapterMixin, LoraLoaderMixin, TextualInversionLoaderMixin
from ...models import AutoencoderKL, ControlNetModel, UNet2DConditionModel
from ...models.lora import adjust_lora_scale_text_encoder
from ...schedulers import KarrasDiffusionSchedulers
from ...utils import (
    USE_PEFT_BACKEND,
    deprecate,
    logging,
    replace_example_docstring,
    scale_lora_layers,
    unscale_lora_layers,
)
from ...utils.torch_utils import is_compiled_module, randn_tensor
from ..pipeline_utils import DiffusionPipeline
from ..stable_diffusion import StableDiffusionPipelineOutput
from ..stable_diffusion.safety_checker import StableDiffusionSafetyChecker
from .multicontrolnet import MultiControlNetModel


logger = logging.get_logger(__name__)  # pylint: disable=invalid-name


EXAMPLE_DOC_STRING = """
    Examples:
        ```py
        >>> # !pip install opencv-python transformers accelerate
        >>> from diffusers import StableDiffusionControlNetImg2ImgPipeline, ControlNetModel, UniPCMultistepScheduler
        >>> from diffusers.utils import load_image
        >>> import numpy as np
        >>> import torch

        >>> import cv2
        >>> from PIL import Image

        >>> # download an image
        >>> image = load_image(
        ...     "https://hf.co/datasets/huggingface/documentation-images/resolve/main/diffusers/input_image_vermeer.png"
        ... )
        >>> np_image = np.array(image)

        >>> # get canny image
        >>> np_image = cv2.Canny(np_image, 100, 200)
        >>> np_image = np_image[:, :, None]
        >>> np_image = np.concatenate([np_image, np_image, np_image], axis=2)
        >>> canny_image = Image.fromarray(np_image)

        >>> # load control net and stable diffusion v1-5
        >>> controlnet = ControlNetModel.from_pretrained("lllyasviel/sd-controlnet-canny", torch_dtype=torch.float16)
        >>> pipe = StableDiffusionControlNetImg2ImgPipeline.from_pretrained(
        ...     "runwayml/stable-diffusion-v1-5", controlnet=controlnet, torch_dtype=torch.float16
        ... )

        >>> # speed up diffusion process with faster scheduler and memory optimization
        >>> pipe.scheduler = UniPCMultistepScheduler.from_config(pipe.scheduler.config)
        >>> pipe.enable_model_cpu_offload()

        >>> # generate image
        >>> generator = torch.manual_seed(0)
        >>> image = pipe(
        ...     "futuristic-looking woman",
        ...     num_inference_steps=20,
        ...     generator=generator,
        ...     image=image,
        ...     control_image=canny_image,
        ... ).images[0]
        ```
"""


# Copied from diffusers.pipelines.stable_diffusion.pipeline_stable_diffusion_img2img.retrieve_latents
def retrieve_latents(
    encoder_output: torch.Tensor, generator: Optional[torch.Generator] = None, sample_mode: str = "sample"
):
    if hasattr(encoder_output, "latent_dist") and sample_mode == "sample":
        return encoder_output.latent_dist.sample(generator)
    elif hasattr(encoder_output, "latent_dist") and sample_mode == "argmax":
        return encoder_output.latent_dist.mode()
    elif hasattr(encoder_output, "latents"):
        return encoder_output.latents
    else:
        raise AttributeError("Could not access latents of provided encoder_output")


def prepare_image(image):
    if isinstance(image, torch.Tensor):
        # Batch single image
        if image.ndim == 3:
            image = image.unsqueeze(0)

        image = image.to(dtype=torch.float32)
    else:
        # preprocess image
        if isinstance(image, (PIL.Image.Image, np.ndarray)):
            image = [image]

        if isinstance(image, list) and isinstance(image[0], PIL.Image.Image):
            image = [np.array(i.convert("RGB"))[None, :] for i in image]
            image = np.concatenate(image, axis=0)
        elif isinstance(image, list) and isinstance(image[0], np.ndarray):
            image = np.concatenate([i[None, :] for i in image], axis=0)

        image = image.transpose(0, 3, 1, 2)
        image = torch.from_numpy(image).to(dtype=torch.float32) / 127.5 - 1.0

    return image


class StableDiffusionControlNetImg2ImgPipeline(
    DiffusionPipeline, TextualInversionLoaderMixin, LoraLoaderMixin, IPAdapterMixin, FromSingleFileMixin
):
    r"""
    Pipeline for image-to-image generation using Stable Diffusion with ControlNet guidance.

    This model inherits from [`DiffusionPipeline`]. Check the superclass documentation for the generic methods
    implemented for all pipelines (downloading, saving, running on a particular device, etc.).

    The pipeline also inherits the following loading methods:
        - [`~loaders.TextualInversionLoaderMixin.load_textual_inversion`] for loading textual inversion embeddings
<<<<<<< HEAD
        - [`~loaders.IPAdapterMixin.load_ip_adapter`] for loading IP Adapters
=======
        - [`~loaders.LoraLoaderMixin.load_lora_weights`] for loading LoRA weights
        - [`~loaders.LoraLoaderMixin.save_lora_weights`] for saving LoRA weights
        - [`~loaders.FromSingleFileMixin.from_single_file`] for loading `.ckpt` files
        - [`~loaders.IPAdapterMixin.load_ip_adapter`] for loading IP Adapters

>>>>>>> 93ea26f2
    Args:
        vae ([`AutoencoderKL`]):
            Variational Auto-Encoder (VAE) model to encode and decode images to and from latent representations.
        text_encoder ([`~transformers.CLIPTextModel`]):
            Frozen text-encoder ([clip-vit-large-patch14](https://huggingface.co/openai/clip-vit-large-patch14)).
        tokenizer ([`~transformers.CLIPTokenizer`]):
            A `CLIPTokenizer` to tokenize text.
        unet ([`UNet2DConditionModel`]):
            A `UNet2DConditionModel` to denoise the encoded image latents.
        controlnet ([`ControlNetModel`] or `List[ControlNetModel]`):
            Provides additional conditioning to the `unet` during the denoising process. If you set multiple
            ControlNets as a list, the outputs from each ControlNet are added together to create one combined
            additional conditioning.
        scheduler ([`SchedulerMixin`]):
            A scheduler to be used in combination with `unet` to denoise the encoded image latents. Can be one of
            [`DDIMScheduler`], [`LMSDiscreteScheduler`], or [`PNDMScheduler`].
        safety_checker ([`StableDiffusionSafetyChecker`]):
            Classification module that estimates whether generated images could be considered offensive or harmful.
            Please refer to the [model card](https://huggingface.co/runwayml/stable-diffusion-v1-5) for more details
            about a model's potential harms.
        feature_extractor ([`~transformers.CLIPImageProcessor`]):
            A `CLIPImageProcessor` to extract features from generated images; used as inputs to the `safety_checker`.
    """

    model_cpu_offload_seq = "text_encoder->unet->vae"
    _optional_components = ["safety_checker", "feature_extractor", "image_encoder"]
    _exclude_from_cpu_offload = ["safety_checker"]
    _callback_tensor_inputs = ["latents", "prompt_embeds", "negative_prompt_embeds"]

    def __init__(
        self,
        vae: AutoencoderKL,
        text_encoder: CLIPTextModel,
        tokenizer: CLIPTokenizer,
        unet: UNet2DConditionModel,
        controlnet: Union[ControlNetModel, List[ControlNetModel], Tuple[ControlNetModel], MultiControlNetModel],
        scheduler: KarrasDiffusionSchedulers,
        safety_checker: StableDiffusionSafetyChecker,
        feature_extractor: CLIPImageProcessor,
        image_encoder: CLIPVisionModelWithProjection = None,
        requires_safety_checker: bool = True,
    ):
        super().__init__()

        if safety_checker is None and requires_safety_checker:
            logger.warning(
                f"You have disabled the safety checker for {self.__class__} by passing `safety_checker=None`. Ensure"
                " that you abide to the conditions of the Stable Diffusion license and do not expose unfiltered"
                " results in services or applications open to the public. Both the diffusers team and Hugging Face"
                " strongly recommend to keep the safety filter enabled in all public facing circumstances, disabling"
                " it only for use-cases that involve analyzing network behavior or auditing its results. For more"
                " information, please have a look at https://github.com/huggingface/diffusers/pull/254 ."
            )

        if safety_checker is not None and feature_extractor is None:
            raise ValueError(
                "Make sure to define a feature extractor when loading {self.__class__} if you want to use the safety"
                " checker. If you do not want to use the safety checker, you can pass `'safety_checker=None'` instead."
            )

        if isinstance(controlnet, (list, tuple)):
            controlnet = MultiControlNetModel(controlnet)

        self.register_modules(
            vae=vae,
            text_encoder=text_encoder,
            tokenizer=tokenizer,
            unet=unet,
            controlnet=controlnet,
            scheduler=scheduler,
            safety_checker=safety_checker,
            feature_extractor=feature_extractor,
            image_encoder=image_encoder,
        )
        self.vae_scale_factor = 2 ** (len(self.vae.config.block_out_channels) - 1)
        self.image_processor = VaeImageProcessor(vae_scale_factor=self.vae_scale_factor, do_convert_rgb=True)
        self.control_image_processor = VaeImageProcessor(
            vae_scale_factor=self.vae_scale_factor, do_convert_rgb=True, do_normalize=False
        )
        self.register_to_config(requires_safety_checker=requires_safety_checker)

    # Copied from diffusers.pipelines.stable_diffusion.pipeline_stable_diffusion.StableDiffusionPipeline.enable_vae_slicing
    def enable_vae_slicing(self):
        r"""
        Enable sliced VAE decoding. When this option is enabled, the VAE will split the input tensor in slices to
        compute decoding in several steps. This is useful to save some memory and allow larger batch sizes.
        """
        self.vae.enable_slicing()

    # Copied from diffusers.pipelines.stable_diffusion.pipeline_stable_diffusion.StableDiffusionPipeline.disable_vae_slicing
    def disable_vae_slicing(self):
        r"""
        Disable sliced VAE decoding. If `enable_vae_slicing` was previously enabled, this method will go back to
        computing decoding in one step.
        """
        self.vae.disable_slicing()

    # Copied from diffusers.pipelines.stable_diffusion.pipeline_stable_diffusion.StableDiffusionPipeline.enable_vae_tiling
    def enable_vae_tiling(self):
        r"""
        Enable tiled VAE decoding. When this option is enabled, the VAE will split the input tensor into tiles to
        compute decoding and encoding in several steps. This is useful for saving a large amount of memory and to allow
        processing larger images.
        """
        self.vae.enable_tiling()

    # Copied from diffusers.pipelines.stable_diffusion.pipeline_stable_diffusion.StableDiffusionPipeline.disable_vae_tiling
    def disable_vae_tiling(self):
        r"""
        Disable tiled VAE decoding. If `enable_vae_tiling` was previously enabled, this method will go back to
        computing decoding in one step.
        """
        self.vae.disable_tiling()

    # Copied from diffusers.pipelines.stable_diffusion.pipeline_stable_diffusion.StableDiffusionPipeline._encode_prompt
    def _encode_prompt(
        self,
        prompt,
        device,
        num_images_per_prompt,
        do_classifier_free_guidance,
        negative_prompt=None,
        prompt_embeds: Optional[torch.FloatTensor] = None,
        negative_prompt_embeds: Optional[torch.FloatTensor] = None,
        lora_scale: Optional[float] = None,
        **kwargs,
    ):
        deprecation_message = "`_encode_prompt()` is deprecated and it will be removed in a future version. Use `encode_prompt()` instead. Also, be aware that the output format changed from a concatenated tensor to a tuple."
        deprecate("_encode_prompt()", "1.0.0", deprecation_message, standard_warn=False)

        prompt_embeds_tuple = self.encode_prompt(
            prompt=prompt,
            device=device,
            num_images_per_prompt=num_images_per_prompt,
            do_classifier_free_guidance=do_classifier_free_guidance,
            negative_prompt=negative_prompt,
            prompt_embeds=prompt_embeds,
            negative_prompt_embeds=negative_prompt_embeds,
            lora_scale=lora_scale,
            **kwargs,
        )

        # concatenate for backwards comp
        prompt_embeds = torch.cat([prompt_embeds_tuple[1], prompt_embeds_tuple[0]])

        return prompt_embeds

    # Copied from diffusers.pipelines.stable_diffusion.pipeline_stable_diffusion.StableDiffusionPipeline.encode_prompt
    def encode_prompt(
        self,
        prompt,
        device,
        num_images_per_prompt,
        do_classifier_free_guidance,
        negative_prompt=None,
        prompt_embeds: Optional[torch.FloatTensor] = None,
        negative_prompt_embeds: Optional[torch.FloatTensor] = None,
        lora_scale: Optional[float] = None,
        clip_skip: Optional[int] = None,
    ):
        r"""
        Encodes the prompt into text encoder hidden states.

        Args:
            prompt (`str` or `List[str]`, *optional*):
                prompt to be encoded
            device: (`torch.device`):
                torch device
            num_images_per_prompt (`int`):
                number of images that should be generated per prompt
            do_classifier_free_guidance (`bool`):
                whether to use classifier free guidance or not
            negative_prompt (`str` or `List[str]`, *optional*):
                The prompt or prompts not to guide the image generation. If not defined, one has to pass
                `negative_prompt_embeds` instead. Ignored when not using guidance (i.e., ignored if `guidance_scale` is
                less than `1`).
            prompt_embeds (`torch.FloatTensor`, *optional*):
                Pre-generated text embeddings. Can be used to easily tweak text inputs, *e.g.* prompt weighting. If not
                provided, text embeddings will be generated from `prompt` input argument.
            negative_prompt_embeds (`torch.FloatTensor`, *optional*):
                Pre-generated negative text embeddings. Can be used to easily tweak text inputs, *e.g.* prompt
                weighting. If not provided, negative_prompt_embeds will be generated from `negative_prompt` input
                argument.
            lora_scale (`float`, *optional*):
                A LoRA scale that will be applied to all LoRA layers of the text encoder if LoRA layers are loaded.
            clip_skip (`int`, *optional*):
                Number of layers to be skipped from CLIP while computing the prompt embeddings. A value of 1 means that
                the output of the pre-final layer will be used for computing the prompt embeddings.
        """
        # set lora scale so that monkey patched LoRA
        # function of text encoder can correctly access it
        if lora_scale is not None and isinstance(self, LoraLoaderMixin):
            self._lora_scale = lora_scale

            # dynamically adjust the LoRA scale
            if not USE_PEFT_BACKEND:
                adjust_lora_scale_text_encoder(self.text_encoder, lora_scale)
            else:
                scale_lora_layers(self.text_encoder, lora_scale)

        if prompt is not None and isinstance(prompt, str):
            batch_size = 1
        elif prompt is not None and isinstance(prompt, list):
            batch_size = len(prompt)
        else:
            batch_size = prompt_embeds.shape[0]

        if prompt_embeds is None:
            # textual inversion: procecss multi-vector tokens if necessary
            if isinstance(self, TextualInversionLoaderMixin):
                prompt = self.maybe_convert_prompt(prompt, self.tokenizer)

            text_inputs = self.tokenizer(
                prompt,
                padding="max_length",
                max_length=self.tokenizer.model_max_length,
                truncation=True,
                return_tensors="pt",
            )
            text_input_ids = text_inputs.input_ids
            untruncated_ids = self.tokenizer(prompt, padding="longest", return_tensors="pt").input_ids

            if untruncated_ids.shape[-1] >= text_input_ids.shape[-1] and not torch.equal(
                text_input_ids, untruncated_ids
            ):
                removed_text = self.tokenizer.batch_decode(
                    untruncated_ids[:, self.tokenizer.model_max_length - 1 : -1]
                )
                logger.warning(
                    "The following part of your input was truncated because CLIP can only handle sequences up to"
                    f" {self.tokenizer.model_max_length} tokens: {removed_text}"
                )

            if hasattr(self.text_encoder.config, "use_attention_mask") and self.text_encoder.config.use_attention_mask:
                attention_mask = text_inputs.attention_mask.to(device)
            else:
                attention_mask = None

            if clip_skip is None:
                prompt_embeds = self.text_encoder(text_input_ids.to(device), attention_mask=attention_mask)
                prompt_embeds = prompt_embeds[0]
            else:
                prompt_embeds = self.text_encoder(
                    text_input_ids.to(device), attention_mask=attention_mask, output_hidden_states=True
                )
                # Access the `hidden_states` first, that contains a tuple of
                # all the hidden states from the encoder layers. Then index into
                # the tuple to access the hidden states from the desired layer.
                prompt_embeds = prompt_embeds[-1][-(clip_skip + 1)]
                # We also need to apply the final LayerNorm here to not mess with the
                # representations. The `last_hidden_states` that we typically use for
                # obtaining the final prompt representations passes through the LayerNorm
                # layer.
                prompt_embeds = self.text_encoder.text_model.final_layer_norm(prompt_embeds)

        if self.text_encoder is not None:
            prompt_embeds_dtype = self.text_encoder.dtype
        elif self.unet is not None:
            prompt_embeds_dtype = self.unet.dtype
        else:
            prompt_embeds_dtype = prompt_embeds.dtype

        prompt_embeds = prompt_embeds.to(dtype=prompt_embeds_dtype, device=device)

        bs_embed, seq_len, _ = prompt_embeds.shape
        # duplicate text embeddings for each generation per prompt, using mps friendly method
        prompt_embeds = prompt_embeds.repeat(1, num_images_per_prompt, 1)
        prompt_embeds = prompt_embeds.view(bs_embed * num_images_per_prompt, seq_len, -1)

        # get unconditional embeddings for classifier free guidance
        if do_classifier_free_guidance and negative_prompt_embeds is None:
            uncond_tokens: List[str]
            if negative_prompt is None:
                uncond_tokens = [""] * batch_size
            elif prompt is not None and type(prompt) is not type(negative_prompt):
                raise TypeError(
                    f"`negative_prompt` should be the same type to `prompt`, but got {type(negative_prompt)} !="
                    f" {type(prompt)}."
                )
            elif isinstance(negative_prompt, str):
                uncond_tokens = [negative_prompt]
            elif batch_size != len(negative_prompt):
                raise ValueError(
                    f"`negative_prompt`: {negative_prompt} has batch size {len(negative_prompt)}, but `prompt`:"
                    f" {prompt} has batch size {batch_size}. Please make sure that passed `negative_prompt` matches"
                    " the batch size of `prompt`."
                )
            else:
                uncond_tokens = negative_prompt

            # textual inversion: procecss multi-vector tokens if necessary
            if isinstance(self, TextualInversionLoaderMixin):
                uncond_tokens = self.maybe_convert_prompt(uncond_tokens, self.tokenizer)

            max_length = prompt_embeds.shape[1]
            uncond_input = self.tokenizer(
                uncond_tokens,
                padding="max_length",
                max_length=max_length,
                truncation=True,
                return_tensors="pt",
            )

            if hasattr(self.text_encoder.config, "use_attention_mask") and self.text_encoder.config.use_attention_mask:
                attention_mask = uncond_input.attention_mask.to(device)
            else:
                attention_mask = None

            negative_prompt_embeds = self.text_encoder(
                uncond_input.input_ids.to(device),
                attention_mask=attention_mask,
            )
            negative_prompt_embeds = negative_prompt_embeds[0]

        if do_classifier_free_guidance:
            # duplicate unconditional embeddings for each generation per prompt, using mps friendly method
            seq_len = negative_prompt_embeds.shape[1]

            negative_prompt_embeds = negative_prompt_embeds.to(dtype=prompt_embeds_dtype, device=device)

            negative_prompt_embeds = negative_prompt_embeds.repeat(1, num_images_per_prompt, 1)
            negative_prompt_embeds = negative_prompt_embeds.view(batch_size * num_images_per_prompt, seq_len, -1)

        if isinstance(self, LoraLoaderMixin) and USE_PEFT_BACKEND:
            # Retrieve the original scale by scaling back the LoRA layers
            unscale_lora_layers(self.text_encoder, lora_scale)

        return prompt_embeds, negative_prompt_embeds

    # Copied from diffusers.pipelines.stable_diffusion.pipeline_stable_diffusion.StableDiffusionPipeline.encode_image
    def encode_image(self, image, device, num_images_per_prompt, output_hidden_states=None):
        dtype = next(self.image_encoder.parameters()).dtype

        if not isinstance(image, torch.Tensor):
            image = self.feature_extractor(image, return_tensors="pt").pixel_values

        image = image.to(device=device, dtype=dtype)
        if output_hidden_states:
            image_enc_hidden_states = self.image_encoder(image, output_hidden_states=True).hidden_states[-2]
            image_enc_hidden_states = image_enc_hidden_states.repeat_interleave(num_images_per_prompt, dim=0)
            uncond_image_enc_hidden_states = self.image_encoder(
                torch.zeros_like(image), output_hidden_states=True
            ).hidden_states[-2]
            uncond_image_enc_hidden_states = uncond_image_enc_hidden_states.repeat_interleave(
                num_images_per_prompt, dim=0
            )
            return image_enc_hidden_states, uncond_image_enc_hidden_states
        else:
            image_embeds = self.image_encoder(image).image_embeds
            image_embeds = image_embeds.repeat_interleave(num_images_per_prompt, dim=0)
            uncond_image_embeds = torch.zeros_like(image_embeds)

            return image_embeds, uncond_image_embeds

    # Copied from diffusers.pipelines.stable_diffusion.pipeline_stable_diffusion.StableDiffusionPipeline.run_safety_checker
    def run_safety_checker(self, image, device, dtype):
        if self.safety_checker is None:
            has_nsfw_concept = None
        else:
            if torch.is_tensor(image):
                feature_extractor_input = self.image_processor.postprocess(image, output_type="pil")
            else:
                feature_extractor_input = self.image_processor.numpy_to_pil(image)
            safety_checker_input = self.feature_extractor(feature_extractor_input, return_tensors="pt").to(device)
            image, has_nsfw_concept = self.safety_checker(
                images=image, clip_input=safety_checker_input.pixel_values.to(dtype)
            )
        return image, has_nsfw_concept

    # Copied from diffusers.pipelines.stable_diffusion.pipeline_stable_diffusion.StableDiffusionPipeline.decode_latents
    def decode_latents(self, latents):
        deprecation_message = "The decode_latents method is deprecated and will be removed in 1.0.0. Please use VaeImageProcessor.postprocess(...) instead"
        deprecate("decode_latents", "1.0.0", deprecation_message, standard_warn=False)

        latents = 1 / self.vae.config.scaling_factor * latents
        image = self.vae.decode(latents, return_dict=False)[0]
        image = (image / 2 + 0.5).clamp(0, 1)
        # we always cast to float32 as this does not cause significant overhead and is compatible with bfloat16
        image = image.cpu().permute(0, 2, 3, 1).float().numpy()
        return image

    # Copied from diffusers.pipelines.stable_diffusion.pipeline_stable_diffusion.StableDiffusionPipeline.prepare_extra_step_kwargs
    def prepare_extra_step_kwargs(self, generator, eta):
        # prepare extra kwargs for the scheduler step, since not all schedulers have the same signature
        # eta (η) is only used with the DDIMScheduler, it will be ignored for other schedulers.
        # eta corresponds to η in DDIM paper: https://arxiv.org/abs/2010.02502
        # and should be between [0, 1]

        accepts_eta = "eta" in set(inspect.signature(self.scheduler.step).parameters.keys())
        extra_step_kwargs = {}
        if accepts_eta:
            extra_step_kwargs["eta"] = eta

        # check if the scheduler accepts generator
        accepts_generator = "generator" in set(inspect.signature(self.scheduler.step).parameters.keys())
        if accepts_generator:
            extra_step_kwargs["generator"] = generator
        return extra_step_kwargs

    def check_inputs(
        self,
        prompt,
        image,
        callback_steps,
        negative_prompt=None,
        prompt_embeds=None,
        negative_prompt_embeds=None,
        controlnet_conditioning_scale=1.0,
        control_guidance_start=0.0,
        control_guidance_end=1.0,
        callback_on_step_end_tensor_inputs=None,
    ):
        if callback_steps is not None and (not isinstance(callback_steps, int) or callback_steps <= 0):
            raise ValueError(
                f"`callback_steps` has to be a positive integer but is {callback_steps} of type"
                f" {type(callback_steps)}."
            )

        if callback_on_step_end_tensor_inputs is not None and not all(
            k in self._callback_tensor_inputs for k in callback_on_step_end_tensor_inputs
        ):
            raise ValueError(
                f"`callback_on_step_end_tensor_inputs` has to be in {self._callback_tensor_inputs}, but found {[k for k in callback_on_step_end_tensor_inputs if k not in self._callback_tensor_inputs]}"
            )

        if prompt is not None and prompt_embeds is not None:
            raise ValueError(
                f"Cannot forward both `prompt`: {prompt} and `prompt_embeds`: {prompt_embeds}. Please make sure to"
                " only forward one of the two."
            )
        elif prompt is None and prompt_embeds is None:
            raise ValueError(
                "Provide either `prompt` or `prompt_embeds`. Cannot leave both `prompt` and `prompt_embeds` undefined."
            )
        elif prompt is not None and (not isinstance(prompt, str) and not isinstance(prompt, list)):
            raise ValueError(f"`prompt` has to be of type `str` or `list` but is {type(prompt)}")

        if negative_prompt is not None and negative_prompt_embeds is not None:
            raise ValueError(
                f"Cannot forward both `negative_prompt`: {negative_prompt} and `negative_prompt_embeds`:"
                f" {negative_prompt_embeds}. Please make sure to only forward one of the two."
            )

        if prompt_embeds is not None and negative_prompt_embeds is not None:
            if prompt_embeds.shape != negative_prompt_embeds.shape:
                raise ValueError(
                    "`prompt_embeds` and `negative_prompt_embeds` must have the same shape when passed directly, but"
                    f" got: `prompt_embeds` {prompt_embeds.shape} != `negative_prompt_embeds`"
                    f" {negative_prompt_embeds.shape}."
                )

        # `prompt` needs more sophisticated handling when there are multiple
        # conditionings.
        if isinstance(self.controlnet, MultiControlNetModel):
            if isinstance(prompt, list):
                logger.warning(
                    f"You have {len(self.controlnet.nets)} ControlNets and you have passed {len(prompt)}"
                    " prompts. The conditionings will be fixed across the prompts."
                )

        # Check `image`
        is_compiled = hasattr(F, "scaled_dot_product_attention") and isinstance(
            self.controlnet, torch._dynamo.eval_frame.OptimizedModule
        )
        if (
            isinstance(self.controlnet, ControlNetModel)
            or is_compiled
            and isinstance(self.controlnet._orig_mod, ControlNetModel)
        ):
            self.check_image(image, prompt, prompt_embeds)
        elif (
            isinstance(self.controlnet, MultiControlNetModel)
            or is_compiled
            and isinstance(self.controlnet._orig_mod, MultiControlNetModel)
        ):
            if not isinstance(image, list):
                raise TypeError("For multiple controlnets: `image` must be type `list`")

            # When `image` is a nested list:
            # (e.g. [[canny_image_1, pose_image_1], [canny_image_2, pose_image_2]])
            elif any(isinstance(i, list) for i in image):
                raise ValueError("A single batch of multiple conditionings are supported at the moment.")
            elif len(image) != len(self.controlnet.nets):
                raise ValueError(
                    f"For multiple controlnets: `image` must have the same length as the number of controlnets, but got {len(image)} images and {len(self.controlnet.nets)} ControlNets."
                )

            for image_ in image:
                self.check_image(image_, prompt, prompt_embeds)
        else:
            assert False

        # Check `controlnet_conditioning_scale`
        if (
            isinstance(self.controlnet, ControlNetModel)
            or is_compiled
            and isinstance(self.controlnet._orig_mod, ControlNetModel)
        ):
            if not isinstance(controlnet_conditioning_scale, float):
                raise TypeError("For single controlnet: `controlnet_conditioning_scale` must be type `float`.")
        elif (
            isinstance(self.controlnet, MultiControlNetModel)
            or is_compiled
            and isinstance(self.controlnet._orig_mod, MultiControlNetModel)
        ):
            if isinstance(controlnet_conditioning_scale, list):
                if any(isinstance(i, list) for i in controlnet_conditioning_scale):
                    raise ValueError("A single batch of multiple conditionings are supported at the moment.")
            elif isinstance(controlnet_conditioning_scale, list) and len(controlnet_conditioning_scale) != len(
                self.controlnet.nets
            ):
                raise ValueError(
                    "For multiple controlnets: When `controlnet_conditioning_scale` is specified as `list`, it must have"
                    " the same length as the number of controlnets"
                )
        else:
            assert False

        if len(control_guidance_start) != len(control_guidance_end):
            raise ValueError(
                f"`control_guidance_start` has {len(control_guidance_start)} elements, but `control_guidance_end` has {len(control_guidance_end)} elements. Make sure to provide the same number of elements to each list."
            )

        if isinstance(self.controlnet, MultiControlNetModel):
            if len(control_guidance_start) != len(self.controlnet.nets):
                raise ValueError(
                    f"`control_guidance_start`: {control_guidance_start} has {len(control_guidance_start)} elements but there are {len(self.controlnet.nets)} controlnets available. Make sure to provide {len(self.controlnet.nets)}."
                )

        for start, end in zip(control_guidance_start, control_guidance_end):
            if start >= end:
                raise ValueError(
                    f"control guidance start: {start} cannot be larger or equal to control guidance end: {end}."
                )
            if start < 0.0:
                raise ValueError(f"control guidance start: {start} can't be smaller than 0.")
            if end > 1.0:
                raise ValueError(f"control guidance end: {end} can't be larger than 1.0.")

    # Copied from diffusers.pipelines.controlnet.pipeline_controlnet.StableDiffusionControlNetPipeline.check_image
    def check_image(self, image, prompt, prompt_embeds):
        image_is_pil = isinstance(image, PIL.Image.Image)
        image_is_tensor = isinstance(image, torch.Tensor)
        image_is_np = isinstance(image, np.ndarray)
        image_is_pil_list = isinstance(image, list) and isinstance(image[0], PIL.Image.Image)
        image_is_tensor_list = isinstance(image, list) and isinstance(image[0], torch.Tensor)
        image_is_np_list = isinstance(image, list) and isinstance(image[0], np.ndarray)

        if (
            not image_is_pil
            and not image_is_tensor
            and not image_is_np
            and not image_is_pil_list
            and not image_is_tensor_list
            and not image_is_np_list
        ):
            raise TypeError(
                f"image must be passed and be one of PIL image, numpy array, torch tensor, list of PIL images, list of numpy arrays or list of torch tensors, but is {type(image)}"
            )

        if image_is_pil:
            image_batch_size = 1
        else:
            image_batch_size = len(image)

        if prompt is not None and isinstance(prompt, str):
            prompt_batch_size = 1
        elif prompt is not None and isinstance(prompt, list):
            prompt_batch_size = len(prompt)
        elif prompt_embeds is not None:
            prompt_batch_size = prompt_embeds.shape[0]

        if image_batch_size != 1 and image_batch_size != prompt_batch_size:
            raise ValueError(
                f"If image batch size is not 1, image batch size must be same as prompt batch size. image batch size: {image_batch_size}, prompt batch size: {prompt_batch_size}"
            )

    # Copied from diffusers.pipelines.controlnet.pipeline_controlnet.StableDiffusionControlNetPipeline.prepare_image
    def prepare_control_image(
        self,
        image,
        width,
        height,
        batch_size,
        num_images_per_prompt,
        device,
        dtype,
        do_classifier_free_guidance=False,
        guess_mode=False,
    ):
        image = self.control_image_processor.preprocess(image, height=height, width=width).to(dtype=torch.float32)
        image_batch_size = image.shape[0]

        if image_batch_size == 1:
            repeat_by = batch_size
        else:
            # image batch size is the same as prompt batch size
            repeat_by = num_images_per_prompt

        image = image.repeat_interleave(repeat_by, dim=0)

        image = image.to(device=device, dtype=dtype)

        if do_classifier_free_guidance and not guess_mode:
            image = torch.cat([image] * 2)

        return image

    # Copied from diffusers.pipelines.stable_diffusion.pipeline_stable_diffusion_img2img.StableDiffusionImg2ImgPipeline.get_timesteps
    def get_timesteps(self, num_inference_steps, strength, device):
        # get the original timestep using init_timestep
        init_timestep = min(int(num_inference_steps * strength), num_inference_steps)

        t_start = max(num_inference_steps - init_timestep, 0)
        timesteps = self.scheduler.timesteps[t_start * self.scheduler.order :]

        return timesteps, num_inference_steps - t_start

    # Copied from diffusers.pipelines.stable_diffusion.pipeline_stable_diffusion_img2img.StableDiffusionImg2ImgPipeline.prepare_latents
    def prepare_latents(self, image, timestep, batch_size, num_images_per_prompt, dtype, device, generator=None):
        if not isinstance(image, (torch.Tensor, PIL.Image.Image, list)):
            raise ValueError(
                f"`image` has to be of type `torch.Tensor`, `PIL.Image.Image` or list but is {type(image)}"
            )

        image = image.to(device=device, dtype=dtype)

        batch_size = batch_size * num_images_per_prompt

        if image.shape[1] == 4:
            init_latents = image

        else:
            if isinstance(generator, list) and len(generator) != batch_size:
                raise ValueError(
                    f"You have passed a list of generators of length {len(generator)}, but requested an effective batch"
                    f" size of {batch_size}. Make sure the batch size matches the length of the generators."
                )

            elif isinstance(generator, list):
                init_latents = [
                    retrieve_latents(self.vae.encode(image[i : i + 1]), generator=generator[i])
                    for i in range(batch_size)
                ]
                init_latents = torch.cat(init_latents, dim=0)
            else:
                init_latents = retrieve_latents(self.vae.encode(image), generator=generator)

            init_latents = self.vae.config.scaling_factor * init_latents

        if batch_size > init_latents.shape[0] and batch_size % init_latents.shape[0] == 0:
            # expand init_latents for batch_size
            deprecation_message = (
                f"You have passed {batch_size} text prompts (`prompt`), but only {init_latents.shape[0]} initial"
                " images (`image`). Initial images are now duplicating to match the number of text prompts. Note"
                " that this behavior is deprecated and will be removed in a version 1.0.0. Please make sure to update"
                " your script to pass as many initial images as text prompts to suppress this warning."
            )
            deprecate("len(prompt) != len(image)", "1.0.0", deprecation_message, standard_warn=False)
            additional_image_per_prompt = batch_size // init_latents.shape[0]
            init_latents = torch.cat([init_latents] * additional_image_per_prompt, dim=0)
        elif batch_size > init_latents.shape[0] and batch_size % init_latents.shape[0] != 0:
            raise ValueError(
                f"Cannot duplicate `image` of batch size {init_latents.shape[0]} to {batch_size} text prompts."
            )
        else:
            init_latents = torch.cat([init_latents], dim=0)

        shape = init_latents.shape
        noise = randn_tensor(shape, generator=generator, device=device, dtype=dtype)

        # get latents
        init_latents = self.scheduler.add_noise(init_latents, noise, timestep)
        latents = init_latents

        return latents

    # Copied from diffusers.pipelines.stable_diffusion.pipeline_stable_diffusion.StableDiffusionPipeline.enable_freeu
    def enable_freeu(self, s1: float, s2: float, b1: float, b2: float):
        r"""Enables the FreeU mechanism as in https://arxiv.org/abs/2309.11497.

        The suffixes after the scaling factors represent the stages where they are being applied.

        Please refer to the [official repository](https://github.com/ChenyangSi/FreeU) for combinations of the values
        that are known to work well for different pipelines such as Stable Diffusion v1, v2, and Stable Diffusion XL.

        Args:
            s1 (`float`):
                Scaling factor for stage 1 to attenuate the contributions of the skip features. This is done to
                mitigate "oversmoothing effect" in the enhanced denoising process.
            s2 (`float`):
                Scaling factor for stage 2 to attenuate the contributions of the skip features. This is done to
                mitigate "oversmoothing effect" in the enhanced denoising process.
            b1 (`float`): Scaling factor for stage 1 to amplify the contributions of backbone features.
            b2 (`float`): Scaling factor for stage 2 to amplify the contributions of backbone features.
        """
        if not hasattr(self, "unet"):
            raise ValueError("The pipeline must have `unet` for using FreeU.")
        self.unet.enable_freeu(s1=s1, s2=s2, b1=b1, b2=b2)

    # Copied from diffusers.pipelines.stable_diffusion.pipeline_stable_diffusion.StableDiffusionPipeline.disable_freeu
    def disable_freeu(self):
        """Disables the FreeU mechanism if enabled."""
        self.unet.disable_freeu()

    @property
    def guidance_scale(self):
        return self._guidance_scale

    @property
    def clip_skip(self):
        return self._clip_skip

    # here `guidance_scale` is defined analog to the guidance weight `w` of equation (2)
    # of the Imagen paper: https://arxiv.org/pdf/2205.11487.pdf . `guidance_scale = 1`
    # corresponds to doing no classifier free guidance.
    @property
    def do_classifier_free_guidance(self):
        return self._guidance_scale > 1

    @property
    def cross_attention_kwargs(self):
        return self._cross_attention_kwargs

    @property
    def num_timesteps(self):
        return self._num_timesteps

    @torch.no_grad()
    @replace_example_docstring(EXAMPLE_DOC_STRING)
    def __call__(
        self,
        prompt: Union[str, List[str]] = None,
        image: PipelineImageInput = None,
        control_image: PipelineImageInput = None,
        height: Optional[int] = None,
        width: Optional[int] = None,
        strength: float = 0.8,
        num_inference_steps: int = 50,
        guidance_scale: float = 7.5,
        negative_prompt: Optional[Union[str, List[str]]] = None,
        num_images_per_prompt: Optional[int] = 1,
        eta: float = 0.0,
        generator: Optional[Union[torch.Generator, List[torch.Generator]]] = None,
        latents: Optional[torch.FloatTensor] = None,
        prompt_embeds: Optional[torch.FloatTensor] = None,
        negative_prompt_embeds: Optional[torch.FloatTensor] = None,
        ip_adapter_image: Optional[PipelineImageInput] = None,
        output_type: Optional[str] = "pil",
        return_dict: bool = True,
        cross_attention_kwargs: Optional[Dict[str, Any]] = None,
        controlnet_conditioning_scale: Union[float, List[float]] = 0.8,
        guess_mode: bool = False,
        control_guidance_start: Union[float, List[float]] = 0.0,
        control_guidance_end: Union[float, List[float]] = 1.0,
        clip_skip: Optional[int] = None,
        callback_on_step_end: Optional[Callable[[int, int, Dict], None]] = None,
        callback_on_step_end_tensor_inputs: List[str] = ["latents"],
        **kwargs,
    ):
        r"""
        The call function to the pipeline for generation.

        Args:
            prompt (`str` or `List[str]`, *optional*):
                The prompt or prompts to guide image generation. If not defined, you need to pass `prompt_embeds`.
            image (`torch.FloatTensor`, `PIL.Image.Image`, `np.ndarray`, `List[torch.FloatTensor]`, `List[PIL.Image.Image]`, `List[np.ndarray]`,:
                    `List[List[torch.FloatTensor]]`, `List[List[np.ndarray]]` or `List[List[PIL.Image.Image]]`):
                The initial image to be used as the starting point for the image generation process. Can also accept
                image latents as `image`, and if passing latents directly they are not encoded again.
            control_image (`torch.FloatTensor`, `PIL.Image.Image`, `np.ndarray`, `List[torch.FloatTensor]`, `List[PIL.Image.Image]`, `List[np.ndarray]`,:
                    `List[List[torch.FloatTensor]]`, `List[List[np.ndarray]]` or `List[List[PIL.Image.Image]]`):
                The ControlNet input condition to provide guidance to the `unet` for generation. If the type is
                specified as `torch.FloatTensor`, it is passed to ControlNet as is. `PIL.Image.Image` can also be
                accepted as an image. The dimensions of the output image defaults to `image`'s dimensions. If height
                and/or width are passed, `image` is resized accordingly. If multiple ControlNets are specified in
                `init`, images must be passed as a list such that each element of the list can be correctly batched for
                input to a single ControlNet.
            height (`int`, *optional*, defaults to `self.unet.config.sample_size * self.vae_scale_factor`):
                The height in pixels of the generated image.
            width (`int`, *optional*, defaults to `self.unet.config.sample_size * self.vae_scale_factor`):
                The width in pixels of the generated image.
            num_inference_steps (`int`, *optional*, defaults to 50):
                The number of denoising steps. More denoising steps usually lead to a higher quality image at the
                expense of slower inference.
            guidance_scale (`float`, *optional*, defaults to 7.5):
                A higher guidance scale value encourages the model to generate images closely linked to the text
                `prompt` at the expense of lower image quality. Guidance scale is enabled when `guidance_scale > 1`.
            negative_prompt (`str` or `List[str]`, *optional*):
                The prompt or prompts to guide what to not include in image generation. If not defined, you need to
                pass `negative_prompt_embeds` instead. Ignored when not using guidance (`guidance_scale < 1`).
            num_images_per_prompt (`int`, *optional*, defaults to 1):
                The number of images to generate per prompt.
            eta (`float`, *optional*, defaults to 0.0):
                Corresponds to parameter eta (η) from the [DDIM](https://arxiv.org/abs/2010.02502) paper. Only applies
                to the [`~schedulers.DDIMScheduler`], and is ignored in other schedulers.
            generator (`torch.Generator` or `List[torch.Generator]`, *optional*):
                A [`torch.Generator`](https://pytorch.org/docs/stable/generated/torch.Generator.html) to make
                generation deterministic.
            latents (`torch.FloatTensor`, *optional*):
                Pre-generated noisy latents sampled from a Gaussian distribution, to be used as inputs for image
                generation. Can be used to tweak the same generation with different prompts. If not provided, a latents
                tensor is generated by sampling using the supplied random `generator`.
            prompt_embeds (`torch.FloatTensor`, *optional*):
                Pre-generated text embeddings. Can be used to easily tweak text inputs (prompt weighting). If not
                provided, text embeddings are generated from the `prompt` input argument.
            negative_prompt_embeds (`torch.FloatTensor`, *optional*):
                Pre-generated negative text embeddings. Can be used to easily tweak text inputs (prompt weighting). If
                not provided, `negative_prompt_embeds` are generated from the `negative_prompt` input argument.
            ip_adapter_image: (`PipelineImageInput`, *optional*): Optional image input to work with IP Adapters.
            output_type (`str`, *optional*, defaults to `"pil"`):
                The output format of the generated image. Choose between `PIL.Image` or `np.array`.
            return_dict (`bool`, *optional*, defaults to `True`):
                Whether or not to return a [`~pipelines.stable_diffusion.StableDiffusionPipelineOutput`] instead of a
                plain tuple.
            cross_attention_kwargs (`dict`, *optional*):
                A kwargs dictionary that if specified is passed along to the [`AttentionProcessor`] as defined in
                [`self.processor`](https://github.com/huggingface/diffusers/blob/main/src/diffusers/models/attention_processor.py).
            controlnet_conditioning_scale (`float` or `List[float]`, *optional*, defaults to 1.0):
                The outputs of the ControlNet are multiplied by `controlnet_conditioning_scale` before they are added
                to the residual in the original `unet`. If multiple ControlNets are specified in `init`, you can set
                the corresponding scale as a list.
            guess_mode (`bool`, *optional*, defaults to `False`):
                The ControlNet encoder tries to recognize the content of the input image even if you remove all
                prompts. A `guidance_scale` value between 3.0 and 5.0 is recommended.
            control_guidance_start (`float` or `List[float]`, *optional*, defaults to 0.0):
                The percentage of total steps at which the ControlNet starts applying.
            control_guidance_end (`float` or `List[float]`, *optional*, defaults to 1.0):
                The percentage of total steps at which the ControlNet stops applying.
            clip_skip (`int`, *optional*):
                Number of layers to be skipped from CLIP while computing the prompt embeddings. A value of 1 means that
                the output of the pre-final layer will be used for computing the prompt embeddings.
            callback_on_step_end (`Callable`, *optional*):
                A function that calls at the end of each denoising steps during the inference. The function is called
                with the following arguments: `callback_on_step_end(self: DiffusionPipeline, step: int, timestep: int,
                callback_kwargs: Dict)`. `callback_kwargs` will include a list of all tensors as specified by
                `callback_on_step_end_tensor_inputs`.
            callback_on_step_end_tensor_inputs (`List`, *optional*):
                The list of tensor inputs for the `callback_on_step_end` function. The tensors specified in the list
                will be passed as `callback_kwargs` argument. You will only be able to include variables listed in the
                `._callback_tensor_inputs` attribute of your pipeine class.

        Examples:

        Returns:
            [`~pipelines.stable_diffusion.StableDiffusionPipelineOutput`] or `tuple`:
                If `return_dict` is `True`, [`~pipelines.stable_diffusion.StableDiffusionPipelineOutput`] is returned,
                otherwise a `tuple` is returned where the first element is a list with the generated images and the
                second element is a list of `bool`s indicating whether the corresponding generated image contains
                "not-safe-for-work" (nsfw) content.
        """

        callback = kwargs.pop("callback", None)
        callback_steps = kwargs.pop("callback_steps", None)

        if callback is not None:
            deprecate(
                "callback",
                "1.0.0",
                "Passing `callback` as an input argument to `__call__` is deprecated, consider using `callback_on_step_end`",
            )
        if callback_steps is not None:
            deprecate(
                "callback_steps",
                "1.0.0",
                "Passing `callback_steps` as an input argument to `__call__` is deprecated, consider using `callback_on_step_end`",
            )

        controlnet = self.controlnet._orig_mod if is_compiled_module(self.controlnet) else self.controlnet

        # align format for control guidance
        if not isinstance(control_guidance_start, list) and isinstance(control_guidance_end, list):
            control_guidance_start = len(control_guidance_end) * [control_guidance_start]
        elif not isinstance(control_guidance_end, list) and isinstance(control_guidance_start, list):
            control_guidance_end = len(control_guidance_start) * [control_guidance_end]
        elif not isinstance(control_guidance_start, list) and not isinstance(control_guidance_end, list):
            mult = len(controlnet.nets) if isinstance(controlnet, MultiControlNetModel) else 1
            control_guidance_start, control_guidance_end = (
                mult * [control_guidance_start],
                mult * [control_guidance_end],
            )

        # 1. Check inputs. Raise error if not correct
        self.check_inputs(
            prompt,
            control_image,
            callback_steps,
            negative_prompt,
            prompt_embeds,
            negative_prompt_embeds,
            controlnet_conditioning_scale,
            control_guidance_start,
            control_guidance_end,
            callback_on_step_end_tensor_inputs,
        )

        self._guidance_scale = guidance_scale
        self._clip_skip = clip_skip
        self._cross_attention_kwargs = cross_attention_kwargs

        # 2. Define call parameters
        if prompt is not None and isinstance(prompt, str):
            batch_size = 1
        elif prompt is not None and isinstance(prompt, list):
            batch_size = len(prompt)
        else:
            batch_size = prompt_embeds.shape[0]

        device = self._execution_device

        if isinstance(controlnet, MultiControlNetModel) and isinstance(controlnet_conditioning_scale, float):
            controlnet_conditioning_scale = [controlnet_conditioning_scale] * len(controlnet.nets)

        global_pool_conditions = (
            controlnet.config.global_pool_conditions
            if isinstance(controlnet, ControlNetModel)
            else controlnet.nets[0].config.global_pool_conditions
        )
        guess_mode = guess_mode or global_pool_conditions

        # 3. Encode input prompt
        text_encoder_lora_scale = (
            self.cross_attention_kwargs.get("scale", None) if self.cross_attention_kwargs is not None else None
        )
        prompt_embeds, negative_prompt_embeds = self.encode_prompt(
            prompt,
            device,
            num_images_per_prompt,
            self.do_classifier_free_guidance,
            negative_prompt,
            prompt_embeds=prompt_embeds,
            negative_prompt_embeds=negative_prompt_embeds,
            lora_scale=text_encoder_lora_scale,
            clip_skip=self.clip_skip,
        )
        # For classifier free guidance, we need to do two forward passes.
        # Here we concatenate the unconditional and text embeddings into a single batch
        # to avoid doing two forward passes
        if self.do_classifier_free_guidance:
            prompt_embeds = torch.cat([negative_prompt_embeds, prompt_embeds])

        if ip_adapter_image is not None:
            image_embeds, negative_image_embeds = self.encode_image(ip_adapter_image, device, num_images_per_prompt)
            if self.do_classifier_free_guidance:
                image_embeds = torch.cat([negative_image_embeds, image_embeds])

        # 4. Prepare image
        image = self.image_processor.preprocess(image, height=height, width=width).to(dtype=torch.float32)

        # 5. Prepare controlnet_conditioning_image
        if isinstance(controlnet, ControlNetModel):
            control_image = self.prepare_control_image(
                image=control_image,
                width=width,
                height=height,
                batch_size=batch_size * num_images_per_prompt,
                num_images_per_prompt=num_images_per_prompt,
                device=device,
                dtype=controlnet.dtype,
                do_classifier_free_guidance=self.do_classifier_free_guidance,
                guess_mode=guess_mode,
            )
        elif isinstance(controlnet, MultiControlNetModel):
            control_images = []

            for control_image_ in control_image:
                control_image_ = self.prepare_control_image(
                    image=control_image_,
                    width=width,
                    height=height,
                    batch_size=batch_size * num_images_per_prompt,
                    num_images_per_prompt=num_images_per_prompt,
                    device=device,
                    dtype=controlnet.dtype,
                    do_classifier_free_guidance=self.do_classifier_free_guidance,
                    guess_mode=guess_mode,
                )

                control_images.append(control_image_)

            control_image = control_images
        else:
            assert False

        # 5. Prepare timesteps
        self.scheduler.set_timesteps(num_inference_steps, device=device)
        timesteps, num_inference_steps = self.get_timesteps(num_inference_steps, strength, device)
        latent_timestep = timesteps[:1].repeat(batch_size * num_images_per_prompt)
        self._num_timesteps = len(timesteps)

        # 6. Prepare latent variables
        latents = self.prepare_latents(
            image,
            latent_timestep,
            batch_size,
            num_images_per_prompt,
            prompt_embeds.dtype,
            device,
            generator,
        )

        # 7. Prepare extra step kwargs. TODO: Logic should ideally just be moved out of the pipeline
        extra_step_kwargs = self.prepare_extra_step_kwargs(generator, eta)

        # 7.1 Add image embeds for IP-Adapter
        added_cond_kwargs = {"image_embeds": image_embeds} if ip_adapter_image is not None else None

        # 7.2 Create tensor stating which controlnets to keep
        controlnet_keep = []
        for i in range(len(timesteps)):
            keeps = [
                1.0 - float(i / len(timesteps) < s or (i + 1) / len(timesteps) > e)
                for s, e in zip(control_guidance_start, control_guidance_end)
            ]
            controlnet_keep.append(keeps[0] if isinstance(controlnet, ControlNetModel) else keeps)

        # 8. Denoising loop
        num_warmup_steps = len(timesteps) - num_inference_steps * self.scheduler.order
        with self.progress_bar(total=num_inference_steps) as progress_bar:
            for i, t in enumerate(timesteps):
                # expand the latents if we are doing classifier free guidance
                latent_model_input = torch.cat([latents] * 2) if self.do_classifier_free_guidance else latents
                latent_model_input = self.scheduler.scale_model_input(latent_model_input, t)

                # controlnet(s) inference
                if guess_mode and self.do_classifier_free_guidance:
                    # Infer ControlNet only for the conditional batch.
                    control_model_input = latents
                    control_model_input = self.scheduler.scale_model_input(control_model_input, t)
                    controlnet_prompt_embeds = prompt_embeds.chunk(2)[1]
                else:
                    control_model_input = latent_model_input
                    controlnet_prompt_embeds = prompt_embeds

                if isinstance(controlnet_keep[i], list):
                    cond_scale = [c * s for c, s in zip(controlnet_conditioning_scale, controlnet_keep[i])]
                else:
                    controlnet_cond_scale = controlnet_conditioning_scale
                    if isinstance(controlnet_cond_scale, list):
                        controlnet_cond_scale = controlnet_cond_scale[0]
                    cond_scale = controlnet_cond_scale * controlnet_keep[i]

                down_block_res_samples, mid_block_res_sample = self.controlnet(
                    control_model_input,
                    t,
                    encoder_hidden_states=controlnet_prompt_embeds,
                    controlnet_cond=control_image,
                    conditioning_scale=cond_scale,
                    guess_mode=guess_mode,
                    return_dict=False,
                )

                if guess_mode and self.do_classifier_free_guidance:
                    # Infered ControlNet only for the conditional batch.
                    # To apply the output of ControlNet to both the unconditional and conditional batches,
                    # add 0 to the unconditional batch to keep it unchanged.
                    down_block_res_samples = [torch.cat([torch.zeros_like(d), d]) for d in down_block_res_samples]
                    mid_block_res_sample = torch.cat([torch.zeros_like(mid_block_res_sample), mid_block_res_sample])

                # predict the noise residual
                noise_pred = self.unet(
                    latent_model_input,
                    t,
                    encoder_hidden_states=prompt_embeds,
                    cross_attention_kwargs=self.cross_attention_kwargs,
                    down_block_additional_residuals=down_block_res_samples,
                    mid_block_additional_residual=mid_block_res_sample,
                    added_cond_kwargs=added_cond_kwargs,
                    return_dict=False,
                )[0]

                # perform guidance
                if self.do_classifier_free_guidance:
                    noise_pred_uncond, noise_pred_text = noise_pred.chunk(2)
                    noise_pred = noise_pred_uncond + guidance_scale * (noise_pred_text - noise_pred_uncond)

                # compute the previous noisy sample x_t -> x_t-1
                latents = self.scheduler.step(noise_pred, t, latents, **extra_step_kwargs, return_dict=False)[0]

                if callback_on_step_end is not None:
                    callback_kwargs = {}
                    for k in callback_on_step_end_tensor_inputs:
                        callback_kwargs[k] = locals()[k]
                    callback_outputs = callback_on_step_end(self, i, t, callback_kwargs)

                    latents = callback_outputs.pop("latents", latents)
                    prompt_embeds = callback_outputs.pop("prompt_embeds", prompt_embeds)
                    negative_prompt_embeds = callback_outputs.pop("negative_prompt_embeds", negative_prompt_embeds)

                # call the callback, if provided
                if i == len(timesteps) - 1 or ((i + 1) > num_warmup_steps and (i + 1) % self.scheduler.order == 0):
                    progress_bar.update()
                    if callback is not None and i % callback_steps == 0:
                        step_idx = i // getattr(self.scheduler, "order", 1)
                        callback(step_idx, t, latents)

        # If we do sequential model offloading, let's offload unet and controlnet
        # manually for max memory savings
        if hasattr(self, "final_offload_hook") and self.final_offload_hook is not None:
            self.unet.to("cpu")
            self.controlnet.to("cpu")
            torch.cuda.empty_cache()

        if not output_type == "latent":
            image = self.vae.decode(latents / self.vae.config.scaling_factor, return_dict=False, generator=generator)[
                0
            ]
            image, has_nsfw_concept = self.run_safety_checker(image, device, prompt_embeds.dtype)
        else:
            image = latents
            has_nsfw_concept = None

        if has_nsfw_concept is None:
            do_denormalize = [True] * image.shape[0]
        else:
            do_denormalize = [not has_nsfw for has_nsfw in has_nsfw_concept]

        image = self.image_processor.postprocess(image, output_type=output_type, do_denormalize=do_denormalize)

        # Offload all models
        self.maybe_free_model_hooks()

        if not return_dict:
            return (image, has_nsfw_concept)

        return StableDiffusionPipelineOutput(images=image, nsfw_content_detected=has_nsfw_concept)<|MERGE_RESOLUTION|>--- conflicted
+++ resolved
@@ -140,15 +140,11 @@
 
     The pipeline also inherits the following loading methods:
         - [`~loaders.TextualInversionLoaderMixin.load_textual_inversion`] for loading textual inversion embeddings
-<<<<<<< HEAD
-        - [`~loaders.IPAdapterMixin.load_ip_adapter`] for loading IP Adapters
-=======
         - [`~loaders.LoraLoaderMixin.load_lora_weights`] for loading LoRA weights
         - [`~loaders.LoraLoaderMixin.save_lora_weights`] for saving LoRA weights
         - [`~loaders.FromSingleFileMixin.from_single_file`] for loading `.ckpt` files
         - [`~loaders.IPAdapterMixin.load_ip_adapter`] for loading IP Adapters
 
->>>>>>> 93ea26f2
     Args:
         vae ([`AutoencoderKL`]):
             Variational Auto-Encoder (VAE) model to encode and decode images to and from latent representations.
