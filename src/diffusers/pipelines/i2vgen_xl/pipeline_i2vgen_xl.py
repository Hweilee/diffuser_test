# Copyright 2023 Alibaba DAMO-VILAB and The HuggingFace Team. All rights reserved.
#
# Licensed under the Apache License, Version 2.0 (the "License");
# you may not use this file except in compliance with the License.
# You may obtain a copy of the License at
#
#     http://www.apache.org/licenses/LICENSE-2.0
#
# Unless required by applicable law or agreed to in writing, software
# distributed under the License is distributed on an "AS IS" BASIS,
# WITHOUT WARRANTIES OR CONDITIONS OF ANY KIND, either express or implied.
# See the License for the specific language governing permissions and
# limitations under the License.

import inspect
from dataclasses import dataclass
from typing import Any, Dict, List, Optional, Tuple, Union

import numpy as np
import PIL
import torch
from transformers import CLIPImageProcessor, CLIPTextModel, CLIPTokenizer, CLIPVisionModelWithProjection

from ...image_processor import PipelineImageInput, VaeImageProcessor
from ...loaders import LoraLoaderMixin
from ...models import AutoencoderKL
from ...models.lora import adjust_lora_scale_text_encoder
from ...models.unets.unet_i2vgen_xl import I2VGenXLUNet
from ...schedulers import DDIMScheduler
from ...utils import (
    USE_PEFT_BACKEND,
    BaseOutput,
    logging,
    replace_example_docstring,
    scale_lora_layers,
    unscale_lora_layers,
)
from ...utils.torch_utils import randn_tensor
from ..pipeline_utils import DiffusionPipeline


logger = logging.get_logger(__name__)  # pylint: disable=invalid-name

EXAMPLE_DOC_STRING = """
    Examples:
        ```py
        >>> import torch
        >>> from diffusers import I2VGenXLPipeline
<<<<<<< HEAD
        >>> from diffusers.utils import load_image, export_to_gif
=======
        >>> from diffusers.utils import export_to_gif, load_image
>>>>>>> 8bf046b7

        >>> pipeline = I2VGenXLPipeline.from_pretrained("ali-vilab/i2vgen-xl", torch_dtype=torch.float16, variant="fp16")
        >>> pipeline.enable_model_cpu_offload()

        >>> image_url = "https://github.com/ali-vilab/i2vgen-xl/blob/main/data/test_images/img_0009.png?raw=true"
        >>> image = load_image(image_url).convert("RGB")

        >>> prompt = "Papers were floating in the air on a table in the library"
        >>> negative_prompt = "Distorted, discontinuous, Ugly, blurry, low resolution, motionless, static, disfigured, disconnected limbs, Ugly faces, incomplete arms"
        >>> generator = torch.manual_seed(8888)

        >>> frames = pipeline(
        ...     prompt=prompt,
        ...     image=image,
        ...     num_inference_steps=50,
        ...     negative_prompt=negative_prompt,
        ...     guidance_scale=9.0,
        ...     generator=generator
        ... ).frames[0]
        >>> video_path = export_to_gif(frames, "i2v.gif")
        ```
"""


# Copied from diffusers.pipelines.animatediff.pipeline_animatediff.tensor2vid
def tensor2vid(video: torch.Tensor, processor: "VaeImageProcessor", output_type: str = "np"):
    batch_size, channels, num_frames, height, width = video.shape
    outputs = []
    for batch_idx in range(batch_size):
        batch_vid = video[batch_idx].permute(1, 0, 2, 3)
        batch_output = processor.postprocess(batch_vid, output_type)

        outputs.append(batch_output)

    if output_type == "np":
        outputs = np.stack(outputs)

    elif output_type == "pt":
        outputs = torch.stack(outputs)

    elif not output_type == "pil":
        raise ValueError(f"{output_type} does not exist. Please choose one of ['np', 'pt', 'pil]")

    return outputs


@dataclass
class I2VGenXLPipelineOutput(BaseOutput):
    r"""
     Output class for image-to-video pipeline.

     Args:
         frames (`torch.Tensor`, `np.ndarray`, or List[List[PIL.Image.Image]]):
             List of video outputs - It can be a nested list of length `batch_size,` with each sub-list containing denoised
     PIL image sequences of length `num_frames.` It can also be a NumPy array or Torch tensor of shape
    `(batch_size, num_frames, channels, height, width)`
    """

    frames: Union[torch.Tensor, np.ndarray, List[List[PIL.Image.Image]]]


class I2VGenXLPipeline(DiffusionPipeline):
    r"""
    Pipeline for image-to-video generation as proposed in [I2VGenXL](https://i2vgen-xl.github.io/).

    This model inherits from [`DiffusionPipeline`]. Check the superclass documentation for the generic methods
    implemented for all pipelines (downloading, saving, running on a particular device, etc.).

    Args:
        vae ([`AutoencoderKL`]):
            Variational Auto-Encoder (VAE) Model to encode and decode images to and from latent representations.
        text_encoder ([`CLIPTextModel`]):
            Frozen text-encoder ([clip-vit-large-patch14](https://huggingface.co/openai/clip-vit-large-patch14)).
        tokenizer (`CLIPTokenizer`):
            A [`~transformers.CLIPTokenizer`] to tokenize text.
        unet ([`I2VGenXLUNet`]):
            A [`I2VGenXLUNet`] to denoise the encoded video latents.
        scheduler ([`DDIMScheduler`]):
            A scheduler to be used in combination with `unet` to denoise the encoded image latents.
    """

    model_cpu_offload_seq = "text_encoder->image_encoder->unet->vae"

    def __init__(
        self,
        vae: AutoencoderKL,
        text_encoder: CLIPTextModel,
        tokenizer: CLIPTokenizer,
        image_encoder: CLIPVisionModelWithProjection,
        feature_extractor: CLIPImageProcessor,
        unet: I2VGenXLUNet,
        scheduler: DDIMScheduler,
    ):
        super().__init__()

        self.register_modules(
            vae=vae,
            text_encoder=text_encoder,
            tokenizer=tokenizer,
            image_encoder=image_encoder,
            feature_extractor=feature_extractor,
            unet=unet,
            scheduler=scheduler,
        )
        self.vae_scale_factor = 2 ** (len(self.vae.config.block_out_channels) - 1)
        # `do_resize=False` as we do custom resizing.
        self.image_processor = VaeImageProcessor(vae_scale_factor=self.vae_scale_factor, do_resize=False)

    @property
    def guidance_scale(self):
        return self._guidance_scale

    # here `guidance_scale` is defined analog to the guidance weight `w` of equation (2)
    # of the Imagen paper: https://arxiv.org/pdf/2205.11487.pdf . `guidance_scale = 1`
    # corresponds to doing no classifier free guidance.
    @property
    def do_classifier_free_guidance(self):
        return self._guidance_scale > 1

    # Copied from diffusers.pipelines.stable_diffusion.pipeline_stable_diffusion.StableDiffusionPipeline.enable_vae_slicing
    def enable_vae_slicing(self):
        r"""
        Enable sliced VAE decoding. When this option is enabled, the VAE will split the input tensor in slices to
        compute decoding in several steps. This is useful to save some memory and allow larger batch sizes.
        """
        self.vae.enable_slicing()

    # Copied from diffusers.pipelines.stable_diffusion.pipeline_stable_diffusion.StableDiffusionPipeline.disable_vae_slicing
    def disable_vae_slicing(self):
        r"""
        Disable sliced VAE decoding. If `enable_vae_slicing` was previously enabled, this method will go back to
        computing decoding in one step.
        """
        self.vae.disable_slicing()

    # Copied from diffusers.pipelines.stable_diffusion.pipeline_stable_diffusion.StableDiffusionPipeline.enable_vae_tiling
    def enable_vae_tiling(self):
        r"""
        Enable tiled VAE decoding. When this option is enabled, the VAE will split the input tensor into tiles to
        compute decoding and encoding in several steps. This is useful for saving a large amount of memory and to allow
        processing larger images.
        """
        self.vae.enable_tiling()

    # Copied from diffusers.pipelines.stable_diffusion.pipeline_stable_diffusion.StableDiffusionPipeline.disable_vae_tiling
    def disable_vae_tiling(self):
        r"""
        Disable tiled VAE decoding. If `enable_vae_tiling` was previously enabled, this method will go back to
        computing decoding in one step.
        """
        self.vae.disable_tiling()

    def encode_prompt(
        self,
        prompt,
        device,
        num_videos_per_prompt,
        negative_prompt=None,
        prompt_embeds: Optional[torch.FloatTensor] = None,
        negative_prompt_embeds: Optional[torch.FloatTensor] = None,
        lora_scale: Optional[float] = None,
        clip_skip: Optional[int] = None,
    ):
        r"""
        Encodes the prompt into text encoder hidden states.

        Args:
            prompt (`str` or `List[str]`, *optional*):
                prompt to be encoded
            device: (`torch.device`):
                torch device
            num_videos_per_prompt (`int`):
                number of images that should be generated per prompt
            do_classifier_free_guidance (`bool`):
                whether to use classifier free guidance or not
            negative_prompt (`str` or `List[str]`, *optional*):
                The prompt or prompts not to guide the image generation. If not defined, one has to pass
                `negative_prompt_embeds` instead. Ignored when not using guidance (i.e., ignored if `guidance_scale` is
                less than `1`).
            prompt_embeds (`torch.FloatTensor`, *optional*):
                Pre-generated text embeddings. Can be used to easily tweak text inputs, *e.g.* prompt weighting. If not
                provided, text embeddings will be generated from `prompt` input argument.
            negative_prompt_embeds (`torch.FloatTensor`, *optional*):
                Pre-generated negative text embeddings. Can be used to easily tweak text inputs, *e.g.* prompt
                weighting. If not provided, negative_prompt_embeds will be generated from `negative_prompt` input
                argument.
            lora_scale (`float`, *optional*):
                A LoRA scale that will be applied to all LoRA layers of the text encoder if LoRA layers are loaded.
            clip_skip (`int`, *optional*):
                Number of layers to be skipped from CLIP while computing the prompt embeddings. A value of 1 means that
                the output of the pre-final layer will be used for computing the prompt embeddings.
        """
        # set lora scale so that monkey patched LoRA
        # function of text encoder can correctly access it
        if lora_scale is not None and isinstance(self, LoraLoaderMixin):
            self._lora_scale = lora_scale

            # dynamically adjust the LoRA scale
            if not USE_PEFT_BACKEND:
                adjust_lora_scale_text_encoder(self.text_encoder, lora_scale)
            else:
                scale_lora_layers(self.text_encoder, lora_scale)

        if prompt is not None and isinstance(prompt, str):
            batch_size = 1
        elif prompt is not None and isinstance(prompt, list):
            batch_size = len(prompt)
        else:
            batch_size = prompt_embeds.shape[0]

        if prompt_embeds is None:
            text_inputs = self.tokenizer(
                prompt,
                padding="max_length",
                max_length=self.tokenizer.model_max_length,
                truncation=True,
                return_tensors="pt",
            )
            text_input_ids = text_inputs.input_ids
            untruncated_ids = self.tokenizer(prompt, padding="longest", return_tensors="pt").input_ids

            if untruncated_ids.shape[-1] >= text_input_ids.shape[-1] and not torch.equal(
                text_input_ids, untruncated_ids
            ):
                removed_text = self.tokenizer.batch_decode(
                    untruncated_ids[:, self.tokenizer.model_max_length - 1 : -1]
                )
                logger.warning(
                    "The following part of your input was truncated because CLIP can only handle sequences up to"
                    f" {self.tokenizer.model_max_length} tokens: {removed_text}"
                )

            if hasattr(self.text_encoder.config, "use_attention_mask") and self.text_encoder.config.use_attention_mask:
                attention_mask = text_inputs.attention_mask.to(device)
            else:
                attention_mask = None

            if clip_skip is None:
                prompt_embeds = self.text_encoder(text_input_ids.to(device), attention_mask=attention_mask)
                prompt_embeds = prompt_embeds[0]
            else:
                prompt_embeds = self.text_encoder(
                    text_input_ids.to(device), attention_mask=attention_mask, output_hidden_states=True
                )
                # Access the `hidden_states` first, that contains a tuple of
                # all the hidden states from the encoder layers. Then index into
                # the tuple to access the hidden states from the desired layer.
                prompt_embeds = prompt_embeds[-1][-(clip_skip + 1)]
                # We also need to apply the final LayerNorm here to not mess with the
                # representations. The `last_hidden_states` that we typically use for
                # obtaining the final prompt representations passes through the LayerNorm
                # layer.
                prompt_embeds = self.text_encoder.text_model.final_layer_norm(prompt_embeds)

        if self.text_encoder is not None:
            prompt_embeds_dtype = self.text_encoder.dtype
        elif self.unet is not None:
            prompt_embeds_dtype = self.unet.dtype
        else:
            prompt_embeds_dtype = prompt_embeds.dtype

        prompt_embeds = prompt_embeds.to(dtype=prompt_embeds_dtype, device=device)

        bs_embed, seq_len, _ = prompt_embeds.shape
        # duplicate text embeddings for each generation per prompt, using mps friendly method
        prompt_embeds = prompt_embeds.repeat(1, num_videos_per_prompt, 1)
        prompt_embeds = prompt_embeds.view(bs_embed * num_videos_per_prompt, seq_len, -1)

        # get unconditional embeddings for classifier free guidance
        if self.do_classifier_free_guidance and negative_prompt_embeds is None:
            uncond_tokens: List[str]
            if negative_prompt is None:
                uncond_tokens = [""] * batch_size
            elif prompt is not None and type(prompt) is not type(negative_prompt):
                raise TypeError(
                    f"`negative_prompt` should be the same type to `prompt`, but got {type(negative_prompt)} !="
                    f" {type(prompt)}."
                )
            elif isinstance(negative_prompt, str):
                uncond_tokens = [negative_prompt]
            elif batch_size != len(negative_prompt):
                raise ValueError(
                    f"`negative_prompt`: {negative_prompt} has batch size {len(negative_prompt)}, but `prompt`:"
                    f" {prompt} has batch size {batch_size}. Please make sure that passed `negative_prompt` matches"
                    " the batch size of `prompt`."
                )
            else:
                uncond_tokens = negative_prompt

            max_length = prompt_embeds.shape[1]
            uncond_input = self.tokenizer(
                uncond_tokens,
                padding="max_length",
                max_length=max_length,
                truncation=True,
                return_tensors="pt",
            )

            if hasattr(self.text_encoder.config, "use_attention_mask") and self.text_encoder.config.use_attention_mask:
                attention_mask = uncond_input.attention_mask.to(device)
            else:
                attention_mask = None

            # Apply clip_skip to negative prompt embeds
            if clip_skip is None:
                negative_prompt_embeds = self.text_encoder(
                    uncond_input.input_ids.to(device),
                    attention_mask=attention_mask,
                )
                negative_prompt_embeds = negative_prompt_embeds[0]
            else:
                negative_prompt_embeds = self.text_encoder(
                    uncond_input.input_ids.to(device), attention_mask=attention_mask, output_hidden_states=True
                )
                # Access the `hidden_states` first, that contains a tuple of
                # all the hidden states from the encoder layers. Then index into
                # the tuple to access the hidden states from the desired layer.
                negative_prompt_embeds = negative_prompt_embeds[-1][-(clip_skip + 1)]
                # We also need to apply the final LayerNorm here to not mess with the
                # representations. The `last_hidden_states` that we typically use for
                # obtaining the final prompt representations passes through the LayerNorm
                # layer.
                negative_prompt_embeds = self.text_encoder.text_model.final_layer_norm(negative_prompt_embeds)

        if self.do_classifier_free_guidance:
            # duplicate unconditional embeddings for each generation per prompt, using mps friendly method
            seq_len = negative_prompt_embeds.shape[1]

            negative_prompt_embeds = negative_prompt_embeds.to(dtype=prompt_embeds_dtype, device=device)

            negative_prompt_embeds = negative_prompt_embeds.repeat(1, num_videos_per_prompt, 1)
            negative_prompt_embeds = negative_prompt_embeds.view(batch_size * num_videos_per_prompt, seq_len, -1)

        if isinstance(self, LoraLoaderMixin) and USE_PEFT_BACKEND:
            # Retrieve the original scale by scaling back the LoRA layers
            unscale_lora_layers(self.text_encoder, lora_scale)

        return prompt_embeds, negative_prompt_embeds

    def _encode_image(self, image, device, num_videos_per_prompt):
        dtype = next(self.image_encoder.parameters()).dtype

        if not isinstance(image, torch.Tensor):
            image = self.image_processor.pil_to_numpy(image)
            image = self.image_processor.numpy_to_pt(image)

            # Normalize the image with CLIP training stats.
            image = self.feature_extractor(
                images=image,
                do_normalize=True,
                do_center_crop=False,
                do_resize=False,
                do_rescale=False,
                return_tensors="pt",
            ).pixel_values

        image = image.to(device=device, dtype=dtype)
        image_embeddings = self.image_encoder(image).image_embeds
        image_embeddings = image_embeddings.unsqueeze(1)

        # duplicate image embeddings for each generation per prompt, using mps friendly method
        bs_embed, seq_len, _ = image_embeddings.shape
        image_embeddings = image_embeddings.repeat(1, num_videos_per_prompt, 1)
        image_embeddings = image_embeddings.view(bs_embed * num_videos_per_prompt, seq_len, -1)

        if self.do_classifier_free_guidance:
            negative_image_embeddings = torch.zeros_like(image_embeddings)
            image_embeddings = torch.cat([negative_image_embeddings, image_embeddings])

        return image_embeddings

    def decode_latents(self, latents, decode_chunk_size=None):
        latents = 1 / self.vae.config.scaling_factor * latents

        batch_size, channels, num_frames, height, width = latents.shape
        latents = latents.permute(0, 2, 1, 3, 4).reshape(batch_size * num_frames, channels, height, width)

        if decode_chunk_size is not None:
            frames = []
            for i in range(0, latents.shape[0], decode_chunk_size):
                frame = self.vae.decode(latents[i : i + decode_chunk_size]).sample
                frames.append(frame)
            image = torch.cat(frames, dim=0)
        else:
            image = self.vae.decode(latents).sample

        decode_shape = (batch_size, num_frames, -1) + image.shape[2:]
        video = image[None, :].reshape(decode_shape).permute(0, 2, 1, 3, 4)

        # we always cast to float32 as this does not cause significant overhead and is compatible with bfloat16
        video = video.float()
        return video

    # Copied from diffusers.pipelines.stable_diffusion.pipeline_stable_diffusion.StableDiffusionPipeline.prepare_extra_step_kwargs
    def prepare_extra_step_kwargs(self, generator, eta):
        # prepare extra kwargs for the scheduler step, since not all schedulers have the same signature
        # eta (η) is only used with the DDIMScheduler, it will be ignored for other schedulers.
        # eta corresponds to η in DDIM paper: https://arxiv.org/abs/2010.02502
        # and should be between [0, 1]

        accepts_eta = "eta" in set(inspect.signature(self.scheduler.step).parameters.keys())
        extra_step_kwargs = {}
        if accepts_eta:
            extra_step_kwargs["eta"] = eta

        # check if the scheduler accepts generator
        accepts_generator = "generator" in set(inspect.signature(self.scheduler.step).parameters.keys())
        if accepts_generator:
            extra_step_kwargs["generator"] = generator
        return extra_step_kwargs

    def check_inputs(
        self,
        prompt,
        image,
        height,
        width,
        negative_prompt=None,
        prompt_embeds=None,
        negative_prompt_embeds=None,
    ):
        if height % 8 != 0 or width % 8 != 0:
            raise ValueError(f"`height` and `width` have to be divisible by 8 but are {height} and {width}.")

        if prompt is not None and prompt_embeds is not None:
            raise ValueError(
                f"Cannot forward both `prompt`: {prompt} and `prompt_embeds`: {prompt_embeds}. Please make sure to"
                " only forward one of the two."
            )
        elif prompt is None and prompt_embeds is None:
            raise ValueError(
                "Provide either `prompt` or `prompt_embeds`. Cannot leave both `prompt` and `prompt_embeds` undefined."
            )
        elif prompt is not None and (not isinstance(prompt, str) and not isinstance(prompt, list)):
            raise ValueError(f"`prompt` has to be of type `str` or `list` but is {type(prompt)}")

        if negative_prompt is not None and negative_prompt_embeds is not None:
            raise ValueError(
                f"Cannot forward both `negative_prompt`: {negative_prompt} and `negative_prompt_embeds`:"
                f" {negative_prompt_embeds}. Please make sure to only forward one of the two."
            )

        if prompt_embeds is not None and negative_prompt_embeds is not None:
            if prompt_embeds.shape != negative_prompt_embeds.shape:
                raise ValueError(
                    "`prompt_embeds` and `negative_prompt_embeds` must have the same shape when passed directly, but"
                    f" got: `prompt_embeds` {prompt_embeds.shape} != `negative_prompt_embeds`"
                    f" {negative_prompt_embeds.shape}."
                )

        if (
            not isinstance(image, torch.Tensor)
            and not isinstance(image, PIL.Image.Image)
            and not isinstance(image, list)
        ):
            raise ValueError(
                "`image` has to be of type `torch.FloatTensor` or `PIL.Image.Image` or `List[PIL.Image.Image]` but is"
                f" {type(image)}"
            )

    def prepare_image_latents(
        self,
        image,
        device,
        num_frames,
        num_videos_per_prompt,
    ):
        image = image.to(device=device)
        image_latents = self.vae.encode(image).latent_dist.sample()
        image_latents = image_latents * self.vae.config.scaling_factor

        # Add frames dimension to image latents
        image_latents = image_latents.unsqueeze(2)

        # Append a position mask for each subsequent frame
        # after the intial image latent frame
        frame_position_mask = []
        for frame_idx in range(num_frames - 1):
            scale = (frame_idx + 1) / (num_frames - 1)
            frame_position_mask.append(torch.ones_like(image_latents[:, :, :1]) * scale)
        if frame_position_mask:
            frame_position_mask = torch.cat(frame_position_mask, dim=2)
            image_latents = torch.cat([image_latents, frame_position_mask], dim=2)

        # duplicate image_latents for each generation per prompt, using mps friendly method
        image_latents = image_latents.repeat(num_videos_per_prompt, 1, 1, 1, 1)

        if self.do_classifier_free_guidance:
            image_latents = torch.cat([image_latents] * 2)

        return image_latents

    # Copied from diffusers.pipelines.text_to_video_synthesis.pipeline_text_to_video_synth.TextToVideoSDPipeline.prepare_latents
    def prepare_latents(
        self, batch_size, num_channels_latents, num_frames, height, width, dtype, device, generator, latents=None
    ):
        shape = (
            batch_size,
            num_channels_latents,
            num_frames,
            height // self.vae_scale_factor,
            width // self.vae_scale_factor,
        )
        if isinstance(generator, list) and len(generator) != batch_size:
            raise ValueError(
                f"You have passed a list of generators of length {len(generator)}, but requested an effective batch"
                f" size of {batch_size}. Make sure the batch size matches the length of the generators."
            )

        if latents is None:
            latents = randn_tensor(shape, generator=generator, device=device, dtype=dtype)
        else:
            latents = latents.to(device)

        # scale the initial noise by the standard deviation required by the scheduler
        latents = latents * self.scheduler.init_noise_sigma
        return latents

    # Copied from diffusers.pipelines.stable_diffusion.pipeline_stable_diffusion.StableDiffusionPipeline.enable_freeu
    def enable_freeu(self, s1: float, s2: float, b1: float, b2: float):
        r"""Enables the FreeU mechanism as in https://arxiv.org/abs/2309.11497.

        The suffixes after the scaling factors represent the stages where they are being applied.

        Please refer to the [official repository](https://github.com/ChenyangSi/FreeU) for combinations of the values
        that are known to work well for different pipelines such as Stable Diffusion v1, v2, and Stable Diffusion XL.

        Args:
            s1 (`float`):
                Scaling factor for stage 1 to attenuate the contributions of the skip features. This is done to
                mitigate "oversmoothing effect" in the enhanced denoising process.
            s2 (`float`):
                Scaling factor for stage 2 to attenuate the contributions of the skip features. This is done to
                mitigate "oversmoothing effect" in the enhanced denoising process.
            b1 (`float`): Scaling factor for stage 1 to amplify the contributions of backbone features.
            b2 (`float`): Scaling factor for stage 2 to amplify the contributions of backbone features.
        """
        if not hasattr(self, "unet"):
            raise ValueError("The pipeline must have `unet` for using FreeU.")
        self.unet.enable_freeu(s1=s1, s2=s2, b1=b1, b2=b2)

    # Copied from diffusers.pipelines.stable_diffusion.pipeline_stable_diffusion.StableDiffusionPipeline.disable_freeu
    def disable_freeu(self):
        """Disables the FreeU mechanism if enabled."""
        self.unet.disable_freeu()

    @torch.no_grad()
    @replace_example_docstring(EXAMPLE_DOC_STRING)
    def __call__(
        self,
        prompt: Union[str, List[str]] = None,
        image: PipelineImageInput = None,
        height: Optional[int] = 704,
        width: Optional[int] = 1280,
        target_fps: Optional[int] = 16,
        num_frames: int = 16,
        num_inference_steps: int = 50,
        guidance_scale: float = 9.0,
        negative_prompt: Optional[Union[str, List[str]]] = None,
        eta: float = 0.0,
        num_videos_per_prompt: Optional[int] = 1,
        decode_chunk_size: Optional[int] = 1,
        generator: Optional[Union[torch.Generator, List[torch.Generator]]] = None,
        latents: Optional[torch.FloatTensor] = None,
        prompt_embeds: Optional[torch.FloatTensor] = None,
        negative_prompt_embeds: Optional[torch.FloatTensor] = None,
        output_type: Optional[str] = "pil",
        return_dict: bool = True,
        cross_attention_kwargs: Optional[Dict[str, Any]] = None,
        clip_skip: Optional[int] = 1,
    ):
        r"""
        The call function to the pipeline for image-to-video generation with [`I2VGenXLPipeline`].

        Args:
            prompt (`str` or `List[str]`, *optional*):
                The prompt or prompts to guide image generation. If not defined, you need to pass `prompt_embeds`.
            image (`PIL.Image.Image` or `List[PIL.Image.Image]` or `torch.FloatTensor`):
                Image or images to guide image generation. If you provide a tensor, it needs to be compatible with
                [`CLIPImageProcessor`](https://huggingface.co/lambdalabs/sd-image-variations-diffusers/blob/main/feature_extractor/preprocessor_config.json).
            height (`int`, *optional*, defaults to `self.unet.config.sample_size * self.vae_scale_factor`):
                The height in pixels of the generated image.
            width (`int`, *optional*, defaults to `self.unet.config.sample_size * self.vae_scale_factor`):
                The width in pixels of the generated image.
            target_fps (`int`, *optional*):
                Frames per second. The rate at which the generated images shall be exported to a video after generation. This is also used as a "micro-condition" while generation.
            num_frames (`int`, *optional*):
                The number of video frames to generate.
            num_inference_steps (`int`, *optional*):
                The number of denoising steps.
            guidance_scale (`float`, *optional*, defaults to 7.5):
                A higher guidance scale value encourages the model to generate images closely linked to the text
                `prompt` at the expense of lower image quality. Guidance scale is enabled when `guidance_scale > 1`.
            negative_prompt (`str` or `List[str]`, *optional*):
                The prompt or prompts to guide what to not include in image generation. If not defined, you need to
                pass `negative_prompt_embeds` instead. Ignored when not using guidance (`guidance_scale < 1`).
            eta (`float`, *optional*):
                Corresponds to parameter eta (η) from the [DDIM](https://arxiv.org/abs/2010.02502) paper. Only applies
                to the [`~schedulers.DDIMScheduler`], and is ignored in other schedulers.
            num_videos_per_prompt (`int`, *optional*):
                The number of images to generate per prompt.
            decode_chunk_size (`int`, *optional*):
                The number of frames to decode at a time. The higher the chunk size, the higher the temporal consistency
                between frames, but also the higher the memory consumption. By default, the decoder will decode all frames at once
                for maximal quality. Reduce `decode_chunk_size` to reduce memory usage.
            generator (`torch.Generator` or `List[torch.Generator]`, *optional*):
                A [`torch.Generator`](https://pytorch.org/docs/stable/generated/torch.Generator.html) to make
                generation deterministic.
            latents (`torch.FloatTensor`, *optional*):
                Pre-generated noisy latents sampled from a Gaussian distribution, to be used as inputs for image
                generation. Can be used to tweak the same generation with different prompts. If not provided, a latents
                tensor is generated by sampling using the supplied random `generator`.
            prompt_embeds (`torch.FloatTensor`, *optional*):
                Pre-generated text embeddings. Can be used to easily tweak text inputs (prompt weighting). If not
                provided, text embeddings are generated from the `prompt` input argument.
            negative_prompt_embeds (`torch.FloatTensor`, *optional*):
                Pre-generated negative text embeddings. Can be used to easily tweak text inputs (prompt weighting). If
                not provided, `negative_prompt_embeds` are generated from the `negative_prompt` input argument.
            output_type (`str`, *optional*, defaults to `"pil"`):
                The output format of the generated image. Choose between `PIL.Image` or `np.array`.
            return_dict (`bool`, *optional*, defaults to `True`):
                Whether or not to return a [`~pipelines.stable_diffusion.StableDiffusionPipelineOutput`] instead of a
                plain tuple.
            cross_attention_kwargs (`dict`, *optional*):
                A kwargs dictionary that if specified is passed along to the [`AttentionProcessor`] as defined in
                [`self.processor`](https://github.com/huggingface/diffusers/blob/main/src/diffusers/models/attention_processor.py).
            clip_skip (`int`, *optional*):
                Number of layers to be skipped from CLIP while computing the prompt embeddings. A value of 1 means that
                the output of the pre-final layer will be used for computing the prompt embeddings.

        Examples:

        Returns:
            [`pipelines.i2vgen_xl.pipeline_i2vgen_xl.I2VGenXLPipelineOutput`] or `tuple`:
                If `return_dict` is `True`, [`pipelines.i2vgen_xl.pipeline_i2vgen_xl.I2VGenXLPipelineOutput`] is
                returned, otherwise a `tuple` is returned where the first element is a list with the generated frames.
        """
        # 0. Default height and width to unet
        height = height or self.unet.config.sample_size * self.vae_scale_factor
        width = width or self.unet.config.sample_size * self.vae_scale_factor

        # 1. Check inputs. Raise error if not correct
        self.check_inputs(prompt, image, height, width, negative_prompt, prompt_embeds, negative_prompt_embeds)

        # 2. Define call parameters
        if prompt is not None and isinstance(prompt, str):
            batch_size = 1
        elif prompt is not None and isinstance(prompt, list):
            batch_size = len(prompt)
        else:
            batch_size = prompt_embeds.shape[0]

        device = self._execution_device
        # here `guidance_scale` is defined analog to the guidance weight `w` of equation (2)
        # of the Imagen paper: https://arxiv.org/pdf/2205.11487.pdf . `guidance_scale = 1`
        # corresponds to doing no classifier free guidance.
        self._guidance_scale = guidance_scale

        # 3.1 Encode input text prompt
        text_encoder_lora_scale = (
            cross_attention_kwargs.get("scale", None) if cross_attention_kwargs is not None else None
        )
        prompt_embeds, negative_prompt_embeds = self.encode_prompt(
            prompt,
            device,
            num_videos_per_prompt,
            negative_prompt,
            prompt_embeds=prompt_embeds,
            negative_prompt_embeds=negative_prompt_embeds,
            lora_scale=text_encoder_lora_scale,
            clip_skip=clip_skip,
        )
        # For classifier free guidance, we need to do two forward passes.
        # Here we concatenate the unconditional and text embeddings into a single batch
        # to avoid doing two forward passes
        if self.do_classifier_free_guidance:
            prompt_embeds = torch.cat([negative_prompt_embeds, prompt_embeds])

        # 3.2 Encode image prompt
        # 3.2.1 Image encodings.
        # https://github.com/ali-vilab/i2vgen-xl/blob/2539c9262ff8a2a22fa9daecbfd13f0a2dbc32d0/tools/inferences/inference_i2vgen_entrance.py#L114
        cropped_image = _center_crop_wide(image, (width, width))
        cropped_image = _resize_bilinear(
            cropped_image, (self.feature_extractor.crop_size["width"], self.feature_extractor.crop_size["height"])
        )
        image_embeddings = self._encode_image(cropped_image, device, num_videos_per_prompt)

        # 3.2.2 Image latents.
        resized_image = _center_crop_wide(image, (width, height))
        image = self.image_processor.preprocess(resized_image).to(device=device, dtype=image_embeddings.dtype)
        image_latents = self.prepare_image_latents(
            image,
            device=device,
            num_frames=num_frames,
            num_videos_per_prompt=num_videos_per_prompt,
        )

        # 3.3 Prepare additional conditions for the UNet.
        if self.do_classifier_free_guidance:
            fps_tensor = torch.tensor([target_fps, target_fps]).to(device)
        else:
            fps_tensor = torch.tensor([target_fps]).to(device)
        fps_tensor = fps_tensor.repeat(batch_size * num_videos_per_prompt, 1).ravel()

        # 4. Prepare timesteps
        self.scheduler.set_timesteps(num_inference_steps, device=device)
        timesteps = self.scheduler.timesteps

        # 5. Prepare latent variables
        num_channels_latents = self.unet.config.in_channels
        latents = self.prepare_latents(
            batch_size * num_videos_per_prompt,
            num_channels_latents,
            num_frames,
            height,
            width,
            prompt_embeds.dtype,
            device,
            generator,
            latents,
        )

        # 6. Prepare extra step kwargs. TODO: Logic should ideally just be moved out of the pipeline
        extra_step_kwargs = self.prepare_extra_step_kwargs(generator, eta)

        # 7. Denoising loop
        num_warmup_steps = len(timesteps) - num_inference_steps * self.scheduler.order
        with self.progress_bar(total=num_inference_steps) as progress_bar:
            for i, t in enumerate(timesteps):
                # expand the latents if we are doing classifier free guidance
                latent_model_input = torch.cat([latents] * 2) if self.do_classifier_free_guidance else latents
                latent_model_input = self.scheduler.scale_model_input(latent_model_input, t)

                # predict the noise residual
                noise_pred = self.unet(
                    latent_model_input,
                    t,
                    encoder_hidden_states=prompt_embeds,
                    fps=fps_tensor,
                    image_latents=image_latents,
                    image_embeddings=image_embeddings,
                    cross_attention_kwargs=cross_attention_kwargs,
                    return_dict=False,
                )[0]

                # perform guidance
                if self.do_classifier_free_guidance:
                    noise_pred_uncond, noise_pred_text = noise_pred.chunk(2)
                    noise_pred = noise_pred_uncond + guidance_scale * (noise_pred_text - noise_pred_uncond)

                # reshape latents
                batch_size, channel, frames, width, height = latents.shape
                latents = latents.permute(0, 2, 1, 3, 4).reshape(batch_size * frames, channel, width, height)
                noise_pred = noise_pred.permute(0, 2, 1, 3, 4).reshape(batch_size * frames, channel, width, height)

                # compute the previous noisy sample x_t -> x_t-1
                latents = self.scheduler.step(noise_pred, t, latents, **extra_step_kwargs).prev_sample

                # reshape latents back
                latents = latents[None, :].reshape(batch_size, frames, channel, width, height).permute(0, 2, 1, 3, 4)
                # call the callback, if provided
                if i == len(timesteps) - 1 or ((i + 1) > num_warmup_steps and (i + 1) % self.scheduler.order == 0):
                    progress_bar.update()

        if output_type == "latent":
            return I2VGenXLPipelineOutput(frames=latents)

        video_tensor = self.decode_latents(latents, decode_chunk_size=decode_chunk_size)
        video = tensor2vid(video_tensor, self.image_processor, output_type=output_type)

        # Offload all models
        self.maybe_free_model_hooks()

        if not return_dict:
            return (video,)

        return I2VGenXLPipelineOutput(frames=video)


# The following utilities are taken and adapted from
# https://github.com/ali-vilab/i2vgen-xl/blob/main/utils/transforms.py.


def _convert_pt_to_pil(image: Union[torch.Tensor, List[torch.Tensor]]):
    if isinstance(image, list) and isinstance(image[0], torch.Tensor):
        image = torch.cat(image, 0)

    if isinstance(image, torch.Tensor):
        if image.ndim == 3:
            image = image.unsqueeze(0)

        image_numpy = VaeImageProcessor.pt_to_numpy(image)
        image_pil = VaeImageProcessor.numpy_to_pil(image_numpy)
        image = image_pil

    return image


def _resize_bilinear(
    image: Union[torch.Tensor, List[torch.Tensor], PIL.Image.Image, List[PIL.Image.Image]], resolution: Tuple[int, int]
):
    # First convert the images to PIL in case they are float tensors (only relevant for tests now).
    image = _convert_pt_to_pil(image)

    if isinstance(image, list):
        image = [u.resize(resolution, PIL.Image.BILINEAR) for u in image]
    else:
        image = image.resize(resolution, PIL.Image.BILINEAR)
    return image


def _center_crop_wide(
    image: Union[torch.Tensor, List[torch.Tensor], PIL.Image.Image, List[PIL.Image.Image]], resolution: Tuple[int, int]
):
    # First convert the images to PIL in case they are float tensors (only relevant for tests now).
    image = _convert_pt_to_pil(image)

    if isinstance(image, list):
        scale = min(image[0].size[0] / resolution[0], image[0].size[1] / resolution[1])
        image = [u.resize((round(u.width // scale), round(u.height // scale)), resample=PIL.Image.BOX) for u in image]

        # center crop
        x1 = (image[0].width - resolution[0]) // 2
        y1 = (image[0].height - resolution[1]) // 2
        image = [u.crop((x1, y1, x1 + resolution[0], y1 + resolution[1])) for u in image]
        return image
    else:
        scale = min(image.size[0] / resolution[0], image.size[1] / resolution[1])
        image = image.resize((round(image.width // scale), round(image.height // scale)), resample=PIL.Image.BOX)
        x1 = (image.width - resolution[0]) // 2
        y1 = (image.height - resolution[1]) // 2
        image = image.crop((x1, y1, x1 + resolution[0], y1 + resolution[1]))
        return image<|MERGE_RESOLUTION|>--- conflicted
+++ resolved
@@ -46,11 +46,7 @@
         ```py
         >>> import torch
         >>> from diffusers import I2VGenXLPipeline
-<<<<<<< HEAD
         >>> from diffusers.utils import load_image, export_to_gif
-=======
-        >>> from diffusers.utils import export_to_gif, load_image
->>>>>>> 8bf046b7
 
         >>> pipeline = I2VGenXLPipeline.from_pretrained("ali-vilab/i2vgen-xl", torch_dtype=torch.float16, variant="fp16")
         >>> pipeline.enable_model_cpu_offload()
