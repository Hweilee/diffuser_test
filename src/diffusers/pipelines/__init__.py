from ..utils import is_flax_available, is_onnx_available, is_torch_available, is_transformers_available
<<<<<<< HEAD
from .ddim import DDIMPipeline
from .ddpm import DDPMPipeline
from .latent_diffusion_uncond import LDMPipeline
from .pndm import PNDMPipeline
from .score_sde_ve import ScoreSdeVePipeline
from .stochastic_karras_ve import KarrasVePipeline
=======

>>>>>>> 147b9fda

if is_torch_available():
    from .ddim import DDIMPipeline
    from .ddpm import DDPMPipeline
    from .latent_diffusion_uncond import LDMPipeline
    from .pndm import PNDMPipeline
    from .score_sde_ve import ScoreSdeVePipeline
    from .stochastic_karras_ve import KarrasVePipeline
else:
    from ..utils.dummy_pt_objects import *  # noqa F403

if is_torch_available() and is_transformers_available():
    from .latent_diffusion import LDMTextToImagePipeline
    from .stable_diffusion import (
        StableDiffusionImg2ImgPipeline,
        StableDiffusionInpaintPipeline,
        StableDiffusionPipeline,
    )

if is_transformers_available() and is_onnx_available():
    from .stable_diffusion import StableDiffusionOnnxPipeline

if is_transformers_available() and is_flax_available():
    from .stable_diffusion import FlaxStableDiffusionPipeline<|MERGE_RESOLUTION|>--- conflicted
+++ resolved
@@ -1,14 +1,5 @@
 from ..utils import is_flax_available, is_onnx_available, is_torch_available, is_transformers_available
-<<<<<<< HEAD
-from .ddim import DDIMPipeline
-from .ddpm import DDPMPipeline
-from .latent_diffusion_uncond import LDMPipeline
-from .pndm import PNDMPipeline
-from .score_sde_ve import ScoreSdeVePipeline
-from .stochastic_karras_ve import KarrasVePipeline
-=======
 
->>>>>>> 147b9fda
 
 if is_torch_available():
     from .ddim import DDIMPipeline
