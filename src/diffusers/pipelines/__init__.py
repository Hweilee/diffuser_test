from typing import TYPE_CHECKING

from ..utils import (
    DIFFUSERS_SLOW_IMPORT,
    OptionalDependencyNotAvailable,
    _LazyModule,
    get_objects_from_module,
    is_flax_available,
    is_k_diffusion_available,
    is_librosa_available,
    is_note_seq_available,
    is_onnx_available,
    is_sentencepiece_available,
    is_torch_available,
    is_torch_npu_available,
    is_transformers_available,
)


# These modules contain pipelines from multiple libraries/frameworks
_dummy_objects = {}
_import_structure = {
    "controlnet": [],
    "controlnet_hunyuandit": [],
    "controlnet_sd3": [],
    "controlnet_xs": [],
    "deprecated": [],
    "latent_diffusion": [],
    "ledits_pp": [],
    "marigold": [],
    "pag": [],
    "stable_diffusion": [],
    "stable_diffusion_xl": [],
}

try:
    if not is_torch_available():
        raise OptionalDependencyNotAvailable()
except OptionalDependencyNotAvailable:
    from ..utils import dummy_pt_objects  # noqa F403

    _dummy_objects.update(get_objects_from_module(dummy_pt_objects))
else:
    _import_structure["auto_pipeline"] = [
        "AutoPipelineForImage2Image",
        "AutoPipelineForInpainting",
        "AutoPipelineForText2Image",
    ]
    _import_structure["consistency_models"] = ["ConsistencyModelPipeline"]
    _import_structure["dance_diffusion"] = ["DanceDiffusionPipeline"]
    _import_structure["ddim"] = ["DDIMPipeline"]
    _import_structure["ddpm"] = ["DDPMPipeline"]
    _import_structure["dit"] = ["DiTPipeline"]
    _import_structure["latent_diffusion"].extend(["LDMSuperResolutionPipeline"])
    _import_structure["pipeline_utils"] = [
        "AudioPipelineOutput",
        "DiffusionPipeline",
        "StableDiffusionMixin",
        "ImagePipelineOutput",
    ]
    _import_structure["deprecated"].extend(
        [
            "PNDMPipeline",
            "LDMPipeline",
            "RePaintPipeline",
            "ScoreSdeVePipeline",
            "KarrasVePipeline",
        ]
    )
try:
    if not (is_torch_available() and is_librosa_available()):
        raise OptionalDependencyNotAvailable()
except OptionalDependencyNotAvailable:
    from ..utils import dummy_torch_and_librosa_objects  # noqa F403

    _dummy_objects.update(get_objects_from_module(dummy_torch_and_librosa_objects))
else:
    _import_structure["deprecated"].extend(["AudioDiffusionPipeline", "Mel"])

try:
    if not (is_transformers_available() and is_torch_available() and is_note_seq_available()):
        raise OptionalDependencyNotAvailable()
except OptionalDependencyNotAvailable:
    from ..utils import dummy_transformers_and_torch_and_note_seq_objects  # noqa F403

    _dummy_objects.update(get_objects_from_module(dummy_transformers_and_torch_and_note_seq_objects))
else:
    _import_structure["deprecated"].extend(
        [
            "MidiProcessor",
            "SpectrogramDiffusionPipeline",
        ]
    )

try:
    if not (is_torch_available() and is_transformers_available()):
        raise OptionalDependencyNotAvailable()
except OptionalDependencyNotAvailable:
    from ..utils import dummy_torch_and_transformers_objects  # noqa F403

    _dummy_objects.update(get_objects_from_module(dummy_torch_and_transformers_objects))
else:
    _import_structure["deprecated"].extend(
        [
            "VQDiffusionPipeline",
            "AltDiffusionPipeline",
            "AltDiffusionImg2ImgPipeline",
            "CycleDiffusionPipeline",
            "StableDiffusionInpaintPipelineLegacy",
            "StableDiffusionPix2PixZeroPipeline",
            "StableDiffusionParadigmsPipeline",
            "StableDiffusionModelEditingPipeline",
            "VersatileDiffusionDualGuidedPipeline",
            "VersatileDiffusionImageVariationPipeline",
            "VersatileDiffusionPipeline",
            "VersatileDiffusionTextToImagePipeline",
        ]
    )
    _import_structure["amused"] = ["AmusedImg2ImgPipeline", "AmusedInpaintPipeline", "AmusedPipeline"]
    _import_structure["animatediff"] = [
        "AnimateDiffPipeline",
        "AnimateDiffControlNetPipeline",
        "AnimateDiffSDXLPipeline",
        "AnimateDiffSparseControlNetPipeline",
        "AnimateDiffVideoToVideoPipeline",
    ]
    _import_structure["flux"] = [
        "FluxControlNetPipeline",
        "FluxImg2ImgPipeline",
        "FluxInpaintPipeline",
        "FluxPipeline",
    ]
    _import_structure["audioldm"] = ["AudioLDMPipeline"]
    _import_structure["audioldm2"] = [
        "AudioLDM2Pipeline",
        "AudioLDM2ProjectionModel",
        "AudioLDM2UNet2DConditionModel",
    ]
    _import_structure["blip_diffusion"] = ["BlipDiffusionPipeline"]
    _import_structure["cogvideo"] = ["CogVideoXPipeline", "CogVideoXVideoToVideoPipeline"]
    _import_structure["controlnet"].extend(
        [
            "BlipDiffusionControlNetPipeline",
            "StableDiffusionControlNetImg2ImgPipeline",
            "StableDiffusionControlNetInpaintPipeline",
            "StableDiffusionControlNetPipeline",
            "StableDiffusionXLControlNetImg2ImgPipeline",
            "StableDiffusionXLControlNetInpaintPipeline",
            "StableDiffusionXLControlNetPipeline",
        ]
    )
    _import_structure["pag"].extend(
        [
<<<<<<< HEAD
            "StableDiffusionControlNetPAGInpaintPipeline",
=======
            "AnimateDiffPAGPipeline",
            "KolorsPAGPipeline",
            "HunyuanDiTPAGPipeline",
            "StableDiffusion3PAGPipeline",
>>>>>>> 30005517
            "StableDiffusionPAGPipeline",
            "StableDiffusionControlNetPAGPipeline",
            "StableDiffusionXLPAGPipeline",
            "StableDiffusionXLPAGInpaintPipeline",
            "StableDiffusionXLControlNetPAGImg2ImgPipeline",
            "StableDiffusionXLControlNetPAGPipeline",
            "StableDiffusionXLPAGImg2ImgPipeline",
            "PixArtSigmaPAGPipeline",
        ]
    )
    _import_structure["controlnet_xs"].extend(
        [
            "StableDiffusionControlNetXSPipeline",
            "StableDiffusionXLControlNetXSPipeline",
        ]
    )
    _import_structure["controlnet_hunyuandit"].extend(
        [
            "HunyuanDiTControlNetPipeline",
        ]
    )
    _import_structure["controlnet_sd3"].extend(
        [
            "StableDiffusion3ControlNetPipeline",
            "StableDiffusion3ControlNetInpaintingPipeline",
        ]
    )
    _import_structure["deepfloyd_if"] = [
        "IFImg2ImgPipeline",
        "IFImg2ImgSuperResolutionPipeline",
        "IFInpaintingPipeline",
        "IFInpaintingSuperResolutionPipeline",
        "IFPipeline",
        "IFSuperResolutionPipeline",
    ]
    _import_structure["hunyuandit"] = ["HunyuanDiTPipeline"]
    _import_structure["kandinsky"] = [
        "KandinskyCombinedPipeline",
        "KandinskyImg2ImgCombinedPipeline",
        "KandinskyImg2ImgPipeline",
        "KandinskyInpaintCombinedPipeline",
        "KandinskyInpaintPipeline",
        "KandinskyPipeline",
        "KandinskyPriorPipeline",
    ]
    _import_structure["kandinsky2_2"] = [
        "KandinskyV22CombinedPipeline",
        "KandinskyV22ControlnetImg2ImgPipeline",
        "KandinskyV22ControlnetPipeline",
        "KandinskyV22Img2ImgCombinedPipeline",
        "KandinskyV22Img2ImgPipeline",
        "KandinskyV22InpaintCombinedPipeline",
        "KandinskyV22InpaintPipeline",
        "KandinskyV22Pipeline",
        "KandinskyV22PriorEmb2EmbPipeline",
        "KandinskyV22PriorPipeline",
    ]
    _import_structure["kandinsky3"] = [
        "Kandinsky3Img2ImgPipeline",
        "Kandinsky3Pipeline",
    ]
    _import_structure["latent_consistency_models"] = [
        "LatentConsistencyModelImg2ImgPipeline",
        "LatentConsistencyModelPipeline",
    ]
    _import_structure["latent_diffusion"].extend(["LDMTextToImagePipeline"])
    _import_structure["ledits_pp"].extend(
        [
            "LEditsPPPipelineStableDiffusion",
            "LEditsPPPipelineStableDiffusionXL",
        ]
    )
    _import_structure["latte"] = ["LattePipeline"]
    _import_structure["lumina"] = ["LuminaText2ImgPipeline"]
    _import_structure["marigold"].extend(
        [
            "MarigoldDepthPipeline",
            "MarigoldNormalsPipeline",
        ]
    )
    _import_structure["musicldm"] = ["MusicLDMPipeline"]
    _import_structure["paint_by_example"] = ["PaintByExamplePipeline"]
    _import_structure["pia"] = ["PIAPipeline"]
    _import_structure["pixart_alpha"] = ["PixArtAlphaPipeline", "PixArtSigmaPipeline"]
    _import_structure["semantic_stable_diffusion"] = ["SemanticStableDiffusionPipeline"]
    _import_structure["shap_e"] = ["ShapEImg2ImgPipeline", "ShapEPipeline"]
    _import_structure["stable_audio"] = [
        "StableAudioProjectionModel",
        "StableAudioPipeline",
    ]
    _import_structure["stable_cascade"] = [
        "StableCascadeCombinedPipeline",
        "StableCascadeDecoderPipeline",
        "StableCascadePriorPipeline",
    ]
    _import_structure["stable_diffusion"].extend(
        [
            "CLIPImageProjection",
            "StableDiffusionDepth2ImgPipeline",
            "StableDiffusionImageVariationPipeline",
            "StableDiffusionImg2ImgPipeline",
            "StableDiffusionInpaintPipeline",
            "StableDiffusionInstructPix2PixPipeline",
            "StableDiffusionLatentUpscalePipeline",
            "StableDiffusionPipeline",
            "StableDiffusionUpscalePipeline",
            "StableUnCLIPImg2ImgPipeline",
            "StableUnCLIPPipeline",
            "StableDiffusionLDM3DPipeline",
        ]
    )
    _import_structure["aura_flow"] = ["AuraFlowPipeline"]
    _import_structure["stable_diffusion_3"] = [
        "StableDiffusion3Pipeline",
        "StableDiffusion3Img2ImgPipeline",
        "StableDiffusion3InpaintPipeline",
    ]
    _import_structure["stable_diffusion_attend_and_excite"] = ["StableDiffusionAttendAndExcitePipeline"]
    _import_structure["stable_diffusion_safe"] = ["StableDiffusionPipelineSafe"]
    _import_structure["stable_diffusion_sag"] = ["StableDiffusionSAGPipeline"]
    _import_structure["stable_diffusion_gligen"] = [
        "StableDiffusionGLIGENPipeline",
        "StableDiffusionGLIGENTextImagePipeline",
    ]
    _import_structure["stable_video_diffusion"] = ["StableVideoDiffusionPipeline"]
    _import_structure["stable_diffusion_xl"].extend(
        [
            "StableDiffusionXLImg2ImgPipeline",
            "StableDiffusionXLInpaintPipeline",
            "StableDiffusionXLInstructPix2PixPipeline",
            "StableDiffusionXLPipeline",
        ]
    )
    _import_structure["stable_diffusion_diffedit"] = ["StableDiffusionDiffEditPipeline"]
    _import_structure["stable_diffusion_ldm3d"] = ["StableDiffusionLDM3DPipeline"]
    _import_structure["stable_diffusion_panorama"] = ["StableDiffusionPanoramaPipeline"]
    _import_structure["t2i_adapter"] = [
        "StableDiffusionAdapterPipeline",
        "StableDiffusionXLAdapterPipeline",
    ]
    _import_structure["text_to_video_synthesis"] = [
        "TextToVideoSDPipeline",
        "TextToVideoZeroPipeline",
        "TextToVideoZeroSDXLPipeline",
        "VideoToVideoSDPipeline",
    ]
    _import_structure["i2vgen_xl"] = ["I2VGenXLPipeline"]
    _import_structure["unclip"] = ["UnCLIPImageVariationPipeline", "UnCLIPPipeline"]
    _import_structure["unidiffuser"] = [
        "ImageTextPipelineOutput",
        "UniDiffuserModel",
        "UniDiffuserPipeline",
        "UniDiffuserTextDecoder",
    ]
    _import_structure["wuerstchen"] = [
        "WuerstchenCombinedPipeline",
        "WuerstchenDecoderPipeline",
        "WuerstchenPriorPipeline",
    ]
try:
    if not is_onnx_available():
        raise OptionalDependencyNotAvailable()
except OptionalDependencyNotAvailable:
    from ..utils import dummy_onnx_objects  # noqa F403

    _dummy_objects.update(get_objects_from_module(dummy_onnx_objects))
else:
    _import_structure["onnx_utils"] = ["OnnxRuntimeModel"]
try:
    if not (is_torch_available() and is_transformers_available() and is_onnx_available()):
        raise OptionalDependencyNotAvailable()
except OptionalDependencyNotAvailable:
    from ..utils import dummy_torch_and_transformers_and_onnx_objects  # noqa F403

    _dummy_objects.update(get_objects_from_module(dummy_torch_and_transformers_and_onnx_objects))
else:
    _import_structure["stable_diffusion"].extend(
        [
            "OnnxStableDiffusionImg2ImgPipeline",
            "OnnxStableDiffusionInpaintPipeline",
            "OnnxStableDiffusionPipeline",
            "OnnxStableDiffusionUpscalePipeline",
            "StableDiffusionOnnxPipeline",
        ]
    )

try:
    if not (is_torch_available() and is_transformers_available() and is_k_diffusion_available()):
        raise OptionalDependencyNotAvailable()
except OptionalDependencyNotAvailable:
    from ..utils import (
        dummy_torch_and_transformers_and_k_diffusion_objects,
    )

    _dummy_objects.update(get_objects_from_module(dummy_torch_and_transformers_and_k_diffusion_objects))
else:
    _import_structure["stable_diffusion_k_diffusion"] = [
        "StableDiffusionKDiffusionPipeline",
        "StableDiffusionXLKDiffusionPipeline",
    ]

try:
    if not (is_torch_available() and is_transformers_available() and is_sentencepiece_available()):
        raise OptionalDependencyNotAvailable()
except OptionalDependencyNotAvailable:
    from ..utils import (
        dummy_torch_and_transformers_and_sentencepiece_objects,
    )

    _dummy_objects.update(get_objects_from_module(dummy_torch_and_transformers_and_sentencepiece_objects))
else:
    _import_structure["kolors"] = [
        "KolorsPipeline",
        "KolorsImg2ImgPipeline",
    ]

try:
    if not is_flax_available():
        raise OptionalDependencyNotAvailable()
except OptionalDependencyNotAvailable:
    from ..utils import dummy_flax_objects  # noqa F403

    _dummy_objects.update(get_objects_from_module(dummy_flax_objects))
else:
    _import_structure["pipeline_flax_utils"] = ["FlaxDiffusionPipeline"]
try:
    if not (is_flax_available() and is_transformers_available()):
        raise OptionalDependencyNotAvailable()
except OptionalDependencyNotAvailable:
    from ..utils import dummy_flax_and_transformers_objects  # noqa F403

    _dummy_objects.update(get_objects_from_module(dummy_flax_and_transformers_objects))
else:
    _import_structure["controlnet"].extend(["FlaxStableDiffusionControlNetPipeline"])
    _import_structure["stable_diffusion"].extend(
        [
            "FlaxStableDiffusionImg2ImgPipeline",
            "FlaxStableDiffusionInpaintPipeline",
            "FlaxStableDiffusionPipeline",
        ]
    )
    _import_structure["stable_diffusion_xl"].extend(
        [
            "FlaxStableDiffusionXLPipeline",
        ]
    )

if TYPE_CHECKING or DIFFUSERS_SLOW_IMPORT:
    try:
        if not is_torch_available():
            raise OptionalDependencyNotAvailable()
    except OptionalDependencyNotAvailable:
        from ..utils.dummy_pt_objects import *  # noqa F403

    else:
        from .auto_pipeline import (
            AutoPipelineForImage2Image,
            AutoPipelineForInpainting,
            AutoPipelineForText2Image,
        )
        from .consistency_models import ConsistencyModelPipeline
        from .dance_diffusion import DanceDiffusionPipeline
        from .ddim import DDIMPipeline
        from .ddpm import DDPMPipeline
        from .deprecated import KarrasVePipeline, LDMPipeline, PNDMPipeline, RePaintPipeline, ScoreSdeVePipeline
        from .dit import DiTPipeline
        from .latent_diffusion import LDMSuperResolutionPipeline
        from .pipeline_utils import (
            AudioPipelineOutput,
            DiffusionPipeline,
            ImagePipelineOutput,
            StableDiffusionMixin,
        )

    try:
        if not (is_torch_available() and is_librosa_available()):
            raise OptionalDependencyNotAvailable()
    except OptionalDependencyNotAvailable:
        from ..utils.dummy_torch_and_librosa_objects import *
    else:
        from .deprecated import AudioDiffusionPipeline, Mel

    try:
        if not (is_torch_available() and is_transformers_available()):
            raise OptionalDependencyNotAvailable()
    except OptionalDependencyNotAvailable:
        from ..utils.dummy_torch_and_transformers_objects import *
    else:
        from .amused import AmusedImg2ImgPipeline, AmusedInpaintPipeline, AmusedPipeline
        from .animatediff import (
            AnimateDiffControlNetPipeline,
            AnimateDiffPipeline,
            AnimateDiffSDXLPipeline,
            AnimateDiffSparseControlNetPipeline,
            AnimateDiffVideoToVideoPipeline,
        )
        from .audioldm import AudioLDMPipeline
        from .audioldm2 import (
            AudioLDM2Pipeline,
            AudioLDM2ProjectionModel,
            AudioLDM2UNet2DConditionModel,
        )
        from .aura_flow import AuraFlowPipeline
        from .blip_diffusion import BlipDiffusionPipeline
        from .cogvideo import CogVideoXPipeline, CogVideoXVideoToVideoPipeline
        from .controlnet import (
            BlipDiffusionControlNetPipeline,
            StableDiffusionControlNetImg2ImgPipeline,
            StableDiffusionControlNetInpaintPipeline,
            StableDiffusionControlNetPipeline,
            StableDiffusionXLControlNetImg2ImgPipeline,
            StableDiffusionXLControlNetInpaintPipeline,
            StableDiffusionXLControlNetPipeline,
        )
        from .controlnet_hunyuandit import (
            HunyuanDiTControlNetPipeline,
        )
        from .controlnet_sd3 import StableDiffusion3ControlNetInpaintingPipeline, StableDiffusion3ControlNetPipeline
        from .controlnet_xs import (
            StableDiffusionControlNetXSPipeline,
            StableDiffusionXLControlNetXSPipeline,
        )
        from .deepfloyd_if import (
            IFImg2ImgPipeline,
            IFImg2ImgSuperResolutionPipeline,
            IFInpaintingPipeline,
            IFInpaintingSuperResolutionPipeline,
            IFPipeline,
            IFSuperResolutionPipeline,
        )
        from .deprecated import (
            AltDiffusionImg2ImgPipeline,
            AltDiffusionPipeline,
            CycleDiffusionPipeline,
            StableDiffusionInpaintPipelineLegacy,
            StableDiffusionModelEditingPipeline,
            StableDiffusionParadigmsPipeline,
            StableDiffusionPix2PixZeroPipeline,
            VersatileDiffusionDualGuidedPipeline,
            VersatileDiffusionImageVariationPipeline,
            VersatileDiffusionPipeline,
            VersatileDiffusionTextToImagePipeline,
            VQDiffusionPipeline,
        )
        from .flux import FluxControlNetPipeline, FluxImg2ImgPipeline, FluxInpaintPipeline, FluxPipeline
        from .hunyuandit import HunyuanDiTPipeline
        from .i2vgen_xl import I2VGenXLPipeline
        from .kandinsky import (
            KandinskyCombinedPipeline,
            KandinskyImg2ImgCombinedPipeline,
            KandinskyImg2ImgPipeline,
            KandinskyInpaintCombinedPipeline,
            KandinskyInpaintPipeline,
            KandinskyPipeline,
            KandinskyPriorPipeline,
        )
        from .kandinsky2_2 import (
            KandinskyV22CombinedPipeline,
            KandinskyV22ControlnetImg2ImgPipeline,
            KandinskyV22ControlnetPipeline,
            KandinskyV22Img2ImgCombinedPipeline,
            KandinskyV22Img2ImgPipeline,
            KandinskyV22InpaintCombinedPipeline,
            KandinskyV22InpaintPipeline,
            KandinskyV22Pipeline,
            KandinskyV22PriorEmb2EmbPipeline,
            KandinskyV22PriorPipeline,
        )
        from .kandinsky3 import (
            Kandinsky3Img2ImgPipeline,
            Kandinsky3Pipeline,
        )
        from .latent_consistency_models import (
            LatentConsistencyModelImg2ImgPipeline,
            LatentConsistencyModelPipeline,
        )
        from .latent_diffusion import LDMTextToImagePipeline
        from .latte import LattePipeline
        from .ledits_pp import (
            LEditsPPDiffusionPipelineOutput,
            LEditsPPInversionPipelineOutput,
            LEditsPPPipelineStableDiffusion,
            LEditsPPPipelineStableDiffusionXL,
        )
        from .lumina import LuminaText2ImgPipeline
        from .marigold import (
            MarigoldDepthPipeline,
            MarigoldNormalsPipeline,
        )
        from .musicldm import MusicLDMPipeline
        from .pag import (
<<<<<<< HEAD
            StableDiffusionControlNetPAGInpaintPipeline,
=======
            AnimateDiffPAGPipeline,
            HunyuanDiTPAGPipeline,
            KolorsPAGPipeline,
            PixArtSigmaPAGPipeline,
            StableDiffusion3PAGPipeline,
>>>>>>> 30005517
            StableDiffusionControlNetPAGPipeline,
            StableDiffusionPAGPipeline,
            StableDiffusionXLControlNetPAGImg2ImgPipeline,
            StableDiffusionXLControlNetPAGPipeline,
            StableDiffusionXLPAGImg2ImgPipeline,
            StableDiffusionXLPAGInpaintPipeline,
            StableDiffusionXLPAGPipeline,
        )
        from .paint_by_example import PaintByExamplePipeline
        from .pia import PIAPipeline
        from .pixart_alpha import PixArtAlphaPipeline, PixArtSigmaPipeline
        from .semantic_stable_diffusion import SemanticStableDiffusionPipeline
        from .shap_e import ShapEImg2ImgPipeline, ShapEPipeline
        from .stable_audio import StableAudioPipeline, StableAudioProjectionModel
        from .stable_cascade import (
            StableCascadeCombinedPipeline,
            StableCascadeDecoderPipeline,
            StableCascadePriorPipeline,
        )
        from .stable_diffusion import (
            CLIPImageProjection,
            StableDiffusionDepth2ImgPipeline,
            StableDiffusionImageVariationPipeline,
            StableDiffusionImg2ImgPipeline,
            StableDiffusionInpaintPipeline,
            StableDiffusionInstructPix2PixPipeline,
            StableDiffusionLatentUpscalePipeline,
            StableDiffusionPipeline,
            StableDiffusionUpscalePipeline,
            StableUnCLIPImg2ImgPipeline,
            StableUnCLIPPipeline,
        )
        from .stable_diffusion_3 import (
            StableDiffusion3Img2ImgPipeline,
            StableDiffusion3InpaintPipeline,
            StableDiffusion3Pipeline,
        )
        from .stable_diffusion_attend_and_excite import StableDiffusionAttendAndExcitePipeline
        from .stable_diffusion_diffedit import StableDiffusionDiffEditPipeline
        from .stable_diffusion_gligen import StableDiffusionGLIGENPipeline, StableDiffusionGLIGENTextImagePipeline
        from .stable_diffusion_ldm3d import StableDiffusionLDM3DPipeline
        from .stable_diffusion_panorama import StableDiffusionPanoramaPipeline
        from .stable_diffusion_safe import StableDiffusionPipelineSafe
        from .stable_diffusion_sag import StableDiffusionSAGPipeline
        from .stable_diffusion_xl import (
            StableDiffusionXLImg2ImgPipeline,
            StableDiffusionXLInpaintPipeline,
            StableDiffusionXLInstructPix2PixPipeline,
            StableDiffusionXLPipeline,
        )
        from .stable_video_diffusion import StableVideoDiffusionPipeline
        from .t2i_adapter import (
            StableDiffusionAdapterPipeline,
            StableDiffusionXLAdapterPipeline,
        )
        from .text_to_video_synthesis import (
            TextToVideoSDPipeline,
            TextToVideoZeroPipeline,
            TextToVideoZeroSDXLPipeline,
            VideoToVideoSDPipeline,
        )
        from .unclip import UnCLIPImageVariationPipeline, UnCLIPPipeline
        from .unidiffuser import (
            ImageTextPipelineOutput,
            UniDiffuserModel,
            UniDiffuserPipeline,
            UniDiffuserTextDecoder,
        )
        from .wuerstchen import (
            WuerstchenCombinedPipeline,
            WuerstchenDecoderPipeline,
            WuerstchenPriorPipeline,
        )

        try:
            if not is_onnx_available():
                raise OptionalDependencyNotAvailable()
        except OptionalDependencyNotAvailable:
            from ..utils.dummy_onnx_objects import *  # noqa F403

        else:
            from .onnx_utils import OnnxRuntimeModel

        try:
            if not (is_torch_available() and is_transformers_available() and is_onnx_available()):
                raise OptionalDependencyNotAvailable()
        except OptionalDependencyNotAvailable:
            from ..utils.dummy_torch_and_transformers_and_onnx_objects import *
        else:
            from .stable_diffusion import (
                OnnxStableDiffusionImg2ImgPipeline,
                OnnxStableDiffusionInpaintPipeline,
                OnnxStableDiffusionPipeline,
                OnnxStableDiffusionUpscalePipeline,
                StableDiffusionOnnxPipeline,
            )

        try:
            if not (is_torch_available() and is_transformers_available() and is_k_diffusion_available()):
                raise OptionalDependencyNotAvailable()
        except OptionalDependencyNotAvailable:
            from ..utils.dummy_torch_and_transformers_and_k_diffusion_objects import *
        else:
            from .stable_diffusion_k_diffusion import (
                StableDiffusionKDiffusionPipeline,
                StableDiffusionXLKDiffusionPipeline,
            )

        try:
            if not (is_torch_available() and is_transformers_available() and is_sentencepiece_available()):
                raise OptionalDependencyNotAvailable()
        except OptionalDependencyNotAvailable:
            from ..utils.dummy_torch_and_transformers_and_sentencepiece_objects import *
        else:
            from .kolors import (
                KolorsImg2ImgPipeline,
                KolorsPipeline,
            )

        try:
            if not is_flax_available():
                raise OptionalDependencyNotAvailable()
        except OptionalDependencyNotAvailable:
            from ..utils.dummy_flax_objects import *  # noqa F403
        else:
            from .pipeline_flax_utils import FlaxDiffusionPipeline

        try:
            if not (is_flax_available() and is_transformers_available()):
                raise OptionalDependencyNotAvailable()
        except OptionalDependencyNotAvailable:
            from ..utils.dummy_flax_and_transformers_objects import *
        else:
            from .controlnet import FlaxStableDiffusionControlNetPipeline
            from .stable_diffusion import (
                FlaxStableDiffusionImg2ImgPipeline,
                FlaxStableDiffusionInpaintPipeline,
                FlaxStableDiffusionPipeline,
            )
            from .stable_diffusion_xl import (
                FlaxStableDiffusionXLPipeline,
            )

        try:
            if not (is_transformers_available() and is_torch_available() and is_note_seq_available()):
                raise OptionalDependencyNotAvailable()
        except OptionalDependencyNotAvailable:
            from ..utils.dummy_transformers_and_torch_and_note_seq_objects import *  # noqa F403

        else:
            from .deprecated import (
                MidiProcessor,
                SpectrogramDiffusionPipeline,
            )

else:
    import sys

    sys.modules[__name__] = _LazyModule(
        __name__,
        globals()["__file__"],
        _import_structure,
        module_spec=__spec__,
    )
    for name, value in _dummy_objects.items():
        setattr(sys.modules[__name__], name, value)<|MERGE_RESOLUTION|>--- conflicted
+++ resolved
@@ -151,14 +151,11 @@
     )
     _import_structure["pag"].extend(
         [
-<<<<<<< HEAD
             "StableDiffusionControlNetPAGInpaintPipeline",
-=======
             "AnimateDiffPAGPipeline",
             "KolorsPAGPipeline",
             "HunyuanDiTPAGPipeline",
             "StableDiffusion3PAGPipeline",
->>>>>>> 30005517
             "StableDiffusionPAGPipeline",
             "StableDiffusionControlNetPAGPipeline",
             "StableDiffusionXLPAGPipeline",
@@ -550,15 +547,12 @@
         )
         from .musicldm import MusicLDMPipeline
         from .pag import (
-<<<<<<< HEAD
             StableDiffusionControlNetPAGInpaintPipeline,
-=======
             AnimateDiffPAGPipeline,
             HunyuanDiTPAGPipeline,
             KolorsPAGPipeline,
             PixArtSigmaPAGPipeline,
             StableDiffusion3PAGPipeline,
->>>>>>> 30005517
             StableDiffusionControlNetPAGPipeline,
             StableDiffusionPAGPipeline,
             StableDiffusionXLControlNetPAGImg2ImgPipeline,
