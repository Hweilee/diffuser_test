from typing import TYPE_CHECKING

from ..utils import (
    DIFFUSERS_SLOW_IMPORT,
    OptionalDependencyNotAvailable,
    _LazyModule,
    get_objects_from_module,
    is_flax_available,
    is_k_diffusion_available,
    is_librosa_available,
    is_note_seq_available,
    is_onnx_available,
    is_torch_available,
    is_transformers_available,
)


# These modules contain pipelines from multiple libraries/frameworks
_dummy_objects = {}
_import_structure = {
    "controlnet": [],
    "controlnet_xs": [],
    "deprecated": [],
    "latent_diffusion": [],
    "stable_diffusion": [],
    "stable_diffusion_xl": [],
}

try:
    if not is_torch_available():
        raise OptionalDependencyNotAvailable()
except OptionalDependencyNotAvailable:
    from ..utils import dummy_pt_objects  # noqa F403

    _dummy_objects.update(get_objects_from_module(dummy_pt_objects))
else:
    _import_structure["auto_pipeline"] = [
        "AutoPipelineForImage2Image",
        "AutoPipelineForInpainting",
        "AutoPipelineForText2Image",
    ]
    _import_structure["consistency_models"] = ["ConsistencyModelPipeline"]
    _import_structure["dance_diffusion"] = ["DanceDiffusionPipeline"]
    _import_structure["ddim"] = ["DDIMPipeline"]
    _import_structure["ddpm"] = ["DDPMPipeline"]
    _import_structure["dit"] = ["DiTPipeline"]
    _import_structure["latent_diffusion"].extend(["LDMSuperResolutionPipeline"])
    _import_structure["pipeline_utils"] = [
        "AudioPipelineOutput",
        "DiffusionPipeline",
        "ImagePipelineOutput",
    ]
    _import_structure["deprecated"].extend(
        [
            "PNDMPipeline",
            "LDMPipeline",
            "RePaintPipeline",
            "ScoreSdeVePipeline",
            "KarrasVePipeline",
        ]
    )
try:
    if not (is_torch_available() and is_librosa_available()):
        raise OptionalDependencyNotAvailable()
except OptionalDependencyNotAvailable:
    from ..utils import dummy_torch_and_librosa_objects  # noqa F403

    _dummy_objects.update(get_objects_from_module(dummy_torch_and_librosa_objects))
else:
    _import_structure["deprecated"].extend(["AudioDiffusionPipeline", "Mel"])

try:
    if not (is_transformers_available() and is_torch_available() and is_note_seq_available()):
        raise OptionalDependencyNotAvailable()
except OptionalDependencyNotAvailable:
    from ..utils import dummy_transformers_and_torch_and_note_seq_objects  # noqa F403

    _dummy_objects.update(get_objects_from_module(dummy_transformers_and_torch_and_note_seq_objects))
else:
    _import_structure["deprecated"].extend(
        [
            "MidiProcessor",
            "SpectrogramDiffusionPipeline",
        ]
    )

try:
    if not (is_torch_available() and is_transformers_available()):
        raise OptionalDependencyNotAvailable()
except OptionalDependencyNotAvailable:
    from ..utils import dummy_torch_and_transformers_objects  # noqa F403

    _dummy_objects.update(get_objects_from_module(dummy_torch_and_transformers_objects))
else:
    _import_structure["deprecated"].extend(
        [
            "VQDiffusionPipeline",
            "AltDiffusionPipeline",
            "AltDiffusionImg2ImgPipeline",
            "CycleDiffusionPipeline",
            "StableDiffusionInpaintPipelineLegacy",
            "StableDiffusionPix2PixZeroPipeline",
            "StableDiffusionParadigmsPipeline",
            "StableDiffusionModelEditingPipeline",
            "VersatileDiffusionDualGuidedPipeline",
            "VersatileDiffusionImageVariationPipeline",
            "VersatileDiffusionPipeline",
            "VersatileDiffusionTextToImagePipeline",
        ]
    )
    _import_structure["animatediff"] = ["AnimateDiffPipeline"]
    _import_structure["audioldm"] = ["AudioLDMPipeline"]
    _import_structure["audioldm2"] = [
        "AudioLDM2Pipeline",
        "AudioLDM2ProjectionModel",
        "AudioLDM2UNet2DConditionModel",
    ]
    _import_structure["blip_diffusion"] = ["BlipDiffusionPipeline"]
    _import_structure["controlnet"].extend(
        [
            "BlipDiffusionControlNetPipeline",
            "StableDiffusionControlNetImg2ImgPipeline",
            "StableDiffusionControlNetInpaintPipeline",
            "StableDiffusionControlNetPipeline",
            "StableDiffusionXLControlNetImg2ImgPipeline",
            "StableDiffusionXLControlNetInpaintPipeline",
            "StableDiffusionXLControlNetPipeline",
        ]
    )
    _import_structure["controlnet_xs"].extend(
        [
            "StableDiffusionControlNetXSPipeline",
            "StableDiffusionXLControlNetXSPipeline",
        ]
    )
    _import_structure["deepfloyd_if"] = [
        "IFImg2ImgPipeline",
        "IFImg2ImgSuperResolutionPipeline",
        "IFInpaintingPipeline",
        "IFInpaintingSuperResolutionPipeline",
        "IFPipeline",
        "IFSuperResolutionPipeline",
    ]
    _import_structure["kandinsky"] = [
        "KandinskyCombinedPipeline",
        "KandinskyImg2ImgCombinedPipeline",
        "KandinskyImg2ImgPipeline",
        "KandinskyInpaintCombinedPipeline",
        "KandinskyInpaintPipeline",
        "KandinskyPipeline",
        "KandinskyPriorPipeline",
    ]
    _import_structure["kandinsky2_2"] = [
        "KandinskyV22CombinedPipeline",
        "KandinskyV22ControlnetImg2ImgPipeline",
        "KandinskyV22ControlnetPipeline",
        "KandinskyV22Img2ImgCombinedPipeline",
        "KandinskyV22Img2ImgPipeline",
        "KandinskyV22InpaintCombinedPipeline",
        "KandinskyV22InpaintPipeline",
        "KandinskyV22Pipeline",
        "KandinskyV22PriorEmb2EmbPipeline",
        "KandinskyV22PriorPipeline",
    ]
    _import_structure["kandinsky3"] = [
        "Kandinsky3Img2ImgPipeline",
        "Kandinsky3Pipeline",
    ]
    _import_structure["latent_consistency_models"] = [
        "LatentConsistencyModelImg2ImgPipeline",
        "LatentConsistencyModelPipeline",
    ]
    _import_structure["latent_diffusion"].extend(["LDMTextToImagePipeline"])
    _import_structure["musicldm"] = ["MusicLDMPipeline"]
    _import_structure["paint_by_example"] = ["PaintByExamplePipeline"]
    _import_structure["pixart_alpha"] = ["PixArtAlphaPipeline"]
    _import_structure["semantic_stable_diffusion"] = ["SemanticStableDiffusionPipeline"]
    _import_structure["shap_e"] = ["ShapEImg2ImgPipeline", "ShapEPipeline"]
    _import_structure["stable_diffusion"].extend(
        [
            "CLIPImageProjection",
            "StableDiffusionAttendAndExcitePipeline",
            "StableDiffusionDepth2ImgPipeline",
            "StableDiffusionImageVariationPipeline",
            "StableDiffusionImg2ImgPipeline",
            "StableDiffusionInpaintPipeline",
            "StableDiffusionInstructPix2PixPipeline",
            "StableDiffusionLatentUpscalePipeline",
            "StableDiffusionLDM3DPipeline",
            "StableDiffusionPanoramaPipeline",
            "StableDiffusionPipeline",
            "StableDiffusionUpscalePipeline",
            "StableUnCLIPImg2ImgPipeline",
            "StableUnCLIPPipeline",
        ]
    )
    _import_structure["stable_diffusion_safe"] = ["StableDiffusionPipelineSafe"]
<<<<<<< HEAD
    _import_structure["stable_diffusion_sag"] = ["StableDiffusionSAGPipeline"]
=======
    _import_structure["stable_diffusion_gligen"] = [
        "StableDiffusionGLIGENPipeline",
        "StableDiffusionGLIGENTextImagePipeline",
    ]
>>>>>>> 2c34c7d6
    _import_structure["stable_video_diffusion"] = ["StableVideoDiffusionPipeline"]
    _import_structure["stable_diffusion_xl"].extend(
        [
            "StableDiffusionXLImg2ImgPipeline",
            "StableDiffusionXLInpaintPipeline",
            "StableDiffusionXLInstructPix2PixPipeline",
            "StableDiffusionXLPipeline",
        ]
    )
    _import_structure["stable_diffusion_diffedit"] = ["StableDiffusionDiffEditPipeline"]
    _import_structure["t2i_adapter"] = [
        "StableDiffusionAdapterPipeline",
        "StableDiffusionXLAdapterPipeline",
    ]
    _import_structure["text_to_video_synthesis"] = [
        "TextToVideoSDPipeline",
        "TextToVideoZeroPipeline",
        "TextToVideoZeroSDXLPipeline",
        "VideoToVideoSDPipeline",
    ]
    _import_structure["unclip"] = ["UnCLIPImageVariationPipeline", "UnCLIPPipeline"]
    _import_structure["unidiffuser"] = [
        "ImageTextPipelineOutput",
        "UniDiffuserModel",
        "UniDiffuserPipeline",
        "UniDiffuserTextDecoder",
    ]
    _import_structure["wuerstchen"] = [
        "WuerstchenCombinedPipeline",
        "WuerstchenDecoderPipeline",
        "WuerstchenPriorPipeline",
    ]
try:
    if not is_onnx_available():
        raise OptionalDependencyNotAvailable()
except OptionalDependencyNotAvailable:
    from ..utils import dummy_onnx_objects  # noqa F403

    _dummy_objects.update(get_objects_from_module(dummy_onnx_objects))
else:
    _import_structure["onnx_utils"] = ["OnnxRuntimeModel"]
try:
    if not (is_torch_available() and is_transformers_available() and is_onnx_available()):
        raise OptionalDependencyNotAvailable()
except OptionalDependencyNotAvailable:
    from ..utils import dummy_torch_and_transformers_and_onnx_objects  # noqa F403

    _dummy_objects.update(get_objects_from_module(dummy_torch_and_transformers_and_onnx_objects))
else:
    _import_structure["stable_diffusion"].extend(
        [
            "OnnxStableDiffusionImg2ImgPipeline",
            "OnnxStableDiffusionInpaintPipeline",
            "OnnxStableDiffusionPipeline",
            "OnnxStableDiffusionUpscalePipeline",
            "StableDiffusionOnnxPipeline",
        ]
    )

try:
    if not (is_torch_available() and is_transformers_available() and is_k_diffusion_available()):
        raise OptionalDependencyNotAvailable()
except OptionalDependencyNotAvailable:
    from ..utils import (
        dummy_torch_and_transformers_and_k_diffusion_objects,
    )

    _dummy_objects.update(get_objects_from_module(dummy_torch_and_transformers_and_k_diffusion_objects))
else:
    _import_structure["stable_diffusion_k_diffusion"] = ["StableDiffusionKDiffusionPipeline"]
try:
    if not is_flax_available():
        raise OptionalDependencyNotAvailable()
except OptionalDependencyNotAvailable:
    from ..utils import dummy_flax_objects  # noqa F403

    _dummy_objects.update(get_objects_from_module(dummy_flax_objects))
else:
    _import_structure["pipeline_flax_utils"] = ["FlaxDiffusionPipeline"]
try:
    if not (is_flax_available() and is_transformers_available()):
        raise OptionalDependencyNotAvailable()
except OptionalDependencyNotAvailable:
    from ..utils import dummy_flax_and_transformers_objects  # noqa F403

    _dummy_objects.update(get_objects_from_module(dummy_flax_and_transformers_objects))
else:
    _import_structure["controlnet"].extend(["FlaxStableDiffusionControlNetPipeline"])
    _import_structure["stable_diffusion"].extend(
        [
            "FlaxStableDiffusionImg2ImgPipeline",
            "FlaxStableDiffusionInpaintPipeline",
            "FlaxStableDiffusionPipeline",
        ]
    )
    _import_structure["stable_diffusion_xl"].extend(
        [
            "FlaxStableDiffusionXLPipeline",
        ]
    )

if TYPE_CHECKING or DIFFUSERS_SLOW_IMPORT:
    try:
        if not is_torch_available():
            raise OptionalDependencyNotAvailable()
    except OptionalDependencyNotAvailable:
        from ..utils.dummy_pt_objects import *  # noqa F403

    else:
        from .auto_pipeline import (
            AutoPipelineForImage2Image,
            AutoPipelineForInpainting,
            AutoPipelineForText2Image,
        )
        from .consistency_models import ConsistencyModelPipeline
        from .dance_diffusion import DanceDiffusionPipeline
        from .ddim import DDIMPipeline
        from .ddpm import DDPMPipeline
        from .deprecated import KarrasVePipeline, LDMPipeline, PNDMPipeline, RePaintPipeline, ScoreSdeVePipeline
        from .dit import DiTPipeline
        from .latent_diffusion import LDMSuperResolutionPipeline
        from .pipeline_utils import (
            AudioPipelineOutput,
            DiffusionPipeline,
            ImagePipelineOutput,
        )

    try:
        if not (is_torch_available() and is_librosa_available()):
            raise OptionalDependencyNotAvailable()
    except OptionalDependencyNotAvailable:
        from ..utils.dummy_torch_and_librosa_objects import *
    else:
        from .deprecated import AudioDiffusionPipeline, Mel

    try:
        if not (is_torch_available() and is_transformers_available()):
            raise OptionalDependencyNotAvailable()
    except OptionalDependencyNotAvailable:
        from ..utils.dummy_torch_and_transformers_objects import *
    else:
        from .animatediff import AnimateDiffPipeline
        from .audioldm import AudioLDMPipeline
        from .audioldm2 import (
            AudioLDM2Pipeline,
            AudioLDM2ProjectionModel,
            AudioLDM2UNet2DConditionModel,
        )
        from .blip_diffusion import BlipDiffusionPipeline
        from .controlnet import (
            BlipDiffusionControlNetPipeline,
            StableDiffusionControlNetImg2ImgPipeline,
            StableDiffusionControlNetInpaintPipeline,
            StableDiffusionControlNetPipeline,
            StableDiffusionXLControlNetImg2ImgPipeline,
            StableDiffusionXLControlNetInpaintPipeline,
            StableDiffusionXLControlNetPipeline,
        )
        from .controlnet_xs import (
            StableDiffusionControlNetXSPipeline,
            StableDiffusionXLControlNetXSPipeline,
        )
        from .deepfloyd_if import (
            IFImg2ImgPipeline,
            IFImg2ImgSuperResolutionPipeline,
            IFInpaintingPipeline,
            IFInpaintingSuperResolutionPipeline,
            IFPipeline,
            IFSuperResolutionPipeline,
        )
        from .deprecated import (
            AltDiffusionImg2ImgPipeline,
            AltDiffusionPipeline,
            CycleDiffusionPipeline,
            StableDiffusionInpaintPipelineLegacy,
            StableDiffusionModelEditingPipeline,
            StableDiffusionParadigmsPipeline,
            StableDiffusionPix2PixZeroPipeline,
            VersatileDiffusionDualGuidedPipeline,
            VersatileDiffusionImageVariationPipeline,
            VersatileDiffusionPipeline,
            VersatileDiffusionTextToImagePipeline,
            VQDiffusionPipeline,
        )
        from .kandinsky import (
            KandinskyCombinedPipeline,
            KandinskyImg2ImgCombinedPipeline,
            KandinskyImg2ImgPipeline,
            KandinskyInpaintCombinedPipeline,
            KandinskyInpaintPipeline,
            KandinskyPipeline,
            KandinskyPriorPipeline,
        )
        from .kandinsky2_2 import (
            KandinskyV22CombinedPipeline,
            KandinskyV22ControlnetImg2ImgPipeline,
            KandinskyV22ControlnetPipeline,
            KandinskyV22Img2ImgCombinedPipeline,
            KandinskyV22Img2ImgPipeline,
            KandinskyV22InpaintCombinedPipeline,
            KandinskyV22InpaintPipeline,
            KandinskyV22Pipeline,
            KandinskyV22PriorEmb2EmbPipeline,
            KandinskyV22PriorPipeline,
        )
        from .kandinsky3 import (
            Kandinsky3Img2ImgPipeline,
            Kandinsky3Pipeline,
        )
        from .latent_consistency_models import (
            LatentConsistencyModelImg2ImgPipeline,
            LatentConsistencyModelPipeline,
        )
        from .latent_diffusion import LDMTextToImagePipeline
        from .musicldm import MusicLDMPipeline
        from .paint_by_example import PaintByExamplePipeline
        from .pixart_alpha import PixArtAlphaPipeline
        from .semantic_stable_diffusion import SemanticStableDiffusionPipeline
        from .shap_e import ShapEImg2ImgPipeline, ShapEPipeline
        from .stable_diffusion import (
            CLIPImageProjection,
            StableDiffusionAttendAndExcitePipeline,
            StableDiffusionDepth2ImgPipeline,
            StableDiffusionImageVariationPipeline,
            StableDiffusionImg2ImgPipeline,
            StableDiffusionInpaintPipeline,
            StableDiffusionInstructPix2PixPipeline,
            StableDiffusionLatentUpscalePipeline,
            StableDiffusionLDM3DPipeline,
            StableDiffusionPanoramaPipeline,
            StableDiffusionPipeline,
            StableDiffusionUpscalePipeline,
            StableUnCLIPImg2ImgPipeline,
            StableUnCLIPPipeline,
        )
        from .stable_diffusion_diffedit import StableDiffusionDiffEditPipeline
        from .stable_diffusion_gligen import StableDiffusionGLIGENPipeline, StableDiffusionGLIGENTextImagePipeline
        from .stable_diffusion_safe import StableDiffusionPipelineSafe
        from .stable_diffusion_sag import StableDiffusionSAGPipeline
        from .stable_diffusion_xl import (
            StableDiffusionXLImg2ImgPipeline,
            StableDiffusionXLInpaintPipeline,
            StableDiffusionXLInstructPix2PixPipeline,
            StableDiffusionXLPipeline,
        )
        from .stable_video_diffusion import StableVideoDiffusionPipeline
        from .t2i_adapter import (
            StableDiffusionAdapterPipeline,
            StableDiffusionXLAdapterPipeline,
        )
        from .text_to_video_synthesis import (
            TextToVideoSDPipeline,
            TextToVideoZeroPipeline,
            TextToVideoZeroSDXLPipeline,
            VideoToVideoSDPipeline,
        )
        from .unclip import UnCLIPImageVariationPipeline, UnCLIPPipeline
        from .unidiffuser import (
            ImageTextPipelineOutput,
            UniDiffuserModel,
            UniDiffuserPipeline,
            UniDiffuserTextDecoder,
        )
        from .wuerstchen import (
            WuerstchenCombinedPipeline,
            WuerstchenDecoderPipeline,
            WuerstchenPriorPipeline,
        )

        try:
            if not is_onnx_available():
                raise OptionalDependencyNotAvailable()
        except OptionalDependencyNotAvailable:
            from ..utils.dummy_onnx_objects import *  # noqa F403

        else:
            from .onnx_utils import OnnxRuntimeModel

        try:
            if not (is_torch_available() and is_transformers_available() and is_onnx_available()):
                raise OptionalDependencyNotAvailable()
        except OptionalDependencyNotAvailable:
            from ..utils.dummy_torch_and_transformers_and_onnx_objects import *
        else:
            from .stable_diffusion import (
                OnnxStableDiffusionImg2ImgPipeline,
                OnnxStableDiffusionInpaintPipeline,
                OnnxStableDiffusionPipeline,
                OnnxStableDiffusionUpscalePipeline,
                StableDiffusionOnnxPipeline,
            )

        try:
            if not (is_torch_available() and is_transformers_available() and is_k_diffusion_available()):
                raise OptionalDependencyNotAvailable()
        except OptionalDependencyNotAvailable:
            from ..utils.dummy_torch_and_transformers_and_k_diffusion_objects import *
        else:
            from .stable_diffusion_k_diffusion import StableDiffusionKDiffusionPipeline

        try:
            if not is_flax_available():
                raise OptionalDependencyNotAvailable()
        except OptionalDependencyNotAvailable:
            from ..utils.dummy_flax_objects import *  # noqa F403
        else:
            from .pipeline_flax_utils import FlaxDiffusionPipeline

        try:
            if not (is_flax_available() and is_transformers_available()):
                raise OptionalDependencyNotAvailable()
        except OptionalDependencyNotAvailable:
            from ..utils.dummy_flax_and_transformers_objects import *
        else:
            from .controlnet import FlaxStableDiffusionControlNetPipeline
            from .stable_diffusion import (
                FlaxStableDiffusionImg2ImgPipeline,
                FlaxStableDiffusionInpaintPipeline,
                FlaxStableDiffusionPipeline,
            )
            from .stable_diffusion_xl import (
                FlaxStableDiffusionXLPipeline,
            )

        try:
            if not (is_transformers_available() and is_torch_available() and is_note_seq_available()):
                raise OptionalDependencyNotAvailable()
        except OptionalDependencyNotAvailable:
            from ..utils.dummy_transformers_and_torch_and_note_seq_objects import *  # noqa F403

        else:
            from .deprecated import (
                MidiProcessor,
                SpectrogramDiffusionPipeline,
            )

else:
    import sys

    sys.modules[__name__] = _LazyModule(
        __name__,
        globals()["__file__"],
        _import_structure,
        module_spec=__spec__,
    )
    for name, value in _dummy_objects.items():
        setattr(sys.modules[__name__], name, value)<|MERGE_RESOLUTION|>--- conflicted
+++ resolved
@@ -195,14 +195,11 @@
         ]
     )
     _import_structure["stable_diffusion_safe"] = ["StableDiffusionPipelineSafe"]
-<<<<<<< HEAD
     _import_structure["stable_diffusion_sag"] = ["StableDiffusionSAGPipeline"]
-=======
     _import_structure["stable_diffusion_gligen"] = [
         "StableDiffusionGLIGENPipeline",
         "StableDiffusionGLIGENTextImagePipeline",
     ]
->>>>>>> 2c34c7d6
     _import_structure["stable_video_diffusion"] = ["StableVideoDiffusionPipeline"]
     _import_structure["stable_diffusion_xl"].extend(
         [
