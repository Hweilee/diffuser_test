--- conflicted
+++ resolved
@@ -70,10 +70,7 @@
     )
     from .stable_diffusion_safe import StableDiffusionPipelineSafe
     from .text_to_video_synthesis import TextToVideoSDPipeline
-<<<<<<< HEAD
     from .tune_a_video import TuneAVideoPipeline
-=======
->>>>>>> 8c530fc2
     from .unclip import UnCLIPImageVariationPipeline, UnCLIPPipeline
     from .versatile_diffusion import (
         VersatileDiffusionDualGuidedPipeline,
@@ -136,18 +133,9 @@
         FlaxStableDiffusionPipeline,
     )
 try:
-<<<<<<< HEAD
-    if not (is_note_seq_available()):
-        raise OptionalDependencyNotAvailable()
-except OptionalDependencyNotAvailable:
-    from ..utils.dummy_note_seq_objects import *  # noqa F403
-else:
-    from .spectrogram_diffusion import MidiProcessor
-=======
     if not (is_transformers_available() and is_torch_available() and is_note_seq_available()):
         raise OptionalDependencyNotAvailable()
 except OptionalDependencyNotAvailable:
     from ..utils.dummy_transformers_and_torch_and_note_seq_objects import *  # noqa F403
 else:
-    from .spectrogram_diffusion import MidiProcessor, SpectrogramDiffusionPipeline
->>>>>>> 8c530fc2
+    from .spectrogram_diffusion import MidiProcessor, SpectrogramDiffusionPipeline