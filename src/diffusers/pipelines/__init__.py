from ..utils import (
    OptionalDependencyNotAvailable,
    is_flax_available,
    is_k_diffusion_available,
    is_librosa_available,
    is_note_seq_available,
    is_onnx_available,
    is_torch_available,
    is_transformers_available,
)


try:
    if not is_torch_available():
        raise OptionalDependencyNotAvailable()
except OptionalDependencyNotAvailable:
    from ..utils.dummy_pt_objects import *  # noqa F403
else:
    from .auto_pipeline import AutoPipelineForImage2Image, AutoPipelineForInpainting, AutoPipelineForText2Image
    from .consistency_models import ConsistencyModelPipeline
    from .dance_diffusion import DanceDiffusionPipeline
    from .ddim import DDIMPipeline
    from .ddpm import DDPMPipeline
    from .dit import DiTPipeline
    from .latent_diffusion import LDMSuperResolutionPipeline
    from .latent_diffusion_uncond import LDMPipeline
    from .pipeline_utils import AudioPipelineOutput, DiffusionPipeline, ImagePipelineOutput
    from .pndm import PNDMPipeline
    from .repaint import RePaintPipeline
    from .score_sde_ve import ScoreSdeVePipeline
    from .stochastic_karras_ve import KarrasVePipeline

try:
    if not (is_torch_available() and is_librosa_available()):
        raise OptionalDependencyNotAvailable()
except OptionalDependencyNotAvailable:
    from ..utils.dummy_torch_and_librosa_objects import *  # noqa F403
else:
    from .audio_diffusion import AudioDiffusionPipeline, Mel

try:
    if not (is_torch_available() and is_transformers_available()):
        raise OptionalDependencyNotAvailable()
except OptionalDependencyNotAvailable:
    from ..utils.dummy_torch_and_transformers_objects import *  # noqa F403
else:
    from .alt_diffusion import AltDiffusionImg2ImgPipeline, AltDiffusionPipeline
    from .audioldm import AudioLDMPipeline
    from .audioldm2 import AudioLDM2Pipeline, AudioLDM2ProjectionModel, AudioLDM2UNet2DConditionModel
    from .controlnet import (
        StableDiffusionControlNetImg2ImgPipeline,
        StableDiffusionControlNetInpaintPipeline,
        StableDiffusionControlNetPipeline,
<<<<<<< HEAD
        AudioLDMControlNetPipeline,
=======
        StableDiffusionXLControlNetImg2ImgPipeline,
        StableDiffusionXLControlNetInpaintPipeline,
        StableDiffusionXLControlNetPipeline,
>>>>>>> 705c592e
    )
    from .deepfloyd_if import (
        IFImg2ImgPipeline,
        IFImg2ImgSuperResolutionPipeline,
        IFInpaintingPipeline,
        IFInpaintingSuperResolutionPipeline,
        IFPipeline,
        IFSuperResolutionPipeline,
    )
    from .kandinsky import (
        KandinskyCombinedPipeline,
        KandinskyImg2ImgCombinedPipeline,
        KandinskyImg2ImgPipeline,
        KandinskyInpaintCombinedPipeline,
        KandinskyInpaintPipeline,
        KandinskyPipeline,
        KandinskyPriorPipeline,
    )
    from .kandinsky2_2 import (
        KandinskyV22CombinedPipeline,
        KandinskyV22ControlnetImg2ImgPipeline,
        KandinskyV22ControlnetPipeline,
        KandinskyV22Img2ImgCombinedPipeline,
        KandinskyV22Img2ImgPipeline,
        KandinskyV22InpaintCombinedPipeline,
        KandinskyV22InpaintPipeline,
        KandinskyV22Pipeline,
        KandinskyV22PriorEmb2EmbPipeline,
        KandinskyV22PriorPipeline,
    )
    from .latent_diffusion import LDMTextToImagePipeline
    from .musicldm import MusicLDMPipeline
    from .paint_by_example import PaintByExamplePipeline
    from .semantic_stable_diffusion import SemanticStableDiffusionPipeline
    from .shap_e import ShapEImg2ImgPipeline, ShapEPipeline
    from .stable_diffusion import (
        CycleDiffusionPipeline,
        StableDiffusionAttendAndExcitePipeline,
        StableDiffusionDepth2ImgPipeline,
        StableDiffusionDiffEditPipeline,
        StableDiffusionGLIGENPipeline,
        StableDiffusionGLIGENTextImagePipeline,
        StableDiffusionImageVariationPipeline,
        StableDiffusionImg2ImgPipeline,
        StableDiffusionInpaintPipeline,
        StableDiffusionInpaintPipelineLegacy,
        StableDiffusionInstructPix2PixPipeline,
        StableDiffusionLatentUpscalePipeline,
        StableDiffusionLDM3DPipeline,
        StableDiffusionModelEditingPipeline,
        StableDiffusionPanoramaPipeline,
        StableDiffusionParadigmsPipeline,
        StableDiffusionPipeline,
        StableDiffusionPix2PixZeroPipeline,
        StableDiffusionSAGPipeline,
        StableDiffusionUpscalePipeline,
        StableUnCLIPImg2ImgPipeline,
        StableUnCLIPPipeline,
    )
    from .stable_diffusion.clip_image_project_model import CLIPImageProjection
    from .stable_diffusion_safe import StableDiffusionPipelineSafe
    from .stable_diffusion_xl import (
        StableDiffusionXLImg2ImgPipeline,
        StableDiffusionXLInpaintPipeline,
        StableDiffusionXLInstructPix2PixPipeline,
        StableDiffusionXLPipeline,
    )
    from .t2i_adapter import StableDiffusionAdapterPipeline, StableDiffusionXLAdapterPipeline
    from .text_to_video_synthesis import TextToVideoSDPipeline, TextToVideoZeroPipeline, VideoToVideoSDPipeline
    from .unclip import UnCLIPImageVariationPipeline, UnCLIPPipeline
    from .unidiffuser import ImageTextPipelineOutput, UniDiffuserModel, UniDiffuserPipeline, UniDiffuserTextDecoder
    from .versatile_diffusion import (
        VersatileDiffusionDualGuidedPipeline,
        VersatileDiffusionImageVariationPipeline,
        VersatileDiffusionPipeline,
        VersatileDiffusionTextToImagePipeline,
    )
    from .vq_diffusion import VQDiffusionPipeline


try:
    if not is_onnx_available():
        raise OptionalDependencyNotAvailable()
except OptionalDependencyNotAvailable:
    from ..utils.dummy_onnx_objects import *  # noqa F403
else:
    from .onnx_utils import OnnxRuntimeModel

try:
    if not (is_torch_available() and is_transformers_available() and is_onnx_available()):
        raise OptionalDependencyNotAvailable()
except OptionalDependencyNotAvailable:
    from ..utils.dummy_torch_and_transformers_and_onnx_objects import *  # noqa F403
else:
    from .stable_diffusion import (
        OnnxStableDiffusionImg2ImgPipeline,
        OnnxStableDiffusionInpaintPipeline,
        OnnxStableDiffusionInpaintPipelineLegacy,
        OnnxStableDiffusionPipeline,
        OnnxStableDiffusionUpscalePipeline,
        StableDiffusionOnnxPipeline,
    )

try:
    if not (is_torch_available() and is_transformers_available() and is_k_diffusion_available()):
        raise OptionalDependencyNotAvailable()
except OptionalDependencyNotAvailable:
    from ..utils.dummy_torch_and_transformers_and_k_diffusion_objects import *  # noqa F403
else:
    from .stable_diffusion import StableDiffusionKDiffusionPipeline

try:
    if not is_flax_available():
        raise OptionalDependencyNotAvailable()
except OptionalDependencyNotAvailable:
    from ..utils.dummy_flax_objects import *  # noqa F403
else:
    from .pipeline_flax_utils import FlaxDiffusionPipeline


try:
    if not (is_flax_available() and is_transformers_available()):
        raise OptionalDependencyNotAvailable()
except OptionalDependencyNotAvailable:
    from ..utils.dummy_flax_and_transformers_objects import *  # noqa F403
else:
    from .controlnet import FlaxStableDiffusionControlNetPipeline
    from .stable_diffusion import (
        FlaxStableDiffusionImg2ImgPipeline,
        FlaxStableDiffusionInpaintPipeline,
        FlaxStableDiffusionPipeline,
    )
try:
    if not (is_transformers_available() and is_torch_available() and is_note_seq_available()):
        raise OptionalDependencyNotAvailable()
except OptionalDependencyNotAvailable:
    from ..utils.dummy_transformers_and_torch_and_note_seq_objects import *  # noqa F403
else:
    from .spectrogram_diffusion import MidiProcessor, SpectrogramDiffusionPipeline<|MERGE_RESOLUTION|>--- conflicted
+++ resolved
@@ -51,13 +51,10 @@
         StableDiffusionControlNetImg2ImgPipeline,
         StableDiffusionControlNetInpaintPipeline,
         StableDiffusionControlNetPipeline,
-<<<<<<< HEAD
         AudioLDMControlNetPipeline,
-=======
         StableDiffusionXLControlNetImg2ImgPipeline,
         StableDiffusionXLControlNetInpaintPipeline,
         StableDiffusionXLControlNetPipeline,
->>>>>>> 705c592e
     )
     from .deepfloyd_if import (
         IFImg2ImgPipeline,
