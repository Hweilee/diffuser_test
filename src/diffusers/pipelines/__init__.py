--- conflicted
+++ resolved
@@ -21,11 +21,8 @@
 
 if is_transformers_available() and is_onnx_available():
     from .stable_diffusion import StableDiffusionOnnxPipeline
-<<<<<<< HEAD
     from .stable_diffusion import StableDiffusionImg2ImgOnnxPipeline
     from .stable_diffusion import StableDiffusionInpaintOnnxPipeline
-=======
 
 if is_transformers_available() and is_flax_available():
-    from .stable_diffusion import FlaxStableDiffusionPipeline
->>>>>>> ee9875ee
+    from .stable_diffusion import FlaxStableDiffusionPipeline