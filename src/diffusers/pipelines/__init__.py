--- conflicted
+++ resolved
@@ -144,11 +144,8 @@
     )
     _import_structure["pag"].extend(
         [
-<<<<<<< HEAD
+            "AnimateDiffPAGPipeline",
             "KolorsPAGPipeline",
-=======
-            "AnimateDiffPAGPipeline",
->>>>>>> fc6a91e3
             "StableDiffusionPAGPipeline",
             "StableDiffusionControlNetPAGPipeline",
             "StableDiffusionXLPAGPipeline",
@@ -535,12 +532,9 @@
         )
         from .musicldm import MusicLDMPipeline
         from .pag import (
-<<<<<<< HEAD
+            AnimateDiffPAGPipeline,
             KolorsPAGPipeline,
-=======
-            AnimateDiffPAGPipeline,
             PixArtSigmaPAGPipeline,
->>>>>>> fc6a91e3
             StableDiffusionControlNetPAGPipeline,
             StableDiffusionPAGPipeline,
             StableDiffusionXLControlNetPAGPipeline,
