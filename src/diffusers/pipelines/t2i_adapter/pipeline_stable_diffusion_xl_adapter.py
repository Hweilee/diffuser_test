--- conflicted
+++ resolved
@@ -289,11 +289,7 @@
 
             # dynamically adjust the LoRA scale
             adjust_lora_scale_text_encoder(self.text_encoder, lora_scale, self.use_peft_backend)
-<<<<<<< HEAD
-            adjust_lora_scale_text_encoder(self.text_encoder_2, lora_scale)
-=======
             adjust_lora_scale_text_encoder(self.text_encoder_2, lora_scale, self.use_peft_backend)
->>>>>>> 2e860e89
 
         prompt = [prompt] if isinstance(prompt, str) else prompt
 
