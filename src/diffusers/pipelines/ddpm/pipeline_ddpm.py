# Copyright 2022 The HuggingFace Team. All rights reserved.
#
# Licensed under the Apache License, Version 2.0 (the "License");
# you may not use this file except in compliance with the License.
# You may obtain a copy of the License at
#
#     http://www.apache.org/licenses/LICENSE-2.0
#
# Unless required by applicable law or agreed to in writing, software
# distributed under the License is distributed on an "AS IS" BASIS,
# WITHOUT WARRANTIES OR CONDITIONS OF ANY KIND, either express or implied.
# See the License for the specific language governing permissions and

# limitations under the License.


<<<<<<< HEAD
import warnings
=======
>>>>>>> 147b9fda
from typing import Optional, Tuple, Union

import torch

from ...pipeline_utils import DiffusionPipeline, ImagePipelineOutput


class DDPMPipeline(DiffusionPipeline):
    r"""
    This model inherits from [`DiffusionPipeline`]. Check the superclass documentation for the generic methods the
    library implements for all the pipelines (such as downloading or saving, running on a particular device, etc.)

    Parameters:
        unet ([`UNet2DModel`]): U-Net architecture to denoise the encoded image.
        scheduler ([`SchedulerMixin`]):
            A scheduler to be used in combination with `unet` to denoise the encoded image. Can be one of
            [`DDPMScheduler`], or [`DDIMScheduler`].
    """

    def __init__(self, unet, scheduler):
        super().__init__()
        self.register_modules(unet=unet, scheduler=scheduler)

    @torch.no_grad()
    def __call__(
        self,
        batch_size: int = 1,
        generator: Optional[torch.Generator] = None,
        output_type: Optional[str] = "pil",
        return_dict: bool = True,
        **kwargs,
    ) -> Union[ImagePipelineOutput, Tuple]:
        r"""
        Args:
            batch_size (`int`, *optional*, defaults to 1):
                The number of images to generate.
            generator (`torch.Generator`, *optional*):
                A [torch generator](https://pytorch.org/docs/stable/generated/torch.Generator.html) to make generation
                deterministic.
            output_type (`str`, *optional*, defaults to `"pil"`):
                The output format of the generate image. Choose between
                [PIL](https://pillow.readthedocs.io/en/stable/): `PIL.Image.Image` or `np.array`.
            return_dict (`bool`, *optional*, defaults to `True`):
                Whether or not to return a [`~pipeline_utils.ImagePipelineOutput`] instead of a plain tuple.

        Returns:
            [`~pipeline_utils.ImagePipelineOutput`] or `tuple`: [`~pipelines.utils.ImagePipelineOutput`] if
            `return_dict` is True, otherwise a `tuple. When returning a tuple, the first element is a list with the
            generated images.
        """
<<<<<<< HEAD
        if "torch_device" in kwargs:
            device = kwargs.pop("torch_device")
            warnings.warn(
                "`torch_device` is deprecated as an input argument to `__call__` and will be removed in v0.3.0."
                " Consider using `pipe.to(torch_device)` instead."
            )

            # Set device as before (to be removed in 0.3.0)
            if device is None:
                device = "cuda" if torch.cuda.is_available() else "cpu"
            self.to(device)
=======
>>>>>>> 147b9fda

        # Sample gaussian noise to begin loop
        image = torch.randn(
            (batch_size, self.unet.in_channels, self.unet.sample_size, self.unet.sample_size),
            generator=generator,
        )
        image = image.to(self.device)

        # set step values
        self.scheduler.set_timesteps(1000)

        for t in self.progress_bar(self.scheduler.timesteps):
            # 1. predict noise model_output
            model_output = self.unet(image, t).sample

            # 2. compute previous image: x_t -> t_t-1
            image = self.scheduler.step(model_output, t, image, generator=generator).prev_sample

        image = (image / 2 + 0.5).clamp(0, 1)
        image = image.cpu().permute(0, 2, 3, 1).numpy()
        if output_type == "pil":
            image = self.numpy_to_pil(image)

        if not return_dict:
            return (image,)

        return ImagePipelineOutput(images=image)<|MERGE_RESOLUTION|>--- conflicted
+++ resolved
@@ -14,10 +14,6 @@
 # limitations under the License.
 
 
-<<<<<<< HEAD
-import warnings
-=======
->>>>>>> 147b9fda
 from typing import Optional, Tuple, Union
 
 import torch
@@ -68,20 +64,6 @@
             `return_dict` is True, otherwise a `tuple. When returning a tuple, the first element is a list with the
             generated images.
         """
-<<<<<<< HEAD
-        if "torch_device" in kwargs:
-            device = kwargs.pop("torch_device")
-            warnings.warn(
-                "`torch_device` is deprecated as an input argument to `__call__` and will be removed in v0.3.0."
-                " Consider using `pipe.to(torch_device)` instead."
-            )
-
-            # Set device as before (to be removed in 0.3.0)
-            if device is None:
-                device = "cuda" if torch.cuda.is_available() else "cpu"
-            self.to(device)
-=======
->>>>>>> 147b9fda
 
         # Sample gaussian noise to begin loop
         image = torch.randn(
