# Copyright 2024 The HuggingFace Team. All rights reserved.
#
# Licensed under the Apache License, Version 2.0 (the "License");
# you may not use this file except in compliance with the License.
# You may obtain a copy of the License at
#
#     http://www.apache.org/licenses/LICENSE-2.0
#
# Unless required by applicable law or agreed to in writing, software
# distributed under the License is distributed on an "AS IS" BASIS,
# WITHOUT WARRANTIES OR CONDITIONS OF ANY KIND, either express or implied.
# See the License for the specific language governing permissions and
# limitations under the License.

import re
from typing import Dict, List, Tuple, Union

import torch
import torch.nn as nn

from ...models.attention_processor import (
    Attention,
    AttentionProcessor,
    PAGCFGIdentitySelfAttnProcessor2_0,
    PAGIdentitySelfAttnProcessor2_0,
    PAGJointAttnProcessor2_0,
    PAGCFGJointAttnProcessor2_0,
)
from ...utils import logging


logger = logging.get_logger(__name__)  # pylint: disable=invalid-name


class PAGMixin:
    r"""Mixin class for [Pertubed Attention Guidance](https://arxiv.org/abs/2403.17377v1)."""

   
    def _set_pag_attn_processor(self, pag_applied_layers, do_classifier_free_guidance):
        r"""
        Set the attention processor for the PAG layers.
        """
        pag_attn_processors = self._pag_attn_processors
        if pag_attn_processors is None:
            raise ValueError(
                "No PAG attention processors have been set. Set the attention processors by calling `set_pag_applied_layers` and passing the relevant parameters."
            )

        pag_attn_proc = pag_attn_processors[0] if do_classifier_free_guidance else pag_attn_processors[1]

        if hasattr(self, "unet"):
            model: nn.Module = self.unet
        else:
            model: nn.Module = self.transformer

        def is_self_attn(module: nn.Module) -> bool:
            r"""
            Check if the module is self-attention module based on its name.
            """
            return isinstance(module, Attention) and not module.is_cross_attention

        def is_fake_integral_match(layer_id, name):
            layer_id = layer_id.split(".")[-1]
            name = name.split(".")[-1]
            return layer_id.isnumeric() and name.isnumeric() and layer_id == name

        for layer_id in pag_applied_layers:
            # for each PAG layer input, we find corresponding self-attention layers in the unet model
            target_modules = []

            for name, module in model.named_modules():
                # Identify the following simple cases:
                #   (1) Self Attention layer existing
                #   (2) Whether the module name matches pag layer id even partially
                #   (3) Make sure it's not a fake integral match if the layer_id ends with a number
                #       For example, blocks.1, blocks.10 should be differentiable if layer_id="blocks.1"
                if (
                    is_self_attn(module)
                    and re.search(layer_id, name) is not None
                    and not is_fake_integral_match(layer_id, name)
                ):
                    logger.debug(f"Applying PAG to layer: {name}")
                    target_modules.append(module)

            if len(target_modules) == 0:
                raise ValueError(f"Cannot find PAG layer to set attention processor for: {layer_id}")

            for module in target_modules:
                module.processor = pag_attn_proc


    def _get_pag_scale(self, t):
        r"""
        Get the scale factor for the perturbed attention guidance at timestep `t`.
        """

        if self.do_pag_adaptive_scaling:
            signal_scale = self.pag_scale - self.pag_adaptive_scale * (1000 - t)
            if signal_scale < 0:
                signal_scale = 0
            return signal_scale
        else:
            return self.pag_scale

    def _apply_perturbed_attention_guidance(self, noise_pred, do_classifier_free_guidance, guidance_scale, t):
        r"""
        Apply perturbed attention guidance to the noise prediction.

        Args:
            noise_pred (torch.Tensor): The noise prediction tensor.
            do_classifier_free_guidance (bool): Whether to apply classifier-free guidance.
            guidance_scale (float): The scale factor for the guidance term.
            t (int): The current time step.

        Returns:
            torch.Tensor: The updated noise prediction tensor after applying perturbed attention guidance.
        """
        pag_scale = self._get_pag_scale(t)
        if do_classifier_free_guidance:
            noise_pred_uncond, noise_pred_text, noise_pred_perturb = noise_pred.chunk(3)
            noise_pred = (
                noise_pred_uncond
                + guidance_scale * (noise_pred_text - noise_pred_uncond)
                + pag_scale * (noise_pred_text - noise_pred_perturb)
            )
        else:
            noise_pred_text, noise_pred_perturb = noise_pred.chunk(2)
            noise_pred = noise_pred_text + pag_scale * (noise_pred_text - noise_pred_perturb)
        return noise_pred

    def _prepare_perturbed_attention_guidance(self, cond, uncond, do_classifier_free_guidance):
        """
        Prepares the perturbed attention guidance for the PAG model.

        Args:
            cond (torch.Tensor): The conditional input tensor.
            uncond (torch.Tensor): The unconditional input tensor.
            do_classifier_free_guidance (bool): Flag indicating whether to perform classifier-free guidance.

        Returns:
            torch.Tensor: The prepared perturbed attention guidance tensor.
        """

        cond = torch.cat([cond] * 2, dim=0)

        if do_classifier_free_guidance:
            cond = torch.cat([uncond, cond], dim=0)
        return cond

    def set_pag_applied_layers(
        self,
        pag_applied_layers: Union[str, List[str]],
        pag_attn_processors: Tuple[AttentionProcessor, AttentionProcessor] = (
            PAGCFGIdentitySelfAttnProcessor2_0(),
            PAGIdentitySelfAttnProcessor2_0(),
        ),
    ):
        r"""
        Set the the self-attention layers to apply PAG. Raise ValueError if the input is invalid.

        Args:
            pag_applied_layers (`str` or `List[str]`):
                One or more strings identifying the layer names, or a simple regex for matching multiple layers, where
                PAG is to be applied. A few ways of expected usage are as follows:
                  - Single layers specified as - "blocks.{layer_index}"
                  - Multiple layers as a list - ["blocks.{layers_index_1}", "blocks.{layer_index_2}", ...]
                  - Multiple layers as a block name - "mid"
                  - Multiple layers as regex - "blocks.({layer_index_1}|{layer_index_2})"
            pag_attn_processors:
                (`Tuple[AttentionProcessor, AttentionProcessor]`, defaults to `(PAGCFGIdentitySelfAttnProcessor2_0(),
                PAGIdentitySelfAttnProcessor2_0())`): A tuple of two attention processors. The first attention
                processor is for PAG with Classifier-free guidance enabled (conditional and unconditional). The second
                attention processor is for PAG with CFG disabled (unconditional only).
        """

        if not hasattr(self, "_pag_attn_processors"):
            self._pag_attn_processors = None

        if not isinstance(pag_applied_layers, list):
            pag_applied_layers = [pag_applied_layers]
        if pag_attn_processors is not None:
            if not isinstance(pag_attn_processors, tuple) or len(pag_attn_processors) != 2:
                raise ValueError("Expected a tuple of two attention processors")

        for i in range(len(pag_applied_layers)):
            if not isinstance(pag_applied_layers[i], str):
                raise ValueError(
                    f"Expected either a string or a list of string but got type {type(pag_applied_layers[i])}"
                )

        self.pag_applied_layers = pag_applied_layers
        self._pag_attn_processors = pag_attn_processors


    @property
    def pag_scale(self) -> float:
        r"""Get the scale factor for the perturbed attention guidance."""
        return self._pag_scale

    @property
    def pag_adaptive_scale(self) -> float:
        r"""Get the adaptive scale factor for the perturbed attention guidance."""
        return self._pag_adaptive_scale

    @property
    def do_pag_adaptive_scaling(self) -> bool:
        r"""Check if the adaptive scaling is enabled for the perturbed attention guidance."""
        return self._pag_adaptive_scale > 0 and self._pag_scale > 0 and len(self.pag_applied_layers) > 0

    @property
    def do_perturbed_attention_guidance(self) -> bool:
        r"""Check if the perturbed attention guidance is enabled."""
        return self._pag_scale > 0 and len(self.pag_applied_layers) > 0

    @property
    def pag_attn_processors(self) -> Dict[str, AttentionProcessor]:
        r"""
        Returns:
            `dict` of PAG attention processors: A dictionary contains all PAG attention processors used in the model
            with the key as the name of the layer.
        """

        if self._pag_attn_processors is None:
            return {}

        valid_attn_processors = {x.__class__ for x in self._pag_attn_processors}

        processors = {}
        # We could have iterated through the self.components.items() and checked if a component is
        # `ModelMixin` subclassed but that can include a VAE too.
        if hasattr(self, "unet"):
            denoiser_module = self.unet
        elif hasattr(self, "transformer"):
            denoiser_module = self.transformer
        else:
            raise ValueError("No denoiser module found.")

        for name, proc in denoiser_module.attn_processors.items():
            if proc.__class__ in valid_attn_processors:
                processors[name] = proc
<<<<<<< HEAD
        return processors

class SD3PAGMixin(PAGMixin):
    r"""Mixin class for PAG."""

    @staticmethod
    def _check_input_pag_applied_layer(layer):
        r"""
        Check if each layer input in `applied_pag_layers` is valid. It should be the block index: {block_index}.
        """

        # Check if the layer index is valid (should be int or str of int)
        if isinstance(layer, int):
            return  # Valid layer index

        if isinstance(layer, str):
            if layer.isdigit():
                return  # Valid layer index

        # If it is not a valid layer index, raise a ValueError
        raise ValueError(f"Pag layer should only contain block index. Accept number string like '3', got {layer}")


    def _set_pag_attn_processor(self, pag_applied_layers, do_classifier_free_guidance):
        r"""
        Set the attention processor for the PAG layers.
        """
        if do_classifier_free_guidance:
            pag_attn_proc = PAGCFGJointAttnProcessor2_0()
        else:
            pag_attn_proc = PAGJointAttnProcessor2_0()

        def is_attn(module_name):
            r"""
            Check if the module is self-attention module based on its name.
            """
            return "attn" in module_name and len(module_name.split(".")) == 3 # include transformer_blocks.1.attn, exclude transformer_blocks.18.attn.to_q, transformer_blocks.1.attn.add_q_proj, ...

        def get_block_index(module_name):
            r"""
            Get the block index from the module name. can be "block_0", "block_1", ... If there is only one block (e.g.
            mid_block) and index is ommited from the name, it will be "block_0".
            """
            # transformer_blocks.23.attn -> "23"
            return module_name.split('.')[1]

        for pag_layer_input in pag_applied_layers:
            # for each PAG layer input, we find corresponding self-attention layers in the transformer model
            target_modules = []
            
            block_index = str(pag_layer_input)
            
            for name, module in self.transformer.named_modules():
                if (
                    is_attn(name)
                    and get_block_index(name) == block_index
                ):
                    target_modules.append(module)
                    
                
            if len(target_modules) == 0:
                raise ValueError(f"Cannot find pag layer to set attention processor for: {pag_layer_input}")

            for module in target_modules:
                module.processor = pag_attn_proc
        
        
    def set_pag_applied_layers(self, pag_applied_layers):
        r"""
        set the the self-attention layers to apply PAG. Raise ValueError if the input is invalid.
        """

        if not isinstance(pag_applied_layers, list):
            pag_applied_layers = [pag_applied_layers]

        for pag_layer in pag_applied_layers:
            self._check_input_pag_applied_layer(pag_layer)

        self.pag_applied_layers = pag_applied_layers


    @property
    def pag_attn_processors(self):
        r"""
        Returns:
            `dict` of PAG attention processors: A dictionary contains all PAG attention processors used in the model
            with the key as the name of the layer.
        """

        processors = {}
        for name, proc in self.transformers.attn_processors.items():
            if proc.__class__ in (PAGCFGJointAttnProcessor2_0, PAGJointAttnProcessor2_0):
                processors[name] = proc
=======

>>>>>>> b7058d14
        return processors<|MERGE_RESOLUTION|>--- conflicted
+++ resolved
@@ -238,7 +238,7 @@
         for name, proc in denoiser_module.attn_processors.items():
             if proc.__class__ in valid_attn_processors:
                 processors[name] = proc
-<<<<<<< HEAD
+
         return processors
 
 class SD3PAGMixin(PAGMixin):
@@ -332,7 +332,4 @@
         for name, proc in self.transformers.attn_processors.items():
             if proc.__class__ in (PAGCFGJointAttnProcessor2_0, PAGJointAttnProcessor2_0):
                 processors[name] = proc
-=======
-
->>>>>>> b7058d14
         return processors