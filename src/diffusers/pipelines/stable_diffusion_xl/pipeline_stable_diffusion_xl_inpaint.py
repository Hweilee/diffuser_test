--- conflicted
+++ resolved
@@ -1729,24 +1729,6 @@
             else:
                 latents = latents / self.vae.config.scaling_factor
 
-<<<<<<< HEAD
-=======
-            # unscale/denormalize the latents
-            # denormalize with the mean and std if available and not None
-            has_latents_mean = hasattr(self.vae.config, "latents_mean") and self.vae.config.latents_mean is not None
-            has_latents_std = hasattr(self.vae.config, "latents_std") and self.vae.config.latents_std is not None
-            if has_latents_mean and has_latents_std:
-                latents_mean = (
-                    torch.tensor(self.vae.config.latents_mean).view(1, 4, 1, 1).to(latents.device, latents.dtype)
-                )
-                latents_std = (
-                    torch.tensor(self.vae.config.latents_std).view(1, 4, 1, 1).to(latents.device, latents.dtype)
-                )
-                latents = latents * latents_std / self.vae.config.scaling_factor + latents_mean
-            else:
-                latents = latents / self.vae.config.scaling_factor
-
->>>>>>> 5e05aa53
             image = self.vae.decode(latents, return_dict=False)[0]
 
             # cast back to fp16 if needed
