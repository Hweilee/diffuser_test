--- conflicted
+++ resolved
@@ -710,7 +710,6 @@
                 For most cases, `target_size` should be set to the desired height and width of the generated image. If
                 not specified it will default to `(width, height)`. Part of SDXL's micro-conditioning as explained in
                 section 2.2 of [https://huggingface.co/papers/2307.01952](https://huggingface.co/papers/2307.01952).
-<<<<<<< HEAD
             aesthetic_score (`float`, *optional*, defaults to 6.0):
                 Used to simulate an aesthetic score of the generated image by influencing the positive text condition.
                 Part of SDXL's micro-conditioning as explained in section 2.2 of
@@ -719,9 +718,6 @@
                 Part of SDXL's micro-conditioning as explained in section 2.2 of
                 [https://huggingface.co/papers/2307.01952](https://huggingface.co/papers/2307.01952). Can be used to
                 simulate an aesthetic score of the generated image by influencing the negative text condition.
-
-=======
->>>>>>> 1037287e
 
         Examples:
 
