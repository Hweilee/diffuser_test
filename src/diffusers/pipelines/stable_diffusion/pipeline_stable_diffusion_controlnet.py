--- conflicted
+++ resolved
@@ -629,9 +629,6 @@
             )
 
     def prepare_image(
-<<<<<<< HEAD
-        self, image, width, height, batch_size, num_images_per_prompt, device, dtype, do_classifier_free_guidance=False
-=======
         self,
         image,
         width,
@@ -640,9 +637,8 @@
         num_images_per_prompt,
         device,
         dtype,
-        do_classifier_free_guidance,
-        guess_mode,
->>>>>>> b811964a
+        do_classifier_free_guidance=False,
+        guess_mode=False,
     ):
         if not isinstance(image, torch.Tensor):
             if isinstance(image, PIL.Image.Image):
