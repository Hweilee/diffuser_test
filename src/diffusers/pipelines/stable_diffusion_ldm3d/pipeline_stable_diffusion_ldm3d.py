--- conflicted
+++ resolved
@@ -849,13 +849,9 @@
             image_embeds = self.prepare_ip_adapter_image_embeds(
                 ip_adapter_image,
                 ip_adapter_image_embeds,
-<<<<<<< HEAD
-                self.do_classifier_free_guidance,
-=======
->>>>>>> c2b6ac4e
                 device,
                 batch_size * num_images_per_prompt,
-                do_classifier_free_guidance,
+                self.do_classifier_free_guidance,
             )
 
         # 3. Encode input prompt
