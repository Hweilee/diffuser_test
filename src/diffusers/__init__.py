__version__ = "0.30.0.dev0"

from typing import TYPE_CHECKING

from .utils import (
    DIFFUSERS_SLOW_IMPORT,
    OptionalDependencyNotAvailable,
    _LazyModule,
    is_flax_available,
    is_k_diffusion_available,
    is_librosa_available,
    is_note_seq_available,
    is_onnx_available,
    is_scipy_available,
    is_torch_available,
    is_torchsde_available,
    is_transformers_available,
)


# Lazy Import based on
# https://github.com/huggingface/transformers/blob/main/src/transformers/__init__.py

# When adding a new object to this init, please add it to `_import_structure`. The `_import_structure` is a dictionary submodule to list of object names,
# and is used to defer the actual importing for when the objects are requested.
# This way `import diffusers` provides the names in the namespace without actually importing anything (and especially none of the backends).

_import_structure = {
    "configuration_utils": ["ConfigMixin"],
    "loaders": ["FromOriginalModelMixin"],
    "models": [],
    "pipelines": [],
    "schedulers": [],
    "utils": [
        "OptionalDependencyNotAvailable",
        "is_flax_available",
        "is_inflect_available",
        "is_invisible_watermark_available",
        "is_k_diffusion_available",
        "is_k_diffusion_version",
        "is_librosa_available",
        "is_note_seq_available",
        "is_onnx_available",
        "is_scipy_available",
        "is_torch_available",
        "is_torchsde_available",
        "is_transformers_available",
        "is_transformers_version",
        "is_unidecode_available",
        "logging",
    ],
}

try:
    if not is_onnx_available():
        raise OptionalDependencyNotAvailable()
except OptionalDependencyNotAvailable:
    from .utils import dummy_onnx_objects  # noqa F403

    _import_structure["utils.dummy_onnx_objects"] = [
        name for name in dir(dummy_onnx_objects) if not name.startswith("_")
    ]

else:
    _import_structure["pipelines"].extend(["OnnxRuntimeModel"])

try:
    if not is_torch_available():
        raise OptionalDependencyNotAvailable()
except OptionalDependencyNotAvailable:
    from .utils import dummy_pt_objects  # noqa F403

    _import_structure["utils.dummy_pt_objects"] = [name for name in dir(dummy_pt_objects) if not name.startswith("_")]

else:
    _import_structure["models"].extend(
        [
            "AsymmetricAutoencoderKL",
            "AuraFlowTransformer2DModel",
            "AutoencoderKL",
            "AutoencoderKLTemporalDecoder",
            "AutoencoderTiny",
            "ConsistencyDecoderVAE",
            "ControlNetModel",
            "ControlNetXSAdapter",
            "DiTTransformer2DModel",
            "HunyuanDiT2DControlNetModel",
            "HunyuanDiT2DModel",
            "HunyuanDiT2DMultiControlNetModel",
            "I2VGenXLUNet",
            "Kandinsky3UNet",
            "LatteTransformer3DModel",
            "LuminaNextDiT2DModel",
            "ModelMixin",
            "MotionAdapter",
            "MultiAdapter",
            "PixArtTransformer2DModel",
            "PriorTransformer",
            "SD3ControlNetModel",
            "SD3MultiControlNetModel",
            "SD3Transformer2DModel",
            "StableCascadeUNet",
            "T2IAdapter",
            "T5FilmDecoder",
            "Transformer2DModel",
            "UNet1DModel",
            "UNet2DConditionModel",
            "UNet2DModel",
            "UNet3DConditionModel",
            "UNetControlNetXSModel",
            "UNetMotionModel",
            "UNetSpatioTemporalConditionModel",
            "UVit2DModel",
            "VQModel",
        ]
    )

    _import_structure["optimization"] = [
        "get_constant_schedule",
        "get_constant_schedule_with_warmup",
        "get_cosine_schedule_with_warmup",
        "get_cosine_with_hard_restarts_schedule_with_warmup",
        "get_linear_schedule_with_warmup",
        "get_polynomial_decay_schedule_with_warmup",
        "get_scheduler",
    ]
    _import_structure["pipelines"].extend(
        [
            "AudioPipelineOutput",
            "AutoPipelineForImage2Image",
            "AutoPipelineForInpainting",
            "AutoPipelineForText2Image",
            "ConsistencyModelPipeline",
            "DanceDiffusionPipeline",
            "DDIMPipeline",
            "DDPMPipeline",
            "DiffusionPipeline",
            "DiTPipeline",
            "ImagePipelineOutput",
            "KarrasVePipeline",
            "LDMPipeline",
            "LDMSuperResolutionPipeline",
            "PNDMPipeline",
            "RePaintPipeline",
            "ScoreSdeVePipeline",
            "StableDiffusionMixin",
        ]
    )
    _import_structure["schedulers"].extend(
        [
            "AmusedScheduler",
            "CMStochasticIterativeScheduler",
            "DDIMInverseScheduler",
            "DDIMParallelScheduler",
            "DDIMScheduler",
            "DDPMParallelScheduler",
            "DDPMScheduler",
            "DDPMWuerstchenScheduler",
            "DEISMultistepScheduler",
            "DPMSolverMultistepInverseScheduler",
            "DPMSolverMultistepScheduler",
            "DPMSolverSinglestepScheduler",
            "EDMDPMSolverMultistepScheduler",
            "EDMEulerScheduler",
            "EulerAncestralDiscreteScheduler",
            "EulerDiscreteScheduler",
            "FlowMatchEulerDiscreteScheduler",
            "FlowMatchHeunDiscreteScheduler",
            "HeunDiscreteScheduler",
            "IPNDMScheduler",
            "KarrasVeScheduler",
            "KDPM2AncestralDiscreteScheduler",
            "KDPM2DiscreteScheduler",
            "LCMScheduler",
            "PNDMScheduler",
            "RePaintScheduler",
            "SASolverScheduler",
            "SchedulerMixin",
            "ScoreSdeVeScheduler",
            "TCDScheduler",
            "UnCLIPScheduler",
            "UniPCMultistepScheduler",
            "VQDiffusionScheduler",
        ]
    )
    _import_structure["training_utils"] = ["EMAModel"]

try:
    if not (is_torch_available() and is_scipy_available()):
        raise OptionalDependencyNotAvailable()
except OptionalDependencyNotAvailable:
    from .utils import dummy_torch_and_scipy_objects  # noqa F403

    _import_structure["utils.dummy_torch_and_scipy_objects"] = [
        name for name in dir(dummy_torch_and_scipy_objects) if not name.startswith("_")
    ]

else:
    _import_structure["schedulers"].extend(["LMSDiscreteScheduler"])

try:
    if not (is_torch_available() and is_torchsde_available()):
        raise OptionalDependencyNotAvailable()
except OptionalDependencyNotAvailable:
    from .utils import dummy_torch_and_torchsde_objects  # noqa F403

    _import_structure["utils.dummy_torch_and_torchsde_objects"] = [
        name for name in dir(dummy_torch_and_torchsde_objects) if not name.startswith("_")
    ]

else:
    _import_structure["schedulers"].extend(["DPMSolverSDEScheduler"])

try:
    if not (is_torch_available() and is_transformers_available()):
        raise OptionalDependencyNotAvailable()
except OptionalDependencyNotAvailable:
    from .utils import dummy_torch_and_transformers_objects  # noqa F403

    _import_structure["utils.dummy_torch_and_transformers_objects"] = [
        name for name in dir(dummy_torch_and_transformers_objects) if not name.startswith("_")
    ]

else:
    _import_structure["pipelines"].extend(
        [
            "AltDiffusionImg2ImgPipeline",
            "AltDiffusionPipeline",
            "AmusedImg2ImgPipeline",
            "AmusedInpaintPipeline",
            "AmusedPipeline",
            "AnimateDiffPipeline",
            "AnimateDiffSDXLPipeline",
            "AnimateDiffVideoToVideoPipeline",
            "AudioLDM2Pipeline",
            "AudioLDM2ProjectionModel",
            "AudioLDM2UNet2DConditionModel",
            "AudioLDMPipeline",
            "AuraFlowPipeline",
            "BlipDiffusionControlNetPipeline",
            "BlipDiffusionPipeline",
            "ChatGLMModel",
            "ChatGLMTokenizer",
            "CLIPImageProjection",
            "CycleDiffusionPipeline",
            "HunyuanDiTControlNetPipeline",
            "HunyuanDiTPipeline",
            "I2VGenXLPipeline",
            "IFImg2ImgPipeline",
            "IFImg2ImgSuperResolutionPipeline",
            "IFInpaintingPipeline",
            "IFInpaintingSuperResolutionPipeline",
            "IFPipeline",
            "IFSuperResolutionPipeline",
            "ImageTextPipelineOutput",
            "Kandinsky3Img2ImgPipeline",
            "Kandinsky3Pipeline",
            "KandinskyCombinedPipeline",
            "KandinskyImg2ImgCombinedPipeline",
            "KandinskyImg2ImgPipeline",
            "KandinskyInpaintCombinedPipeline",
            "KandinskyInpaintPipeline",
            "KandinskyPipeline",
            "KandinskyPriorPipeline",
            "KandinskyV22CombinedPipeline",
            "KandinskyV22ControlnetImg2ImgPipeline",
            "KandinskyV22ControlnetPipeline",
            "KandinskyV22Img2ImgCombinedPipeline",
            "KandinskyV22Img2ImgPipeline",
            "KandinskyV22InpaintCombinedPipeline",
            "KandinskyV22InpaintPipeline",
            "KandinskyV22Pipeline",
            "KandinskyV22PriorEmb2EmbPipeline",
            "KandinskyV22PriorPipeline",
            "KolorsImg2ImgPipeline",
            "KolorsPipeline",
            "LatentConsistencyModelImg2ImgPipeline",
            "LatentConsistencyModelPipeline",
            "LattePipeline",
            "LDMTextToImagePipeline",
            "LEditsPPPipelineStableDiffusion",
            "LEditsPPPipelineStableDiffusionXL",
            "LuminaText2ImgPipeline",
            "MarigoldDepthPipeline",
            "MarigoldNormalsPipeline",
            "MusicLDMPipeline",
            "PaintByExamplePipeline",
            "PIAPipeline",
            "PixArtAlphaPipeline",
            "PixArtSigmaPipeline",
            "SemanticStableDiffusionPipeline",
            "ShapEImg2ImgPipeline",
            "ShapEPipeline",
            "StableCascadeCombinedPipeline",
            "StableCascadeDecoderPipeline",
            "StableCascadePriorPipeline",
            "StableDiffusion3ControlNetPipeline",
            "StableDiffusion3Img2ImgPipeline",
            "StableDiffusion3InpaintPipeline",
            "StableDiffusion3Pipeline",
            "StableDiffusionAdapterPipeline",
            "StableDiffusionAttendAndExcitePipeline",
            "StableDiffusionControlNetImg2ImgPipeline",
            "StableDiffusionControlNetInpaintPipeline",
            "StableDiffusionControlNetPipeline",
            "StableDiffusionControlNetXSPipeline",
            "StableDiffusionDepth2ImgPipeline",
            "StableDiffusionDiffEditPipeline",
            "StableDiffusionGLIGENPipeline",
            "StableDiffusionGLIGENTextImagePipeline",
            "StableDiffusionImageVariationPipeline",
            "StableDiffusionImg2ImgPipeline",
            "StableDiffusionInpaintPipeline",
            "StableDiffusionInpaintPipelineLegacy",
            "StableDiffusionInstructPix2PixPipeline",
            "StableDiffusionLatentUpscalePipeline",
            "StableDiffusionLDM3DPipeline",
            "StableDiffusionModelEditingPipeline",
            "StableDiffusionPAGPipeline",
            "StableDiffusionPanoramaPipeline",
            "StableDiffusionParadigmsPipeline",
            "StableDiffusionPipeline",
            "StableDiffusionPipelineSafe",
            "StableDiffusionPix2PixZeroPipeline",
            "StableDiffusionSAGPipeline",
            "StableDiffusionUpscalePipeline",
            "StableDiffusionXLAdapterPipeline",
            "StableDiffusionXLControlNetImg2ImgPipeline",
            "StableDiffusionXLControlNetInpaintPipeline",
            "StableDiffusionXLControlNetPAGPipeline",
            "StableDiffusionXLControlNetPipeline",
            "StableDiffusionXLControlNetXSPipeline",
            "StableDiffusionXLImg2ImgPipeline",
            "StableDiffusionXLInpaintPipeline",
            "StableDiffusionXLInstructPix2PixPipeline",
            "StableDiffusionXLPAGImg2ImgPipeline",
            "StableDiffusionXLPAGInpaintPipeline",
            "StableDiffusionXLPAGPipeline",
            "StableDiffusionXLPipeline",
            "StableUnCLIPImg2ImgPipeline",
            "StableUnCLIPPipeline",
            "StableVideoDiffusionPipeline",
            "TextToVideoSDPipeline",
            "TextToVideoZeroPipeline",
            "TextToVideoZeroSDXLPipeline",
            "UnCLIPImageVariationPipeline",
            "UnCLIPPipeline",
            "UniDiffuserModel",
            "UniDiffuserPipeline",
            "UniDiffuserTextDecoder",
            "VersatileDiffusionDualGuidedPipeline",
            "VersatileDiffusionImageVariationPipeline",
            "VersatileDiffusionPipeline",
            "VersatileDiffusionTextToImagePipeline",
            "VideoToVideoSDPipeline",
            "VQDiffusionPipeline",
            "WuerstchenCombinedPipeline",
            "WuerstchenDecoderPipeline",
            "WuerstchenPriorPipeline",
        ]
    )

try:
    if not (is_torch_available() and is_transformers_available() and is_k_diffusion_available()):
        raise OptionalDependencyNotAvailable()
except OptionalDependencyNotAvailable:
    from .utils import dummy_torch_and_transformers_and_k_diffusion_objects  # noqa F403

    _import_structure["utils.dummy_torch_and_transformers_and_k_diffusion_objects"] = [
        name for name in dir(dummy_torch_and_transformers_and_k_diffusion_objects) if not name.startswith("_")
    ]

else:
    _import_structure["pipelines"].extend(["StableDiffusionKDiffusionPipeline", "StableDiffusionXLKDiffusionPipeline"])

try:
    if not (is_torch_available() and is_transformers_available() and is_onnx_available()):
        raise OptionalDependencyNotAvailable()
except OptionalDependencyNotAvailable:
    from .utils import dummy_torch_and_transformers_and_onnx_objects  # noqa F403

    _import_structure["utils.dummy_torch_and_transformers_and_onnx_objects"] = [
        name for name in dir(dummy_torch_and_transformers_and_onnx_objects) if not name.startswith("_")
    ]

else:
    _import_structure["pipelines"].extend(
        [
            "OnnxStableDiffusionImg2ImgPipeline",
            "OnnxStableDiffusionInpaintPipeline",
            "OnnxStableDiffusionInpaintPipelineLegacy",
            "OnnxStableDiffusionPipeline",
            "OnnxStableDiffusionUpscalePipeline",
            "StableDiffusionOnnxPipeline",
        ]
    )

try:
    if not (is_torch_available() and is_librosa_available()):
        raise OptionalDependencyNotAvailable()
except OptionalDependencyNotAvailable:
    from .utils import dummy_torch_and_librosa_objects  # noqa F403

    _import_structure["utils.dummy_torch_and_librosa_objects"] = [
        name for name in dir(dummy_torch_and_librosa_objects) if not name.startswith("_")
    ]

else:
    _import_structure["pipelines"].extend(["AudioDiffusionPipeline", "Mel"])

try:
    if not (is_transformers_available() and is_torch_available() and is_note_seq_available()):
        raise OptionalDependencyNotAvailable()
except OptionalDependencyNotAvailable:
    from .utils import dummy_transformers_and_torch_and_note_seq_objects  # noqa F403

    _import_structure["utils.dummy_transformers_and_torch_and_note_seq_objects"] = [
        name for name in dir(dummy_transformers_and_torch_and_note_seq_objects) if not name.startswith("_")
    ]


else:
    _import_structure["pipelines"].extend(["SpectrogramDiffusionPipeline"])

try:
    if not is_flax_available():
        raise OptionalDependencyNotAvailable()
except OptionalDependencyNotAvailable:
    from .utils import dummy_flax_objects  # noqa F403

    _import_structure["utils.dummy_flax_objects"] = [
        name for name in dir(dummy_flax_objects) if not name.startswith("_")
    ]


else:
    _import_structure["models.controlnet_flax"] = ["FlaxControlNetModel"]
    _import_structure["models.modeling_flax_utils"] = ["FlaxModelMixin"]
    _import_structure["models.unets.unet_2d_condition_flax"] = ["FlaxUNet2DConditionModel"]
    _import_structure["models.vae_flax"] = ["FlaxAutoencoderKL"]
    _import_structure["pipelines"].extend(["FlaxDiffusionPipeline"])
    _import_structure["schedulers"].extend(
        [
            "FlaxDDIMScheduler",
            "FlaxDDPMScheduler",
            "FlaxDPMSolverMultistepScheduler",
            "FlaxEulerDiscreteScheduler",
            "FlaxKarrasVeScheduler",
            "FlaxLMSDiscreteScheduler",
            "FlaxPNDMScheduler",
            "FlaxSchedulerMixin",
            "FlaxScoreSdeVeScheduler",
        ]
    )


try:
    if not (is_flax_available() and is_transformers_available()):
        raise OptionalDependencyNotAvailable()
except OptionalDependencyNotAvailable:
    from .utils import dummy_flax_and_transformers_objects  # noqa F403

    _import_structure["utils.dummy_flax_and_transformers_objects"] = [
        name for name in dir(dummy_flax_and_transformers_objects) if not name.startswith("_")
    ]


else:
    _import_structure["pipelines"].extend(
        [
            "FlaxStableDiffusionControlNetPipeline",
            "FlaxStableDiffusionImg2ImgPipeline",
            "FlaxStableDiffusionInpaintPipeline",
            "FlaxStableDiffusionPipeline",
            "FlaxStableDiffusionXLPipeline",
        ]
    )

try:
    if not (is_note_seq_available()):
        raise OptionalDependencyNotAvailable()
except OptionalDependencyNotAvailable:
    from .utils import dummy_note_seq_objects  # noqa F403

    _import_structure["utils.dummy_note_seq_objects"] = [
        name for name in dir(dummy_note_seq_objects) if not name.startswith("_")
    ]


else:
    _import_structure["pipelines"].extend(["MidiProcessor"])

if TYPE_CHECKING or DIFFUSERS_SLOW_IMPORT:
    from .configuration_utils import ConfigMixin

    try:
        if not is_onnx_available():
            raise OptionalDependencyNotAvailable()
    except OptionalDependencyNotAvailable:
        from .utils.dummy_onnx_objects import *  # noqa F403
    else:
        from .pipelines import OnnxRuntimeModel

    try:
        if not is_torch_available():
            raise OptionalDependencyNotAvailable()
    except OptionalDependencyNotAvailable:
        from .utils.dummy_pt_objects import *  # noqa F403
    else:
        from .models import (
            AsymmetricAutoencoderKL,
            AuraFlowTransformer2DModel,
            AutoencoderKL,
            AutoencoderKLTemporalDecoder,
            AutoencoderTiny,
            ConsistencyDecoderVAE,
            ControlNetModel,
            ControlNetXSAdapter,
            DiTTransformer2DModel,
            HunyuanDiT2DControlNetModel,
            HunyuanDiT2DModel,
            HunyuanDiT2DMultiControlNetModel,
            I2VGenXLUNet,
            Kandinsky3UNet,
            LatteTransformer3DModel,
            LuminaNextDiT2DModel,
            ModelMixin,
            MotionAdapter,
            MultiAdapter,
            PixArtTransformer2DModel,
            PriorTransformer,
            SD3ControlNetModel,
            SD3MultiControlNetModel,
            SD3Transformer2DModel,
            T2IAdapter,
            T5FilmDecoder,
            Transformer2DModel,
            UNet1DModel,
            UNet2DConditionModel,
            UNet2DModel,
            UNet3DConditionModel,
            UNetControlNetXSModel,
            UNetMotionModel,
            UNetSpatioTemporalConditionModel,
            UVit2DModel,
            VQModel,
        )
        from .optimization import (
            get_constant_schedule,
            get_constant_schedule_with_warmup,
            get_cosine_schedule_with_warmup,
            get_cosine_with_hard_restarts_schedule_with_warmup,
            get_linear_schedule_with_warmup,
            get_polynomial_decay_schedule_with_warmup,
            get_scheduler,
        )
        from .pipelines import (
            AudioPipelineOutput,
            AutoPipelineForImage2Image,
            AutoPipelineForInpainting,
            AutoPipelineForText2Image,
            BlipDiffusionControlNetPipeline,
            BlipDiffusionPipeline,
            CLIPImageProjection,
            ConsistencyModelPipeline,
            DanceDiffusionPipeline,
            DDIMPipeline,
            DDPMPipeline,
            DiffusionPipeline,
            DiTPipeline,
            ImagePipelineOutput,
            KarrasVePipeline,
            LDMPipeline,
            LDMSuperResolutionPipeline,
            PNDMPipeline,
            RePaintPipeline,
            ScoreSdeVePipeline,
            StableDiffusionMixin,
        )
        from .schedulers import (
            AmusedScheduler,
            CMStochasticIterativeScheduler,
            DDIMInverseScheduler,
            DDIMParallelScheduler,
            DDIMScheduler,
            DDPMParallelScheduler,
            DDPMScheduler,
            DDPMWuerstchenScheduler,
            DEISMultistepScheduler,
            DPMSolverMultistepInverseScheduler,
            DPMSolverMultistepScheduler,
            DPMSolverSinglestepScheduler,
            EDMDPMSolverMultistepScheduler,
            EDMEulerScheduler,
            EulerAncestralDiscreteScheduler,
            EulerDiscreteScheduler,
            FlowMatchEulerDiscreteScheduler,
            FlowMatchHeunDiscreteScheduler,
            HeunDiscreteScheduler,
            IPNDMScheduler,
            KarrasVeScheduler,
            KDPM2AncestralDiscreteScheduler,
            KDPM2DiscreteScheduler,
            LCMScheduler,
            PNDMScheduler,
            RePaintScheduler,
            SASolverScheduler,
            SchedulerMixin,
            ScoreSdeVeScheduler,
            TCDScheduler,
            UnCLIPScheduler,
            UniPCMultistepScheduler,
            VQDiffusionScheduler,
        )
        from .training_utils import EMAModel

    try:
        if not (is_torch_available() and is_scipy_available()):
            raise OptionalDependencyNotAvailable()
    except OptionalDependencyNotAvailable:
        from .utils.dummy_torch_and_scipy_objects import *  # noqa F403
    else:
        from .schedulers import LMSDiscreteScheduler

    try:
        if not (is_torch_available() and is_torchsde_available()):
            raise OptionalDependencyNotAvailable()
    except OptionalDependencyNotAvailable:
        from .utils.dummy_torch_and_torchsde_objects import *  # noqa F403
    else:
        from .schedulers import DPMSolverSDEScheduler

    try:
        if not (is_torch_available() and is_transformers_available()):
            raise OptionalDependencyNotAvailable()
    except OptionalDependencyNotAvailable:
        from .utils.dummy_torch_and_transformers_objects import *  # noqa F403
    else:
        from .pipelines import (
            AltDiffusionImg2ImgPipeline,
            AltDiffusionPipeline,
            AmusedImg2ImgPipeline,
            AmusedInpaintPipeline,
            AmusedPipeline,
            AnimateDiffPipeline,
            AnimateDiffSDXLPipeline,
            AnimateDiffVideoToVideoPipeline,
            AudioLDM2Pipeline,
            AudioLDM2ProjectionModel,
            AudioLDM2UNet2DConditionModel,
            AudioLDMPipeline,
<<<<<<< HEAD
            AuraFlowPipeline,
=======
            ChatGLMModel,
            ChatGLMTokenizer,
>>>>>>> 87b9db64
            CLIPImageProjection,
            CycleDiffusionPipeline,
            HunyuanDiTControlNetPipeline,
            HunyuanDiTPipeline,
            I2VGenXLPipeline,
            IFImg2ImgPipeline,
            IFImg2ImgSuperResolutionPipeline,
            IFInpaintingPipeline,
            IFInpaintingSuperResolutionPipeline,
            IFPipeline,
            IFSuperResolutionPipeline,
            ImageTextPipelineOutput,
            Kandinsky3Img2ImgPipeline,
            Kandinsky3Pipeline,
            KandinskyCombinedPipeline,
            KandinskyImg2ImgCombinedPipeline,
            KandinskyImg2ImgPipeline,
            KandinskyInpaintCombinedPipeline,
            KandinskyInpaintPipeline,
            KandinskyPipeline,
            KandinskyPriorPipeline,
            KandinskyV22CombinedPipeline,
            KandinskyV22ControlnetImg2ImgPipeline,
            KandinskyV22ControlnetPipeline,
            KandinskyV22Img2ImgCombinedPipeline,
            KandinskyV22Img2ImgPipeline,
            KandinskyV22InpaintCombinedPipeline,
            KandinskyV22InpaintPipeline,
            KandinskyV22Pipeline,
            KandinskyV22PriorEmb2EmbPipeline,
            KandinskyV22PriorPipeline,
            KolorsImg2ImgPipeline,
            KolorsPipeline,
            LatentConsistencyModelImg2ImgPipeline,
            LatentConsistencyModelPipeline,
            LattePipeline,
            LDMTextToImagePipeline,
            LEditsPPPipelineStableDiffusion,
            LEditsPPPipelineStableDiffusionXL,
            LuminaText2ImgPipeline,
            MarigoldDepthPipeline,
            MarigoldNormalsPipeline,
            MusicLDMPipeline,
            PaintByExamplePipeline,
            PIAPipeline,
            PixArtAlphaPipeline,
            PixArtSigmaPipeline,
            SemanticStableDiffusionPipeline,
            ShapEImg2ImgPipeline,
            ShapEPipeline,
            StableCascadeCombinedPipeline,
            StableCascadeDecoderPipeline,
            StableCascadePriorPipeline,
            StableDiffusion3ControlNetPipeline,
            StableDiffusion3Img2ImgPipeline,
            StableDiffusion3InpaintPipeline,
            StableDiffusion3Pipeline,
            StableDiffusionAdapterPipeline,
            StableDiffusionAttendAndExcitePipeline,
            StableDiffusionControlNetImg2ImgPipeline,
            StableDiffusionControlNetInpaintPipeline,
            StableDiffusionControlNetPipeline,
            StableDiffusionControlNetXSPipeline,
            StableDiffusionDepth2ImgPipeline,
            StableDiffusionDiffEditPipeline,
            StableDiffusionGLIGENPipeline,
            StableDiffusionGLIGENTextImagePipeline,
            StableDiffusionImageVariationPipeline,
            StableDiffusionImg2ImgPipeline,
            StableDiffusionInpaintPipeline,
            StableDiffusionInpaintPipelineLegacy,
            StableDiffusionInstructPix2PixPipeline,
            StableDiffusionLatentUpscalePipeline,
            StableDiffusionLDM3DPipeline,
            StableDiffusionModelEditingPipeline,
            StableDiffusionPAGPipeline,
            StableDiffusionPanoramaPipeline,
            StableDiffusionParadigmsPipeline,
            StableDiffusionPipeline,
            StableDiffusionPipelineSafe,
            StableDiffusionPix2PixZeroPipeline,
            StableDiffusionSAGPipeline,
            StableDiffusionUpscalePipeline,
            StableDiffusionXLAdapterPipeline,
            StableDiffusionXLControlNetImg2ImgPipeline,
            StableDiffusionXLControlNetInpaintPipeline,
            StableDiffusionXLControlNetPAGPipeline,
            StableDiffusionXLControlNetPipeline,
            StableDiffusionXLControlNetXSPipeline,
            StableDiffusionXLImg2ImgPipeline,
            StableDiffusionXLInpaintPipeline,
            StableDiffusionXLInstructPix2PixPipeline,
            StableDiffusionXLPAGImg2ImgPipeline,
            StableDiffusionXLPAGInpaintPipeline,
            StableDiffusionXLPAGPipeline,
            StableDiffusionXLPipeline,
            StableUnCLIPImg2ImgPipeline,
            StableUnCLIPPipeline,
            StableVideoDiffusionPipeline,
            TextToVideoSDPipeline,
            TextToVideoZeroPipeline,
            TextToVideoZeroSDXLPipeline,
            UnCLIPImageVariationPipeline,
            UnCLIPPipeline,
            UniDiffuserModel,
            UniDiffuserPipeline,
            UniDiffuserTextDecoder,
            VersatileDiffusionDualGuidedPipeline,
            VersatileDiffusionImageVariationPipeline,
            VersatileDiffusionPipeline,
            VersatileDiffusionTextToImagePipeline,
            VideoToVideoSDPipeline,
            VQDiffusionPipeline,
            WuerstchenCombinedPipeline,
            WuerstchenDecoderPipeline,
            WuerstchenPriorPipeline,
        )

    try:
        if not (is_torch_available() and is_transformers_available() and is_k_diffusion_available()):
            raise OptionalDependencyNotAvailable()
    except OptionalDependencyNotAvailable:
        from .utils.dummy_torch_and_transformers_and_k_diffusion_objects import *  # noqa F403
    else:
        from .pipelines import StableDiffusionKDiffusionPipeline, StableDiffusionXLKDiffusionPipeline

    try:
        if not (is_torch_available() and is_transformers_available() and is_onnx_available()):
            raise OptionalDependencyNotAvailable()
    except OptionalDependencyNotAvailable:
        from .utils.dummy_torch_and_transformers_and_onnx_objects import *  # noqa F403
    else:
        from .pipelines import (
            OnnxStableDiffusionImg2ImgPipeline,
            OnnxStableDiffusionInpaintPipeline,
            OnnxStableDiffusionInpaintPipelineLegacy,
            OnnxStableDiffusionPipeline,
            OnnxStableDiffusionUpscalePipeline,
            StableDiffusionOnnxPipeline,
        )

    try:
        if not (is_torch_available() and is_librosa_available()):
            raise OptionalDependencyNotAvailable()
    except OptionalDependencyNotAvailable:
        from .utils.dummy_torch_and_librosa_objects import *  # noqa F403
    else:
        from .pipelines import AudioDiffusionPipeline, Mel

    try:
        if not (is_transformers_available() and is_torch_available() and is_note_seq_available()):
            raise OptionalDependencyNotAvailable()
    except OptionalDependencyNotAvailable:
        from .utils.dummy_transformers_and_torch_and_note_seq_objects import *  # noqa F403
    else:
        from .pipelines import SpectrogramDiffusionPipeline

    try:
        if not is_flax_available():
            raise OptionalDependencyNotAvailable()
    except OptionalDependencyNotAvailable:
        from .utils.dummy_flax_objects import *  # noqa F403
    else:
        from .models.controlnet_flax import FlaxControlNetModel
        from .models.modeling_flax_utils import FlaxModelMixin
        from .models.unets.unet_2d_condition_flax import FlaxUNet2DConditionModel
        from .models.vae_flax import FlaxAutoencoderKL
        from .pipelines import FlaxDiffusionPipeline
        from .schedulers import (
            FlaxDDIMScheduler,
            FlaxDDPMScheduler,
            FlaxDPMSolverMultistepScheduler,
            FlaxEulerDiscreteScheduler,
            FlaxKarrasVeScheduler,
            FlaxLMSDiscreteScheduler,
            FlaxPNDMScheduler,
            FlaxSchedulerMixin,
            FlaxScoreSdeVeScheduler,
        )

    try:
        if not (is_flax_available() and is_transformers_available()):
            raise OptionalDependencyNotAvailable()
    except OptionalDependencyNotAvailable:
        from .utils.dummy_flax_and_transformers_objects import *  # noqa F403
    else:
        from .pipelines import (
            FlaxStableDiffusionControlNetPipeline,
            FlaxStableDiffusionImg2ImgPipeline,
            FlaxStableDiffusionInpaintPipeline,
            FlaxStableDiffusionPipeline,
            FlaxStableDiffusionXLPipeline,
        )

    try:
        if not (is_note_seq_available()):
            raise OptionalDependencyNotAvailable()
    except OptionalDependencyNotAvailable:
        from .utils.dummy_note_seq_objects import *  # noqa F403
    else:
        from .pipelines import MidiProcessor

else:
    import sys

    sys.modules[__name__] = _LazyModule(
        __name__,
        globals()["__file__"],
        _import_structure,
        module_spec=__spec__,
        extra_objects={"__version__": __version__},
    )<|MERGE_RESOLUTION|>--- conflicted
+++ resolved
@@ -649,12 +649,9 @@
             AudioLDM2ProjectionModel,
             AudioLDM2UNet2DConditionModel,
             AudioLDMPipeline,
-<<<<<<< HEAD
             AuraFlowPipeline,
-=======
             ChatGLMModel,
             ChatGLMTokenizer,
->>>>>>> 87b9db64
             CLIPImageProjection,
             CycleDiffusionPipeline,
             HunyuanDiTControlNetPipeline,
