--- conflicted
+++ resolved
@@ -356,23 +356,6 @@
 
 
 else:
-<<<<<<< HEAD
-    from .models.controlnet_flax import FlaxControlNetModel
-    from .models.modeling_flax_utils import FlaxModelMixin
-    from .models.unet_2d_condition_flax import FlaxUNet2DConditionModel
-    from .models.vae_flax import FlaxAutoencoderKL
-    from .pipelines import FlaxDiffusionPipeline
-    from .schedulers import (
-        FlaxDDIMScheduler,
-        FlaxDDPMScheduler,
-        FlaxDPMSolverMultistepScheduler,
-        FlaxEulerDiscreteScheduler,
-        FlaxKarrasVeScheduler,
-        FlaxLMSDiscreteScheduler,
-        FlaxPNDMScheduler,
-        FlaxSchedulerMixin,
-        FlaxScoreSdeVeScheduler,
-=======
     _import_structure["models.controlnet_flax"] = ["FlaxControlNetModel"]
     _import_structure["models.modeling_flax_utils"] = ["FlaxModelMixin"]
     _import_structure["models.unet_2d_condition_flax"] = ["FlaxUNet2DConditionModel"]
@@ -383,13 +366,13 @@
             "FlaxDDIMScheduler",
             "FlaxDDPMScheduler",
             "FlaxDPMSolverMultistepScheduler",
+            "FlaxEulerDiscreteScheduler",
             "FlaxKarrasVeScheduler",
             "FlaxLMSDiscreteScheduler",
             "FlaxPNDMScheduler",
             "FlaxSchedulerMixin",
             "FlaxScoreSdeVeScheduler",
         ]
->>>>>>> 29970757
     )
 
 
@@ -405,23 +388,15 @@
 
 
 else:
-<<<<<<< HEAD
-    from .pipelines import (
-        FlaxStableDiffusionControlNetPipeline,
-        FlaxStableDiffusionImg2ImgPipeline,
-        FlaxStableDiffusionInpaintPipeline,
-        FlaxStableDiffusionPipeline,
-        FlaxStableDiffusionXLImg2ImgPipeline,
-        FlaxStableDiffusionXLPipeline,
-=======
     _import_structure["pipelines"].extend(
         [
             "FlaxStableDiffusionControlNetPipeline",
             "FlaxStableDiffusionImg2ImgPipeline",
             "FlaxStableDiffusionInpaintPipeline",
             "FlaxStableDiffusionPipeline",
+            "FlaxStableDiffusionXLImg2ImgPipeline",
+            "FlaxStableDiffusionXLPipeline",
         ]
->>>>>>> 29970757
     )
 
 try:
