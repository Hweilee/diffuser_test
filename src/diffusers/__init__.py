--- conflicted
+++ resolved
@@ -138,11 +138,8 @@
         StableUnCLIPImg2ImgPipeline,
         StableUnCLIPPipeline,
         TextToVideoSDPipeline,
-<<<<<<< HEAD
+        TextToVideoZeroPipeline,
         TuneAVideoPipeline,
-=======
-        TextToVideoZeroPipeline,
->>>>>>> ba49272d
         UnCLIPImageVariationPipeline,
         UnCLIPPipeline,
         VersatileDiffusionDualGuidedPipeline,
