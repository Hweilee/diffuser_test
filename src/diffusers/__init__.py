from .utils import (
    is_flax_available,
    is_inflect_available,
    is_onnx_available,
    is_scipy_available,
    is_torch_available,
    is_transformers_available,
    is_unidecode_available,
)


__version__ = "0.4.0.dev0"

from .configuration_utils import ConfigMixin
from .onnx_utils import OnnxRuntimeModel
from .utils import logging


if is_torch_available():
    from .modeling_utils import ModelMixin
    from .models import AutoencoderKL, UNet2DConditionModel, UNet2DModel, VQModel
    from .optimization import (
        get_constant_schedule,
        get_constant_schedule_with_warmup,
        get_cosine_schedule_with_warmup,
        get_cosine_with_hard_restarts_schedule_with_warmup,
        get_linear_schedule_with_warmup,
        get_polynomial_decay_schedule_with_warmup,
        get_scheduler,
    )
    from .pipeline_utils import DiffusionPipeline
    from .pipelines import DDIMPipeline, DDPMPipeline, KarrasVePipeline, LDMPipeline, PNDMPipeline, ScoreSdeVePipeline
    from .schedulers import (
        DDIMScheduler,
        DDPMScheduler,
        KarrasVeScheduler,
        PNDMScheduler,
        SchedulerMixin,
        ScoreSdeVeScheduler,
    )
    from .training_utils import EMAModel
else:
    from .utils.dummy_pt_objects import *  # noqa F403

if is_torch_available() and is_scipy_available():
    from .schedulers import LMSDiscreteScheduler
else:
    from .utils.dummy_torch_and_scipy_objects import *  # noqa F403

if is_torch_available() and is_transformers_available():
    from .pipelines import (
        LDMTextToImagePipeline,
        StableDiffusionImg2ImgPipeline,
        StableDiffusionInpaintPipeline,
        StableDiffusionPipeline,
    )
else:
    from .utils.dummy_torch_and_transformers_objects import *  # noqa F403

if is_torch_available() and is_transformers_available() and is_onnx_available():
    from .pipelines import StableDiffusionOnnxPipeline
else:
    from .utils.dummy_torch_and_transformers_and_onnx_objects import *  # noqa F403

if is_flax_available():
    from .modeling_flax_utils import FlaxModelMixin
    from .models.unet_2d_condition_flax import FlaxUNet2DConditionModel
    from .models.vae_flax import FlaxAutoencoderKL
    from .pipeline_flax_utils import FlaxDiffusionPipeline
    from .schedulers import (
        FlaxDDIMScheduler,
        FlaxDDPMScheduler,
        FlaxKarrasVeScheduler,
        FlaxLMSDiscreteScheduler,
        FlaxPNDMScheduler,
        FlaxScoreSdeVeScheduler,
    )
else:
    from .utils.dummy_flax_objects import *  # noqa F403

if is_flax_available() and is_transformers_available():
    from .pipelines import FlaxStableDiffusionPipeline
else:
<<<<<<< HEAD
    from .utils.dummy_flax_and_transformers_objects import *  # noqa F403
=======
    from .utils.dummy_transformers_objects import *
    
    
from .callbacks import LPIPSCallback, NormalDistLoss, ContrastLoss, LPIPSLoss, create_callbacks
>>>>>>> 5f94f9b4
<|MERGE_RESOLUTION|>--- conflicted
+++ resolved
@@ -81,11 +81,9 @@
 if is_flax_available() and is_transformers_available():
     from .pipelines import FlaxStableDiffusionPipeline
 else:
-<<<<<<< HEAD
-    from .utils.dummy_flax_and_transformers_objects import *  # noqa F403
-=======
+#    from .utils.dummy_flax_and_transformers_objects import *  # noqa F403
+
     from .utils.dummy_transformers_objects import *
     
     
-from .callbacks import LPIPSCallback, NormalDistLoss, ContrastLoss, LPIPSLoss, create_callbacks
->>>>>>> 5f94f9b4
+from .callbacks import LPIPSCallback, NormalDistLoss, ContrastLoss, LPIPSLoss, create_callbacks