# flake8: noqa
# There's no way to ignore "F401 '...' imported but unused" warnings in this
# module, but to preserve other warnings. So, don't check this module at all.
from .utils import is_inflect_available, is_transformers_available, is_unidecode_available


__version__ = "0.1.2"

from .modeling_utils import ModelMixin
<<<<<<< HEAD
from .models import AutoencoderKL, NCSNpp, TemporalUNet, UNetLDMModel, UNetModel, VQModel
from .optimization import (
    get_constant_schedule,
    get_constant_schedule_with_warmup,
    get_linear_schedule_with_warmup,
    get_cosine_schedule_with_warmup,
    get_cosine_with_hard_restarts_schedule_with_warmup,
    get_polynomial_decay_schedule_with_warmup,
    get_scheduler,
)
from .pipeline_utils import DiffusionPipeline
from .pipelines import (
    BDDMPipeline,
    DDIMPipeline,
    DDPMPipeline,
    LatentDiffusionUncondPipeline,
    PNDMPipeline,
    ScoreSdeVePipeline,
    ScoreSdeVpPipeline,
)
from .schedulers import (
    DDIMScheduler,
    DDPMScheduler,
    GradTTSScheduler,
    PNDMScheduler,
    SchedulerMixin,
    ScoreSdeVeScheduler,
    ScoreSdeVpScheduler,
)
from .training_utils import EMAModel
=======
from .models import AutoencoderKL, UNet2DConditionModel, UNet2DModel, VQModel
from .pipeline_utils import DiffusionPipeline
from .pipelines import DDIMPipeline, DDPMPipeline, LDMPipeline, PNDMPipeline, ScoreSdeVePipeline
from .schedulers import DDIMScheduler, DDPMScheduler, PNDMScheduler, SchedulerMixin, ScoreSdeVeScheduler
>>>>>>> 85244d4a


if is_transformers_available():
    from .pipelines import LDMTextToImagePipeline
else:
    from .utils.dummy_transformers_objects import *<|MERGE_RESOLUTION|>--- conflicted
+++ resolved
@@ -7,8 +7,7 @@
 __version__ = "0.1.2"
 
 from .modeling_utils import ModelMixin
-<<<<<<< HEAD
-from .models import AutoencoderKL, NCSNpp, TemporalUNet, UNetLDMModel, UNetModel, VQModel
+from .models import AutoencoderKL, UNet2DConditionModel, UNet2DModel, VQModel
 from .optimization import (
     get_constant_schedule,
     get_constant_schedule_with_warmup,
@@ -19,31 +18,9 @@
     get_scheduler,
 )
 from .pipeline_utils import DiffusionPipeline
-from .pipelines import (
-    BDDMPipeline,
-    DDIMPipeline,
-    DDPMPipeline,
-    LatentDiffusionUncondPipeline,
-    PNDMPipeline,
-    ScoreSdeVePipeline,
-    ScoreSdeVpPipeline,
-)
-from .schedulers import (
-    DDIMScheduler,
-    DDPMScheduler,
-    GradTTSScheduler,
-    PNDMScheduler,
-    SchedulerMixin,
-    ScoreSdeVeScheduler,
-    ScoreSdeVpScheduler,
-)
-from .training_utils import EMAModel
-=======
-from .models import AutoencoderKL, UNet2DConditionModel, UNet2DModel, VQModel
-from .pipeline_utils import DiffusionPipeline
 from .pipelines import DDIMPipeline, DDPMPipeline, LDMPipeline, PNDMPipeline, ScoreSdeVePipeline
 from .schedulers import DDIMScheduler, DDPMScheduler, PNDMScheduler, SchedulerMixin, ScoreSdeVeScheduler
->>>>>>> 85244d4a
+from .training_utils import EMAModel
 
 
 if is_transformers_available():
