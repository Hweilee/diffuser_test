__version__ = "0.31.0.dev0"

from typing import TYPE_CHECKING

from .utils import (
    DIFFUSERS_SLOW_IMPORT,
    OptionalDependencyNotAvailable,
    _LazyModule,
    is_flax_available,
    is_k_diffusion_available,
    is_librosa_available,
    is_note_seq_available,
    is_onnx_available,
    is_scipy_available,
    is_sentencepiece_available,
    is_torch_available,
    is_torchsde_available,
    is_transformers_available,
)


# Lazy Import based on
# https://github.com/huggingface/transformers/blob/main/src/transformers/__init__.py

# When adding a new object to this init, please add it to `_import_structure`. The `_import_structure` is a dictionary submodule to list of object names,
# and is used to defer the actual importing for when the objects are requested.
# This way `import diffusers` provides the names in the namespace without actually importing anything (and especially none of the backends).

_import_structure = {
    "configuration_utils": ["ConfigMixin"],
    "loaders": ["FromOriginalModelMixin"],
    "models": [],
    "pipelines": [],
    "schedulers": [],
    "utils": [
        "OptionalDependencyNotAvailable",
        "is_flax_available",
        "is_inflect_available",
        "is_invisible_watermark_available",
        "is_k_diffusion_available",
        "is_k_diffusion_version",
        "is_librosa_available",
        "is_note_seq_available",
        "is_onnx_available",
        "is_scipy_available",
        "is_torch_available",
        "is_torchsde_available",
        "is_transformers_available",
        "is_transformers_version",
        "is_unidecode_available",
        "logging",
    ],
}

try:
    if not is_onnx_available():
        raise OptionalDependencyNotAvailable()
except OptionalDependencyNotAvailable:
    from .utils import dummy_onnx_objects  # noqa F403

    _import_structure["utils.dummy_onnx_objects"] = [
        name for name in dir(dummy_onnx_objects) if not name.startswith("_")
    ]

else:
    _import_structure["pipelines"].extend(["OnnxRuntimeModel"])

try:
    if not is_torch_available():
        raise OptionalDependencyNotAvailable()
except OptionalDependencyNotAvailable:
    from .utils import dummy_pt_objects  # noqa F403

    _import_structure["utils.dummy_pt_objects"] = [name for name in dir(dummy_pt_objects) if not name.startswith("_")]

else:
    _import_structure["models"].extend(
        [
            "AsymmetricAutoencoderKL",
            "AuraFlowTransformer2DModel",
            "AutoencoderKL",
            "AutoencoderKLCogVideoX",
            "AutoencoderKLTemporalDecoder",
            "AutoencoderOobleck",
            "AutoencoderTiny",
            "CogVideoXTransformer3DModel",
            "ConsistencyDecoderVAE",
            "ControlNetModel",
            "ControlNetXSAdapter",
            "DiTTransformer2DModel",
            "FluxControlNetModel",
            "FluxMultiControlNetModel",
            "FluxTransformer2DModel",
            "HunyuanDiT2DControlNetModel",
            "HunyuanDiT2DModel",
            "HunyuanDiT2DMultiControlNetModel",
            "I2VGenXLUNet",
            "Kandinsky3UNet",
            "LatteTransformer3DModel",
            "LuminaNextDiT2DModel",
            "ModelMixin",
            "MotionAdapter",
            "MultiAdapter",
            "PixArtTransformer2DModel",
            "PriorTransformer",
            "SD3ControlNetModel",
            "SD3MultiControlNetModel",
            "SD3Transformer2DModel",
            "SparseControlNetModel",
            "StableAudioDiTModel",
            "StableCascadeUNet",
            "T2IAdapter",
            "T5FilmDecoder",
            "Transformer2DModel",
            "UNet1DModel",
            "UNet2DConditionModel",
            "UNet2DModel",
            "UNet3DConditionModel",
            "UNetControlNetXSModel",
            "UNetMotionModel",
            "UNetSpatioTemporalConditionModel",
            "UVit2DModel",
            "VQModel",
        ]
    )

    _import_structure["optimization"] = [
        "get_constant_schedule",
        "get_constant_schedule_with_warmup",
        "get_cosine_schedule_with_warmup",
        "get_cosine_with_hard_restarts_schedule_with_warmup",
        "get_linear_schedule_with_warmup",
        "get_polynomial_decay_schedule_with_warmup",
        "get_scheduler",
    ]
    _import_structure["pipelines"].extend(
        [
            "AudioPipelineOutput",
            "AutoPipelineForImage2Image",
            "AutoPipelineForInpainting",
            "AutoPipelineForText2Image",
            "ConsistencyModelPipeline",
            "DanceDiffusionPipeline",
            "DDIMPipeline",
            "DDPMPipeline",
            "DiffusionPipeline",
            "DiTPipeline",
            "ImagePipelineOutput",
            "KarrasVePipeline",
            "LDMPipeline",
            "LDMSuperResolutionPipeline",
            "PNDMPipeline",
            "RePaintPipeline",
            "ScoreSdeVePipeline",
            "StableDiffusionMixin",
        ]
    )
    _import_structure["schedulers"].extend(
        [
            "AmusedScheduler",
            "CMStochasticIterativeScheduler",
            "CogVideoXDDIMScheduler",
            "CogVideoXDPMScheduler",
            "DDIMInverseScheduler",
            "DDIMParallelScheduler",
            "DDIMScheduler",
            "DDPMParallelScheduler",
            "DDPMScheduler",
            "DDPMWuerstchenScheduler",
            "DEISMultistepScheduler",
            "DPMSolverMultistepInverseScheduler",
            "DPMSolverMultistepScheduler",
            "DPMSolverSinglestepScheduler",
            "EDMDPMSolverMultistepScheduler",
            "EDMEulerScheduler",
            "EulerAncestralDiscreteScheduler",
            "EulerDiscreteScheduler",
            "FlowMatchEulerDiscreteScheduler",
            "FlowMatchHeunDiscreteScheduler",
            "HeunDiscreteScheduler",
            "IPNDMScheduler",
            "KarrasVeScheduler",
            "KDPM2AncestralDiscreteScheduler",
            "KDPM2DiscreteScheduler",
            "LCMScheduler",
            "PNDMScheduler",
            "RePaintScheduler",
            "SASolverScheduler",
            "SchedulerMixin",
            "ScoreSdeVeScheduler",
            "TCDScheduler",
            "UnCLIPScheduler",
            "UniPCMultistepScheduler",
            "VQDiffusionScheduler",
        ]
    )
    _import_structure["training_utils"] = ["EMAModel"]

try:
    if not (is_torch_available() and is_scipy_available()):
        raise OptionalDependencyNotAvailable()
except OptionalDependencyNotAvailable:
    from .utils import dummy_torch_and_scipy_objects  # noqa F403

    _import_structure["utils.dummy_torch_and_scipy_objects"] = [
        name for name in dir(dummy_torch_and_scipy_objects) if not name.startswith("_")
    ]

else:
    _import_structure["schedulers"].extend(["LMSDiscreteScheduler"])

try:
    if not (is_torch_available() and is_torchsde_available()):
        raise OptionalDependencyNotAvailable()
except OptionalDependencyNotAvailable:
    from .utils import dummy_torch_and_torchsde_objects  # noqa F403

    _import_structure["utils.dummy_torch_and_torchsde_objects"] = [
        name for name in dir(dummy_torch_and_torchsde_objects) if not name.startswith("_")
    ]

else:
    _import_structure["schedulers"].extend(["CosineDPMSolverMultistepScheduler", "DPMSolverSDEScheduler"])

try:
    if not (is_torch_available() and is_transformers_available()):
        raise OptionalDependencyNotAvailable()
except OptionalDependencyNotAvailable:
    from .utils import dummy_torch_and_transformers_objects  # noqa F403

    _import_structure["utils.dummy_torch_and_transformers_objects"] = [
        name for name in dir(dummy_torch_and_transformers_objects) if not name.startswith("_")
    ]

else:
    _import_structure["pipelines"].extend(
        [
            "AltDiffusionImg2ImgPipeline",
            "AltDiffusionPipeline",
            "AmusedImg2ImgPipeline",
            "AmusedInpaintPipeline",
            "AmusedPipeline",
            "AnimateDiffControlNetPipeline",
            "AnimateDiffPAGPipeline",
            "AnimateDiffPipeline",
            "AnimateDiffSDXLPipeline",
            "AnimateDiffSparseControlNetPipeline",
            "AnimateDiffVideoToVideoControlNetPipeline",
            "AnimateDiffVideoToVideoPipeline",
            "AudioLDM2Pipeline",
            "AudioLDM2ProjectionModel",
            "AudioLDM2UNet2DConditionModel",
            "AudioLDMPipeline",
            "AuraFlowPipeline",
            "BlipDiffusionControlNetPipeline",
            "BlipDiffusionPipeline",
            "CLIPImageProjection",
            "CogVideoXImageToVideoPipeline",
            "CogVideoXPipeline",
            "CogVideoXVideoToVideoPipeline",
            "CycleDiffusionPipeline",
            "FluxControlNetImg2ImgPipeline",
            "FluxControlNetInpaintPipeline",
            "FluxControlNetPipeline",
            "FluxImg2ImgPipeline",
            "FluxInpaintPipeline",
            "FluxPipeline",
            "HunyuanDiTControlNetPipeline",
            "HunyuanDiTPAGPipeline",
            "HunyuanDiTPipeline",
            "I2VGenXLPipeline",
            "IFImg2ImgPipeline",
            "IFImg2ImgSuperResolutionPipeline",
            "IFInpaintingPipeline",
            "IFInpaintingSuperResolutionPipeline",
            "IFPipeline",
            "IFSuperResolutionPipeline",
            "ImageTextPipelineOutput",
            "Kandinsky3Img2ImgPipeline",
            "Kandinsky3Pipeline",
            "KandinskyCombinedPipeline",
            "KandinskyImg2ImgCombinedPipeline",
            "KandinskyImg2ImgPipeline",
            "KandinskyInpaintCombinedPipeline",
            "KandinskyInpaintPipeline",
            "KandinskyPipeline",
            "KandinskyPriorPipeline",
            "KandinskyV22CombinedPipeline",
            "KandinskyV22ControlnetImg2ImgPipeline",
            "KandinskyV22ControlnetPipeline",
            "KandinskyV22Img2ImgCombinedPipeline",
            "KandinskyV22Img2ImgPipeline",
            "KandinskyV22InpaintCombinedPipeline",
            "KandinskyV22InpaintPipeline",
            "KandinskyV22Pipeline",
            "KandinskyV22PriorEmb2EmbPipeline",
            "KandinskyV22PriorPipeline",
            "LatentConsistencyModelImg2ImgPipeline",
            "LatentConsistencyModelPipeline",
            "LattePipeline",
            "LDMTextToImagePipeline",
            "LEditsPPPipelineStableDiffusion",
            "LEditsPPPipelineStableDiffusionXL",
            "LuminaText2ImgPipeline",
            "MarigoldDepthPipeline",
            "MarigoldNormalsPipeline",
            "MusicLDMPipeline",
            "PaintByExamplePipeline",
            "PIAPipeline",
            "PixArtAlphaPipeline",
            "PixArtSigmaPAGPipeline",
            "PixArtSigmaPipeline",
            "SemanticStableDiffusionPipeline",
            "ShapEImg2ImgPipeline",
            "ShapEPipeline",
            "StableAudioPipeline",
            "StableAudioProjectionModel",
            "StableCascadeCombinedPipeline",
            "StableCascadeDecoderPipeline",
            "StableCascadePriorPipeline",
            "StableDiffusion3ControlNetInpaintingPipeline",
            "StableDiffusion3ControlNetPipeline",
            "StableDiffusion3Img2ImgPipeline",
            "StableDiffusion3InpaintPipeline",
            "StableDiffusion3PAGPipeline",
            "StableDiffusion3Pipeline",
            "StableDiffusionAdapterPipeline",
            "StableDiffusionAttendAndExcitePipeline",
            "StableDiffusionControlNetImg2ImgPipeline",
            "StableDiffusionControlNetInpaintPipeline",
            "StableDiffusionControlNetPAGInpaintPipeline",
            "StableDiffusionControlNetPAGPipeline",
            "StableDiffusionControlNetPipeline",
            "StableDiffusionControlNetXSPipeline",
            "StableDiffusionDepth2ImgPipeline",
            "StableDiffusionDiffEditPipeline",
            "StableDiffusionGLIGENPipeline",
            "StableDiffusionGLIGENTextImagePipeline",
            "StableDiffusionImageVariationPipeline",
            "StableDiffusionImg2ImgPipeline",
            "StableDiffusionInpaintPipeline",
            "StableDiffusionInpaintPipelineLegacy",
            "StableDiffusionInstructPix2PixPipeline",
            "StableDiffusionLatentUpscalePipeline",
            "StableDiffusionLDM3DPipeline",
            "StableDiffusionModelEditingPipeline",
<<<<<<< HEAD
            "StableDiffusionPAGInpaintPipeline",
=======
            "StableDiffusionPAGImg2ImgPipeline",
>>>>>>> 07bd2fab
            "StableDiffusionPAGPipeline",
            "StableDiffusionPanoramaPipeline",
            "StableDiffusionParadigmsPipeline",
            "StableDiffusionPipeline",
            "StableDiffusionPipelineSafe",
            "StableDiffusionPix2PixZeroPipeline",
            "StableDiffusionSAGPipeline",
            "StableDiffusionUpscalePipeline",
            "StableDiffusionXLAdapterPipeline",
            "StableDiffusionXLControlNetImg2ImgPipeline",
            "StableDiffusionXLControlNetInpaintPipeline",
            "StableDiffusionXLControlNetPAGImg2ImgPipeline",
            "StableDiffusionXLControlNetPAGPipeline",
            "StableDiffusionXLControlNetPipeline",
            "StableDiffusionXLControlNetXSPipeline",
            "StableDiffusionXLImg2ImgPipeline",
            "StableDiffusionXLInpaintPipeline",
            "StableDiffusionXLInstructPix2PixPipeline",
            "StableDiffusionXLPAGImg2ImgPipeline",
            "StableDiffusionXLPAGInpaintPipeline",
            "StableDiffusionXLPAGPipeline",
            "StableDiffusionXLPipeline",
            "StableUnCLIPImg2ImgPipeline",
            "StableUnCLIPPipeline",
            "StableVideoDiffusionPipeline",
            "TextToVideoSDPipeline",
            "TextToVideoZeroPipeline",
            "TextToVideoZeroSDXLPipeline",
            "UnCLIPImageVariationPipeline",
            "UnCLIPPipeline",
            "UniDiffuserModel",
            "UniDiffuserPipeline",
            "UniDiffuserTextDecoder",
            "VersatileDiffusionDualGuidedPipeline",
            "VersatileDiffusionImageVariationPipeline",
            "VersatileDiffusionPipeline",
            "VersatileDiffusionTextToImagePipeline",
            "VideoToVideoSDPipeline",
            "VQDiffusionPipeline",
            "WuerstchenCombinedPipeline",
            "WuerstchenDecoderPipeline",
            "WuerstchenPriorPipeline",
        ]
    )

try:
    if not (is_torch_available() and is_transformers_available() and is_k_diffusion_available()):
        raise OptionalDependencyNotAvailable()
except OptionalDependencyNotAvailable:
    from .utils import dummy_torch_and_transformers_and_k_diffusion_objects  # noqa F403

    _import_structure["utils.dummy_torch_and_transformers_and_k_diffusion_objects"] = [
        name for name in dir(dummy_torch_and_transformers_and_k_diffusion_objects) if not name.startswith("_")
    ]

else:
    _import_structure["pipelines"].extend(["StableDiffusionKDiffusionPipeline", "StableDiffusionXLKDiffusionPipeline"])

try:
    if not (is_torch_available() and is_transformers_available() and is_sentencepiece_available()):
        raise OptionalDependencyNotAvailable()
except OptionalDependencyNotAvailable:
    from .utils import dummy_torch_and_transformers_and_sentencepiece_objects  # noqa F403

    _import_structure["utils.dummy_torch_and_transformers_and_sentencepiece_objects"] = [
        name for name in dir(dummy_torch_and_transformers_and_sentencepiece_objects) if not name.startswith("_")
    ]

else:
    _import_structure["pipelines"].extend(["KolorsImg2ImgPipeline", "KolorsPAGPipeline", "KolorsPipeline"])

try:
    if not (is_torch_available() and is_transformers_available() and is_onnx_available()):
        raise OptionalDependencyNotAvailable()
except OptionalDependencyNotAvailable:
    from .utils import dummy_torch_and_transformers_and_onnx_objects  # noqa F403

    _import_structure["utils.dummy_torch_and_transformers_and_onnx_objects"] = [
        name for name in dir(dummy_torch_and_transformers_and_onnx_objects) if not name.startswith("_")
    ]

else:
    _import_structure["pipelines"].extend(
        [
            "OnnxStableDiffusionImg2ImgPipeline",
            "OnnxStableDiffusionInpaintPipeline",
            "OnnxStableDiffusionInpaintPipelineLegacy",
            "OnnxStableDiffusionPipeline",
            "OnnxStableDiffusionUpscalePipeline",
            "StableDiffusionOnnxPipeline",
        ]
    )

try:
    if not (is_torch_available() and is_librosa_available()):
        raise OptionalDependencyNotAvailable()
except OptionalDependencyNotAvailable:
    from .utils import dummy_torch_and_librosa_objects  # noqa F403

    _import_structure["utils.dummy_torch_and_librosa_objects"] = [
        name for name in dir(dummy_torch_and_librosa_objects) if not name.startswith("_")
    ]

else:
    _import_structure["pipelines"].extend(["AudioDiffusionPipeline", "Mel"])

try:
    if not (is_transformers_available() and is_torch_available() and is_note_seq_available()):
        raise OptionalDependencyNotAvailable()
except OptionalDependencyNotAvailable:
    from .utils import dummy_transformers_and_torch_and_note_seq_objects  # noqa F403

    _import_structure["utils.dummy_transformers_and_torch_and_note_seq_objects"] = [
        name for name in dir(dummy_transformers_and_torch_and_note_seq_objects) if not name.startswith("_")
    ]


else:
    _import_structure["pipelines"].extend(["SpectrogramDiffusionPipeline"])

try:
    if not is_flax_available():
        raise OptionalDependencyNotAvailable()
except OptionalDependencyNotAvailable:
    from .utils import dummy_flax_objects  # noqa F403

    _import_structure["utils.dummy_flax_objects"] = [
        name for name in dir(dummy_flax_objects) if not name.startswith("_")
    ]


else:
    _import_structure["models.controlnet_flax"] = ["FlaxControlNetModel"]
    _import_structure["models.modeling_flax_utils"] = ["FlaxModelMixin"]
    _import_structure["models.unets.unet_2d_condition_flax"] = ["FlaxUNet2DConditionModel"]
    _import_structure["models.vae_flax"] = ["FlaxAutoencoderKL"]
    _import_structure["pipelines"].extend(["FlaxDiffusionPipeline"])
    _import_structure["schedulers"].extend(
        [
            "FlaxDDIMScheduler",
            "FlaxDDPMScheduler",
            "FlaxDPMSolverMultistepScheduler",
            "FlaxEulerDiscreteScheduler",
            "FlaxKarrasVeScheduler",
            "FlaxLMSDiscreteScheduler",
            "FlaxPNDMScheduler",
            "FlaxSchedulerMixin",
            "FlaxScoreSdeVeScheduler",
        ]
    )


try:
    if not (is_flax_available() and is_transformers_available()):
        raise OptionalDependencyNotAvailable()
except OptionalDependencyNotAvailable:
    from .utils import dummy_flax_and_transformers_objects  # noqa F403

    _import_structure["utils.dummy_flax_and_transformers_objects"] = [
        name for name in dir(dummy_flax_and_transformers_objects) if not name.startswith("_")
    ]


else:
    _import_structure["pipelines"].extend(
        [
            "FlaxStableDiffusionControlNetPipeline",
            "FlaxStableDiffusionImg2ImgPipeline",
            "FlaxStableDiffusionInpaintPipeline",
            "FlaxStableDiffusionPipeline",
            "FlaxStableDiffusionXLPipeline",
        ]
    )

try:
    if not (is_note_seq_available()):
        raise OptionalDependencyNotAvailable()
except OptionalDependencyNotAvailable:
    from .utils import dummy_note_seq_objects  # noqa F403

    _import_structure["utils.dummy_note_seq_objects"] = [
        name for name in dir(dummy_note_seq_objects) if not name.startswith("_")
    ]


else:
    _import_structure["pipelines"].extend(["MidiProcessor"])

if TYPE_CHECKING or DIFFUSERS_SLOW_IMPORT:
    from .configuration_utils import ConfigMixin

    try:
        if not is_onnx_available():
            raise OptionalDependencyNotAvailable()
    except OptionalDependencyNotAvailable:
        from .utils.dummy_onnx_objects import *  # noqa F403
    else:
        from .pipelines import OnnxRuntimeModel

    try:
        if not is_torch_available():
            raise OptionalDependencyNotAvailable()
    except OptionalDependencyNotAvailable:
        from .utils.dummy_pt_objects import *  # noqa F403
    else:
        from .models import (
            AsymmetricAutoencoderKL,
            AuraFlowTransformer2DModel,
            AutoencoderKL,
            AutoencoderKLCogVideoX,
            AutoencoderKLTemporalDecoder,
            AutoencoderOobleck,
            AutoencoderTiny,
            CogVideoXTransformer3DModel,
            ConsistencyDecoderVAE,
            ControlNetModel,
            ControlNetXSAdapter,
            DiTTransformer2DModel,
            FluxControlNetModel,
            FluxMultiControlNetModel,
            FluxTransformer2DModel,
            HunyuanDiT2DControlNetModel,
            HunyuanDiT2DModel,
            HunyuanDiT2DMultiControlNetModel,
            I2VGenXLUNet,
            Kandinsky3UNet,
            LatteTransformer3DModel,
            LuminaNextDiT2DModel,
            ModelMixin,
            MotionAdapter,
            MultiAdapter,
            PixArtTransformer2DModel,
            PriorTransformer,
            SD3ControlNetModel,
            SD3MultiControlNetModel,
            SD3Transformer2DModel,
            SparseControlNetModel,
            StableAudioDiTModel,
            T2IAdapter,
            T5FilmDecoder,
            Transformer2DModel,
            UNet1DModel,
            UNet2DConditionModel,
            UNet2DModel,
            UNet3DConditionModel,
            UNetControlNetXSModel,
            UNetMotionModel,
            UNetSpatioTemporalConditionModel,
            UVit2DModel,
            VQModel,
        )
        from .optimization import (
            get_constant_schedule,
            get_constant_schedule_with_warmup,
            get_cosine_schedule_with_warmup,
            get_cosine_with_hard_restarts_schedule_with_warmup,
            get_linear_schedule_with_warmup,
            get_polynomial_decay_schedule_with_warmup,
            get_scheduler,
        )
        from .pipelines import (
            AudioPipelineOutput,
            AutoPipelineForImage2Image,
            AutoPipelineForInpainting,
            AutoPipelineForText2Image,
            BlipDiffusionControlNetPipeline,
            BlipDiffusionPipeline,
            CLIPImageProjection,
            ConsistencyModelPipeline,
            DanceDiffusionPipeline,
            DDIMPipeline,
            DDPMPipeline,
            DiffusionPipeline,
            DiTPipeline,
            ImagePipelineOutput,
            KarrasVePipeline,
            LDMPipeline,
            LDMSuperResolutionPipeline,
            PNDMPipeline,
            RePaintPipeline,
            ScoreSdeVePipeline,
            StableDiffusionMixin,
        )
        from .schedulers import (
            AmusedScheduler,
            CMStochasticIterativeScheduler,
            CogVideoXDDIMScheduler,
            CogVideoXDPMScheduler,
            DDIMInverseScheduler,
            DDIMParallelScheduler,
            DDIMScheduler,
            DDPMParallelScheduler,
            DDPMScheduler,
            DDPMWuerstchenScheduler,
            DEISMultistepScheduler,
            DPMSolverMultistepInverseScheduler,
            DPMSolverMultistepScheduler,
            DPMSolverSinglestepScheduler,
            EDMDPMSolverMultistepScheduler,
            EDMEulerScheduler,
            EulerAncestralDiscreteScheduler,
            EulerDiscreteScheduler,
            FlowMatchEulerDiscreteScheduler,
            FlowMatchHeunDiscreteScheduler,
            HeunDiscreteScheduler,
            IPNDMScheduler,
            KarrasVeScheduler,
            KDPM2AncestralDiscreteScheduler,
            KDPM2DiscreteScheduler,
            LCMScheduler,
            PNDMScheduler,
            RePaintScheduler,
            SASolverScheduler,
            SchedulerMixin,
            ScoreSdeVeScheduler,
            TCDScheduler,
            UnCLIPScheduler,
            UniPCMultistepScheduler,
            VQDiffusionScheduler,
        )
        from .training_utils import EMAModel

    try:
        if not (is_torch_available() and is_scipy_available()):
            raise OptionalDependencyNotAvailable()
    except OptionalDependencyNotAvailable:
        from .utils.dummy_torch_and_scipy_objects import *  # noqa F403
    else:
        from .schedulers import LMSDiscreteScheduler

    try:
        if not (is_torch_available() and is_torchsde_available()):
            raise OptionalDependencyNotAvailable()
    except OptionalDependencyNotAvailable:
        from .utils.dummy_torch_and_torchsde_objects import *  # noqa F403
    else:
        from .schedulers import CosineDPMSolverMultistepScheduler, DPMSolverSDEScheduler

    try:
        if not (is_torch_available() and is_transformers_available()):
            raise OptionalDependencyNotAvailable()
    except OptionalDependencyNotAvailable:
        from .utils.dummy_torch_and_transformers_objects import *  # noqa F403
    else:
        from .pipelines import (
            AltDiffusionImg2ImgPipeline,
            AltDiffusionPipeline,
            AmusedImg2ImgPipeline,
            AmusedInpaintPipeline,
            AmusedPipeline,
            AnimateDiffControlNetPipeline,
            AnimateDiffPAGPipeline,
            AnimateDiffPipeline,
            AnimateDiffSDXLPipeline,
            AnimateDiffSparseControlNetPipeline,
            AnimateDiffVideoToVideoControlNetPipeline,
            AnimateDiffVideoToVideoPipeline,
            AudioLDM2Pipeline,
            AudioLDM2ProjectionModel,
            AudioLDM2UNet2DConditionModel,
            AudioLDMPipeline,
            AuraFlowPipeline,
            CLIPImageProjection,
            CogVideoXImageToVideoPipeline,
            CogVideoXPipeline,
            CogVideoXVideoToVideoPipeline,
            CycleDiffusionPipeline,
            FluxControlNetImg2ImgPipeline,
            FluxControlNetInpaintPipeline,
            FluxControlNetPipeline,
            FluxImg2ImgPipeline,
            FluxInpaintPipeline,
            FluxPipeline,
            HunyuanDiTControlNetPipeline,
            HunyuanDiTPAGPipeline,
            HunyuanDiTPipeline,
            I2VGenXLPipeline,
            IFImg2ImgPipeline,
            IFImg2ImgSuperResolutionPipeline,
            IFInpaintingPipeline,
            IFInpaintingSuperResolutionPipeline,
            IFPipeline,
            IFSuperResolutionPipeline,
            ImageTextPipelineOutput,
            Kandinsky3Img2ImgPipeline,
            Kandinsky3Pipeline,
            KandinskyCombinedPipeline,
            KandinskyImg2ImgCombinedPipeline,
            KandinskyImg2ImgPipeline,
            KandinskyInpaintCombinedPipeline,
            KandinskyInpaintPipeline,
            KandinskyPipeline,
            KandinskyPriorPipeline,
            KandinskyV22CombinedPipeline,
            KandinskyV22ControlnetImg2ImgPipeline,
            KandinskyV22ControlnetPipeline,
            KandinskyV22Img2ImgCombinedPipeline,
            KandinskyV22Img2ImgPipeline,
            KandinskyV22InpaintCombinedPipeline,
            KandinskyV22InpaintPipeline,
            KandinskyV22Pipeline,
            KandinskyV22PriorEmb2EmbPipeline,
            KandinskyV22PriorPipeline,
            LatentConsistencyModelImg2ImgPipeline,
            LatentConsistencyModelPipeline,
            LattePipeline,
            LDMTextToImagePipeline,
            LEditsPPPipelineStableDiffusion,
            LEditsPPPipelineStableDiffusionXL,
            LuminaText2ImgPipeline,
            MarigoldDepthPipeline,
            MarigoldNormalsPipeline,
            MusicLDMPipeline,
            PaintByExamplePipeline,
            PIAPipeline,
            PixArtAlphaPipeline,
            PixArtSigmaPAGPipeline,
            PixArtSigmaPipeline,
            SemanticStableDiffusionPipeline,
            ShapEImg2ImgPipeline,
            ShapEPipeline,
            StableAudioPipeline,
            StableAudioProjectionModel,
            StableCascadeCombinedPipeline,
            StableCascadeDecoderPipeline,
            StableCascadePriorPipeline,
            StableDiffusion3ControlNetPipeline,
            StableDiffusion3Img2ImgPipeline,
            StableDiffusion3InpaintPipeline,
            StableDiffusion3PAGPipeline,
            StableDiffusion3Pipeline,
            StableDiffusionAdapterPipeline,
            StableDiffusionAttendAndExcitePipeline,
            StableDiffusionControlNetImg2ImgPipeline,
            StableDiffusionControlNetInpaintPipeline,
            StableDiffusionControlNetPAGInpaintPipeline,
            StableDiffusionControlNetPAGPipeline,
            StableDiffusionControlNetPipeline,
            StableDiffusionControlNetXSPipeline,
            StableDiffusionDepth2ImgPipeline,
            StableDiffusionDiffEditPipeline,
            StableDiffusionGLIGENPipeline,
            StableDiffusionGLIGENTextImagePipeline,
            StableDiffusionImageVariationPipeline,
            StableDiffusionImg2ImgPipeline,
            StableDiffusionInpaintPipeline,
            StableDiffusionInpaintPipelineLegacy,
            StableDiffusionInstructPix2PixPipeline,
            StableDiffusionLatentUpscalePipeline,
            StableDiffusionLDM3DPipeline,
            StableDiffusionModelEditingPipeline,
<<<<<<< HEAD
            StableDiffusionPAGInpaintPipeline,
=======
            StableDiffusionPAGImg2ImgPipeline,
>>>>>>> 07bd2fab
            StableDiffusionPAGPipeline,
            StableDiffusionPanoramaPipeline,
            StableDiffusionParadigmsPipeline,
            StableDiffusionPipeline,
            StableDiffusionPipelineSafe,
            StableDiffusionPix2PixZeroPipeline,
            StableDiffusionSAGPipeline,
            StableDiffusionUpscalePipeline,
            StableDiffusionXLAdapterPipeline,
            StableDiffusionXLControlNetImg2ImgPipeline,
            StableDiffusionXLControlNetInpaintPipeline,
            StableDiffusionXLControlNetPAGImg2ImgPipeline,
            StableDiffusionXLControlNetPAGPipeline,
            StableDiffusionXLControlNetPipeline,
            StableDiffusionXLControlNetXSPipeline,
            StableDiffusionXLImg2ImgPipeline,
            StableDiffusionXLInpaintPipeline,
            StableDiffusionXLInstructPix2PixPipeline,
            StableDiffusionXLPAGImg2ImgPipeline,
            StableDiffusionXLPAGInpaintPipeline,
            StableDiffusionXLPAGPipeline,
            StableDiffusionXLPipeline,
            StableUnCLIPImg2ImgPipeline,
            StableUnCLIPPipeline,
            StableVideoDiffusionPipeline,
            TextToVideoSDPipeline,
            TextToVideoZeroPipeline,
            TextToVideoZeroSDXLPipeline,
            UnCLIPImageVariationPipeline,
            UnCLIPPipeline,
            UniDiffuserModel,
            UniDiffuserPipeline,
            UniDiffuserTextDecoder,
            VersatileDiffusionDualGuidedPipeline,
            VersatileDiffusionImageVariationPipeline,
            VersatileDiffusionPipeline,
            VersatileDiffusionTextToImagePipeline,
            VideoToVideoSDPipeline,
            VQDiffusionPipeline,
            WuerstchenCombinedPipeline,
            WuerstchenDecoderPipeline,
            WuerstchenPriorPipeline,
        )

    try:
        if not (is_torch_available() and is_transformers_available() and is_k_diffusion_available()):
            raise OptionalDependencyNotAvailable()
    except OptionalDependencyNotAvailable:
        from .utils.dummy_torch_and_transformers_and_k_diffusion_objects import *  # noqa F403
    else:
        from .pipelines import StableDiffusionKDiffusionPipeline, StableDiffusionXLKDiffusionPipeline

    try:
        if not (is_torch_available() and is_transformers_available() and is_sentencepiece_available()):
            raise OptionalDependencyNotAvailable()
    except OptionalDependencyNotAvailable:
        from .utils.dummy_torch_and_transformers_and_sentencepiece_objects import *  # noqa F403
    else:
        from .pipelines import KolorsImg2ImgPipeline, KolorsPAGPipeline, KolorsPipeline
    try:
        if not (is_torch_available() and is_transformers_available() and is_onnx_available()):
            raise OptionalDependencyNotAvailable()
    except OptionalDependencyNotAvailable:
        from .utils.dummy_torch_and_transformers_and_onnx_objects import *  # noqa F403
    else:
        from .pipelines import (
            OnnxStableDiffusionImg2ImgPipeline,
            OnnxStableDiffusionInpaintPipeline,
            OnnxStableDiffusionInpaintPipelineLegacy,
            OnnxStableDiffusionPipeline,
            OnnxStableDiffusionUpscalePipeline,
            StableDiffusionOnnxPipeline,
        )

    try:
        if not (is_torch_available() and is_librosa_available()):
            raise OptionalDependencyNotAvailable()
    except OptionalDependencyNotAvailable:
        from .utils.dummy_torch_and_librosa_objects import *  # noqa F403
    else:
        from .pipelines import AudioDiffusionPipeline, Mel

    try:
        if not (is_transformers_available() and is_torch_available() and is_note_seq_available()):
            raise OptionalDependencyNotAvailable()
    except OptionalDependencyNotAvailable:
        from .utils.dummy_transformers_and_torch_and_note_seq_objects import *  # noqa F403
    else:
        from .pipelines import SpectrogramDiffusionPipeline

    try:
        if not is_flax_available():
            raise OptionalDependencyNotAvailable()
    except OptionalDependencyNotAvailable:
        from .utils.dummy_flax_objects import *  # noqa F403
    else:
        from .models.controlnet_flax import FlaxControlNetModel
        from .models.modeling_flax_utils import FlaxModelMixin
        from .models.unets.unet_2d_condition_flax import FlaxUNet2DConditionModel
        from .models.vae_flax import FlaxAutoencoderKL
        from .pipelines import FlaxDiffusionPipeline
        from .schedulers import (
            FlaxDDIMScheduler,
            FlaxDDPMScheduler,
            FlaxDPMSolverMultistepScheduler,
            FlaxEulerDiscreteScheduler,
            FlaxKarrasVeScheduler,
            FlaxLMSDiscreteScheduler,
            FlaxPNDMScheduler,
            FlaxSchedulerMixin,
            FlaxScoreSdeVeScheduler,
        )

    try:
        if not (is_flax_available() and is_transformers_available()):
            raise OptionalDependencyNotAvailable()
    except OptionalDependencyNotAvailable:
        from .utils.dummy_flax_and_transformers_objects import *  # noqa F403
    else:
        from .pipelines import (
            FlaxStableDiffusionControlNetPipeline,
            FlaxStableDiffusionImg2ImgPipeline,
            FlaxStableDiffusionInpaintPipeline,
            FlaxStableDiffusionPipeline,
            FlaxStableDiffusionXLPipeline,
        )

    try:
        if not (is_note_seq_available()):
            raise OptionalDependencyNotAvailable()
    except OptionalDependencyNotAvailable:
        from .utils.dummy_note_seq_objects import *  # noqa F403
    else:
        from .pipelines import MidiProcessor

else:
    import sys

    sys.modules[__name__] = _LazyModule(
        __name__,
        globals()["__file__"],
        _import_structure,
        module_spec=__spec__,
        extra_objects={"__version__": __version__},
    )<|MERGE_RESOLUTION|>--- conflicted
+++ resolved
@@ -344,11 +344,8 @@
             "StableDiffusionLatentUpscalePipeline",
             "StableDiffusionLDM3DPipeline",
             "StableDiffusionModelEditingPipeline",
-<<<<<<< HEAD
             "StableDiffusionPAGInpaintPipeline",
-=======
             "StableDiffusionPAGImg2ImgPipeline",
->>>>>>> 07bd2fab
             "StableDiffusionPAGPipeline",
             "StableDiffusionPanoramaPipeline",
             "StableDiffusionParadigmsPipeline",
@@ -800,11 +797,8 @@
             StableDiffusionLatentUpscalePipeline,
             StableDiffusionLDM3DPipeline,
             StableDiffusionModelEditingPipeline,
-<<<<<<< HEAD
+            StableDiffusionPAGImg2ImgPipeline,
             StableDiffusionPAGInpaintPipeline,
-=======
-            StableDiffusionPAGImg2ImgPipeline,
->>>>>>> 07bd2fab
             StableDiffusionPAGPipeline,
             StableDiffusionPanoramaPipeline,
             StableDiffusionParadigmsPipeline,
