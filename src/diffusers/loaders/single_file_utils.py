# coding=utf-8
# Copyright 2024 The HuggingFace Inc. team.
#
# Licensed under the Apache License, Version 2.0 (the "License");
# you may not use this file except in compliance with the License.
# You may obtain a copy of the License at
#
#     http://www.apache.org/licenses/LICENSE-2.0
#
# Unless required by applicable law or agreed to in writing, software
# distributed under the License is distributed on an "AS IS" BASIS,
# WITHOUT WARRANTIES OR CONDITIONS OF ANY KIND, either express or implied.
# See the License for the specific language governing permissions and
# limitations under the License.
"""Conversion script for the Stable Diffusion checkpoints."""

import os
import re
from contextlib import nullcontext
from io import BytesIO
from urllib.parse import urlparse

import requests
import torch
import yaml

from ..models.modeling_utils import load_state_dict
from ..schedulers import (
    DDIMScheduler,
    DPMSolverMultistepScheduler,
    EDMDPMSolverMultistepScheduler,
    EulerAncestralDiscreteScheduler,
    EulerDiscreteScheduler,
    HeunDiscreteScheduler,
    LMSDiscreteScheduler,
    PNDMScheduler,
)
from ..utils import (
    SAFETENSORS_WEIGHTS_NAME,
    WEIGHTS_NAME,
    deprecate,
    is_accelerate_available,
    is_transformers_available,
    logging,
)
from ..utils.hub_utils import _get_model_file


if is_transformers_available():
    from transformers import AutoImageProcessor

if is_accelerate_available():
    from accelerate import init_empty_weights

    from ..models.modeling_utils import load_model_dict_into_meta

logger = logging.get_logger(__name__)  # pylint: disable=invalid-name

CHECKPOINT_KEY_NAMES = {
    "v2": "model.diffusion_model.input_blocks.2.1.transformer_blocks.0.attn2.to_k.weight",
    "xl_base": "conditioner.embedders.1.model.transformer.resblocks.9.mlp.c_proj.bias",
    "xl_refiner": "conditioner.embedders.0.model.transformer.resblocks.9.mlp.c_proj.bias",
    "upscale": "model.diffusion_model.input_blocks.10.0.skip_connection.bias",
    "controlnet": "control_model.time_embed.0.weight",
    "playground-v2-5": "edm_mean",
    "inpainting": "model.diffusion_model.input_blocks.0.0.weight",
    "clip": "cond_stage_model.transformer.text_model.embeddings.position_embedding.weight",
    "clip_sdxl": "conditioner.embedders.0.transformer.text_model.embeddings.position_embedding.weight",
    "clip_sd3": "text_encoders.clip_l.transformer.text_model.embeddings.position_embedding.weight",
    "open_clip": "cond_stage_model.model.token_embedding.weight",
    "open_clip_sdxl": "conditioner.embedders.1.model.positional_embedding",
    "open_clip_sdxl_refiner": "conditioner.embedders.0.model.text_projection",
    "open_clip_sd3": "text_encoders.clip_g.transformer.text_model.embeddings.position_embedding.weight",
    "stable_cascade_stage_b": "down_blocks.1.0.channelwise.0.weight",
    "stable_cascade_stage_c": "clip_txt_mapper.weight",
    "sd3": "model.diffusion_model.joint_blocks.0.context_block.adaLN_modulation.1.bias",
}

DIFFUSERS_DEFAULT_PIPELINE_PATHS = {
    "xl_base": {"pretrained_model_name_or_path": "stabilityai/stable-diffusion-xl-base-1.0"},
    "xl_refiner": {"pretrained_model_name_or_path": "stabilityai/stable-diffusion-xl-refiner-1.0"},
    "xl_inpaint": {"pretrained_model_name_or_path": "diffusers/stable-diffusion-xl-1.0-inpainting-0.1"},
    "playground-v2-5": {"pretrained_model_name_or_path": "playgroundai/playground-v2.5-1024px-aesthetic"},
    "upscale": {"pretrained_model_name_or_path": "stabilityai/stable-diffusion-x4-upscaler"},
    "inpainting": {"pretrained_model_name_or_path": "runwayml/stable-diffusion-inpainting"},
    "inpainting_v2": {"pretrained_model_name_or_path": "stabilityai/stable-diffusion-2-inpainting"},
    "controlnet": {"pretrained_model_name_or_path": "lllyasviel/control_v11p_sd15_canny"},
    "v2": {"pretrained_model_name_or_path": "stabilityai/stable-diffusion-2-1"},
    "v1": {"pretrained_model_name_or_path": "runwayml/stable-diffusion-v1-5"},
    "stable_cascade_stage_b": {"pretrained_model_name_or_path": "stabilityai/stable-cascade", "subfolder": "decoder"},
    "stable_cascade_stage_b_lite": {
        "pretrained_model_name_or_path": "stabilityai/stable-cascade",
        "subfolder": "decoder_lite",
    },
    "stable_cascade_stage_c": {
        "pretrained_model_name_or_path": "stabilityai/stable-cascade-prior",
        "subfolder": "prior",
    },
    "stable_cascade_stage_c_lite": {
        "pretrained_model_name_or_path": "stabilityai/stable-cascade-prior",
        "subfolder": "prior_lite",
    },
    "sd3": {
<<<<<<< HEAD
        "pretrained_model_name_or_path": "diffusers/sd3-config",
=======
        "pretrained_model_name_or_path": "stabilityai/stable-diffusion-3-medium-diffusers-diffusers",
>>>>>>> 59b321d2
    },
}

# Use to configure model sample size when original config is provided
DIFFUSERS_TO_LDM_DEFAULT_IMAGE_SIZE_MAP = {
    "xl_base": 1024,
    "xl_refiner": 1024,
    "xl_inpaint": 1024,
    "playground-v2-5": 1024,
    "upscale": 512,
    "inpainting": 512,
    "inpainting_v2": 512,
    "controlnet": 512,
    "v2": 768,
    "v1": 512,
}


DIFFUSERS_TO_LDM_MAPPING = {
    "unet": {
        "layers": {
            "time_embedding.linear_1.weight": "time_embed.0.weight",
            "time_embedding.linear_1.bias": "time_embed.0.bias",
            "time_embedding.linear_2.weight": "time_embed.2.weight",
            "time_embedding.linear_2.bias": "time_embed.2.bias",
            "conv_in.weight": "input_blocks.0.0.weight",
            "conv_in.bias": "input_blocks.0.0.bias",
            "conv_norm_out.weight": "out.0.weight",
            "conv_norm_out.bias": "out.0.bias",
            "conv_out.weight": "out.2.weight",
            "conv_out.bias": "out.2.bias",
        },
        "class_embed_type": {
            "class_embedding.linear_1.weight": "label_emb.0.0.weight",
            "class_embedding.linear_1.bias": "label_emb.0.0.bias",
            "class_embedding.linear_2.weight": "label_emb.0.2.weight",
            "class_embedding.linear_2.bias": "label_emb.0.2.bias",
        },
        "addition_embed_type": {
            "add_embedding.linear_1.weight": "label_emb.0.0.weight",
            "add_embedding.linear_1.bias": "label_emb.0.0.bias",
            "add_embedding.linear_2.weight": "label_emb.0.2.weight",
            "add_embedding.linear_2.bias": "label_emb.0.2.bias",
        },
    },
    "controlnet": {
        "layers": {
            "time_embedding.linear_1.weight": "time_embed.0.weight",
            "time_embedding.linear_1.bias": "time_embed.0.bias",
            "time_embedding.linear_2.weight": "time_embed.2.weight",
            "time_embedding.linear_2.bias": "time_embed.2.bias",
            "conv_in.weight": "input_blocks.0.0.weight",
            "conv_in.bias": "input_blocks.0.0.bias",
            "controlnet_cond_embedding.conv_in.weight": "input_hint_block.0.weight",
            "controlnet_cond_embedding.conv_in.bias": "input_hint_block.0.bias",
            "controlnet_cond_embedding.conv_out.weight": "input_hint_block.14.weight",
            "controlnet_cond_embedding.conv_out.bias": "input_hint_block.14.bias",
        },
        "class_embed_type": {
            "class_embedding.linear_1.weight": "label_emb.0.0.weight",
            "class_embedding.linear_1.bias": "label_emb.0.0.bias",
            "class_embedding.linear_2.weight": "label_emb.0.2.weight",
            "class_embedding.linear_2.bias": "label_emb.0.2.bias",
        },
        "addition_embed_type": {
            "add_embedding.linear_1.weight": "label_emb.0.0.weight",
            "add_embedding.linear_1.bias": "label_emb.0.0.bias",
            "add_embedding.linear_2.weight": "label_emb.0.2.weight",
            "add_embedding.linear_2.bias": "label_emb.0.2.bias",
        },
    },
    "vae": {
        "encoder.conv_in.weight": "encoder.conv_in.weight",
        "encoder.conv_in.bias": "encoder.conv_in.bias",
        "encoder.conv_out.weight": "encoder.conv_out.weight",
        "encoder.conv_out.bias": "encoder.conv_out.bias",
        "encoder.conv_norm_out.weight": "encoder.norm_out.weight",
        "encoder.conv_norm_out.bias": "encoder.norm_out.bias",
        "decoder.conv_in.weight": "decoder.conv_in.weight",
        "decoder.conv_in.bias": "decoder.conv_in.bias",
        "decoder.conv_out.weight": "decoder.conv_out.weight",
        "decoder.conv_out.bias": "decoder.conv_out.bias",
        "decoder.conv_norm_out.weight": "decoder.norm_out.weight",
        "decoder.conv_norm_out.bias": "decoder.norm_out.bias",
        "quant_conv.weight": "quant_conv.weight",
        "quant_conv.bias": "quant_conv.bias",
        "post_quant_conv.weight": "post_quant_conv.weight",
        "post_quant_conv.bias": "post_quant_conv.bias",
    },
    "openclip": {
        "layers": {
            "text_model.embeddings.position_embedding.weight": "positional_embedding",
            "text_model.embeddings.token_embedding.weight": "token_embedding.weight",
            "text_model.final_layer_norm.weight": "ln_final.weight",
            "text_model.final_layer_norm.bias": "ln_final.bias",
            "text_projection.weight": "text_projection",
        },
        "transformer": {
            "text_model.encoder.layers.": "resblocks.",
            "layer_norm1": "ln_1",
            "layer_norm2": "ln_2",
            ".fc1.": ".c_fc.",
            ".fc2.": ".c_proj.",
            ".self_attn": ".attn",
            "transformer.text_model.final_layer_norm.": "ln_final.",
            "transformer.text_model.embeddings.token_embedding.weight": "token_embedding.weight",
            "transformer.text_model.embeddings.position_embedding.weight": "positional_embedding",
        },
    },
}

SD_2_TEXT_ENCODER_KEYS_TO_IGNORE = [
    "cond_stage_model.model.transformer.resblocks.23.attn.in_proj_bias",
    "cond_stage_model.model.transformer.resblocks.23.attn.in_proj_weight",
    "cond_stage_model.model.transformer.resblocks.23.attn.out_proj.bias",
    "cond_stage_model.model.transformer.resblocks.23.attn.out_proj.weight",
    "cond_stage_model.model.transformer.resblocks.23.ln_1.bias",
    "cond_stage_model.model.transformer.resblocks.23.ln_1.weight",
    "cond_stage_model.model.transformer.resblocks.23.ln_2.bias",
    "cond_stage_model.model.transformer.resblocks.23.ln_2.weight",
    "cond_stage_model.model.transformer.resblocks.23.mlp.c_fc.bias",
    "cond_stage_model.model.transformer.resblocks.23.mlp.c_fc.weight",
    "cond_stage_model.model.transformer.resblocks.23.mlp.c_proj.bias",
    "cond_stage_model.model.transformer.resblocks.23.mlp.c_proj.weight",
    "cond_stage_model.model.text_projection",
]

# To support legacy scheduler_type argument
SCHEDULER_DEFAULT_CONFIG = {
    "beta_schedule": "scaled_linear",
    "beta_start": 0.00085,
    "beta_end": 0.012,
    "interpolation_type": "linear",
    "num_train_timesteps": 1000,
    "prediction_type": "epsilon",
    "sample_max_value": 1.0,
    "set_alpha_to_one": False,
    "skip_prk_steps": True,
    "steps_offset": 1,
    "timestep_spacing": "leading",
}

LDM_VAE_KEY = "first_stage_model."
LDM_VAE_DEFAULT_SCALING_FACTOR = 0.18215
PLAYGROUND_VAE_SCALING_FACTOR = 0.5
LDM_UNET_KEY = "model.diffusion_model."
LDM_CONTROLNET_KEY = "control_model."
LDM_CLIP_PREFIX_TO_REMOVE = [
    "cond_stage_model.transformer.",
    "conditioner.embedders.0.transformer.",
    "text_encoders.clip_l.transformer.",
]
OPEN_CLIP_PREFIX = "conditioner.embedders.0.model."
LDM_OPEN_CLIP_TEXT_PROJECTION_DIM = 1024

VALID_URL_PREFIXES = ["https://huggingface.co/", "huggingface.co/", "hf.co/", "https://hf.co/"]


class SingleFileComponentError(Exception):
    def __init__(self, message=None):
        self.message = message
        super().__init__(self.message)


def is_valid_url(url):
    result = urlparse(url)
    if result.scheme and result.netloc:
        return True

    return False


def _extract_repo_id_and_weights_name(pretrained_model_name_or_path):
    if not is_valid_url(pretrained_model_name_or_path):
        raise ValueError("Invalid `pretrained_model_name_or_path` provided. Please set it to a valid URL.")

    pattern = r"([^/]+)/([^/]+)/(?:blob/main/)?(.+)"
    weights_name = None
    repo_id = (None,)
    for prefix in VALID_URL_PREFIXES:
        pretrained_model_name_or_path = pretrained_model_name_or_path.replace(prefix, "")
    match = re.match(pattern, pretrained_model_name_or_path)
    if not match:
        logger.warning("Unable to identify the repo_id and weights_name from the provided URL.")
        return repo_id, weights_name

    repo_id = f"{match.group(1)}/{match.group(2)}"
    weights_name = match.group(3)

    return repo_id, weights_name


def _is_model_weights_in_cached_folder(cached_folder, name):
    pretrained_model_name_or_path = os.path.join(cached_folder, name)
    weights_exist = False

    for weights_name in [WEIGHTS_NAME, SAFETENSORS_WEIGHTS_NAME]:
        if os.path.isfile(os.path.join(pretrained_model_name_or_path, weights_name)):
            weights_exist = True

    return weights_exist


def load_single_file_checkpoint(
    pretrained_model_link_or_path,
    resume_download=False,
    force_download=False,
    proxies=None,
    token=None,
    cache_dir=None,
    local_files_only=None,
    revision=None,
):
    if os.path.isfile(pretrained_model_link_or_path):
        pretrained_model_link_or_path = pretrained_model_link_or_path

    else:
        repo_id, weights_name = _extract_repo_id_and_weights_name(pretrained_model_link_or_path)
        pretrained_model_link_or_path = _get_model_file(
            repo_id,
            weights_name=weights_name,
            force_download=force_download,
            cache_dir=cache_dir,
            resume_download=resume_download,
            proxies=proxies,
            local_files_only=local_files_only,
            token=token,
            revision=revision,
        )

    checkpoint = load_state_dict(pretrained_model_link_or_path)

    # some checkpoints contain the model state dict under a "state_dict" key
    while "state_dict" in checkpoint:
        checkpoint = checkpoint["state_dict"]

    return checkpoint


def fetch_original_config(original_config_file, local_files_only=False):
    if os.path.isfile(original_config_file):
        with open(original_config_file, "r") as fp:
            original_config_file = fp.read()

    elif is_valid_url(original_config_file):
        if local_files_only:
            raise ValueError(
                "`local_files_only` is set to True, but a URL was provided as `original_config_file`. "
                "Please provide a valid local file path."
            )

        original_config_file = BytesIO(requests.get(original_config_file).content)

    else:
        raise ValueError("Invalid `original_config_file` provided. Please set it to a valid file path or URL.")

    original_config = yaml.safe_load(original_config_file)

    return original_config


def is_clip_model(checkpoint):
    if CHECKPOINT_KEY_NAMES["clip"] in checkpoint:
        return True

    return False


def is_clip_sdxl_model(checkpoint):
    if CHECKPOINT_KEY_NAMES["clip_sdxl"] in checkpoint:
        return True

    return False


def is_clip_sd3_model(checkpoint):
    if CHECKPOINT_KEY_NAMES["clip_sd3"] in checkpoint:
        return True

    return False


def is_open_clip_model(checkpoint):
    if CHECKPOINT_KEY_NAMES["open_clip"] in checkpoint:
        return True

    return False


def is_open_clip_sdxl_model(checkpoint):
    if CHECKPOINT_KEY_NAMES["open_clip_sdxl"] in checkpoint:
        return True

    return False


def is_open_clip_sd3_model(checkpoint):
    is_open_clip_sdxl_refiner_model(checkpoint)


def is_open_clip_sdxl_refiner_model(checkpoint):
    if CHECKPOINT_KEY_NAMES["open_clip_sd3"] in checkpoint:
        return True

    return False


def is_clip_model_in_single_file(class_obj, checkpoint):
    is_clip_in_checkpoint = any(
        [
            is_clip_model(checkpoint),
            is_clip_sd3_model(checkpoint),
            is_open_clip_model(checkpoint),
            is_open_clip_sdxl_model(checkpoint),
            is_open_clip_sdxl_refiner_model(checkpoint),
            is_open_clip_sd3_model(checkpoint),
        ]
    )
    if (
        class_obj.__name__ == "CLIPTextModel" or class_obj.__name__ == "CLIPTextModelWithProjection"
    ) and is_clip_in_checkpoint:
        return True

    return False


def infer_diffusers_model_type(checkpoint):
    if (
        CHECKPOINT_KEY_NAMES["inpainting"] in checkpoint
        and checkpoint[CHECKPOINT_KEY_NAMES["inpainting"]].shape[1] == 9
    ):
        if CHECKPOINT_KEY_NAMES["v2"] in checkpoint and checkpoint[CHECKPOINT_KEY_NAMES["v2"]].shape[-1] == 1024:
            model_type = "inpainting_v2"
        else:
            model_type = "inpainting"

    elif CHECKPOINT_KEY_NAMES["v2"] in checkpoint and checkpoint[CHECKPOINT_KEY_NAMES["v2"]].shape[-1] == 1024:
        model_type = "v2"

    elif CHECKPOINT_KEY_NAMES["playground-v2-5"] in checkpoint:
        model_type = "playground-v2-5"

    elif CHECKPOINT_KEY_NAMES["xl_base"] in checkpoint:
        model_type = "xl_base"

    elif CHECKPOINT_KEY_NAMES["xl_refiner"] in checkpoint:
        model_type = "xl_refiner"

    elif CHECKPOINT_KEY_NAMES["upscale"] in checkpoint:
        model_type = "upscale"

    elif CHECKPOINT_KEY_NAMES["controlnet"] in checkpoint:
        model_type = "controlnet"

    elif (
        CHECKPOINT_KEY_NAMES["stable_cascade_stage_c"] in checkpoint
        and checkpoint[CHECKPOINT_KEY_NAMES["stable_cascade_stage_c"]].shape[0] == 1536
    ):
        model_type = "stable_cascade_stage_c_lite"

    elif (
        CHECKPOINT_KEY_NAMES["stable_cascade_stage_c"] in checkpoint
        and checkpoint[CHECKPOINT_KEY_NAMES["stable_cascade_stage_c"]].shape[0] == 2048
    ):
        model_type = "stable_cascade_stage_c"

    elif (
        CHECKPOINT_KEY_NAMES["stable_cascade_stage_b"] in checkpoint
        and checkpoint[CHECKPOINT_KEY_NAMES["stable_cascade_stage_b"]].shape[-1] == 576
    ):
        model_type = "stable_cascade_stage_b_lite"

    elif (
        CHECKPOINT_KEY_NAMES["stable_cascade_stage_b"] in checkpoint
        and checkpoint[CHECKPOINT_KEY_NAMES["stable_cascade_stage_b"]].shape[-1] == 640
    ):
        model_type = "stable_cascade_stage_b"

    elif CHECKPOINT_KEY_NAMES["sd3"] in checkpoint:
        model_type = "sd3"

    else:
        model_type = "v1"

    return model_type


def fetch_diffusers_config(checkpoint):
    model_type = infer_diffusers_model_type(checkpoint)
    model_path = DIFFUSERS_DEFAULT_PIPELINE_PATHS[model_type]

    return model_path


def set_image_size(checkpoint, image_size=None):
    if image_size:
        return image_size

    model_type = infer_diffusers_model_type(checkpoint)
    image_size = DIFFUSERS_TO_LDM_DEFAULT_IMAGE_SIZE_MAP[model_type]

    return image_size


# Copied from diffusers.pipelines.stable_diffusion.convert_from_ckpt.conv_attn_to_linear
def conv_attn_to_linear(checkpoint):
    keys = list(checkpoint.keys())
    attn_keys = ["query.weight", "key.weight", "value.weight"]
    for key in keys:
        if ".".join(key.split(".")[-2:]) in attn_keys:
            if checkpoint[key].ndim > 2:
                checkpoint[key] = checkpoint[key][:, :, 0, 0]
        elif "proj_attn.weight" in key:
            if checkpoint[key].ndim > 2:
                checkpoint[key] = checkpoint[key][:, :, 0]


def create_unet_diffusers_config_from_ldm(
    original_config, checkpoint, image_size=None, upcast_attention=None, num_in_channels=None
):
    """
    Creates a config for the diffusers based on the config of the LDM model.
    """
    if image_size is not None:
        deprecation_message = (
            "Configuring UNet2DConditionModel with the `image_size` argument to `from_single_file`"
            "is deprecated and will be ignored in future versions."
        )
        deprecate("image_size", "1.0.0", deprecation_message)

    image_size = set_image_size(checkpoint, image_size=image_size)

    if (
        "unet_config" in original_config["model"]["params"]
        and original_config["model"]["params"]["unet_config"] is not None
    ):
        unet_params = original_config["model"]["params"]["unet_config"]["params"]
    else:
        unet_params = original_config["model"]["params"]["network_config"]["params"]

    if num_in_channels is not None:
        deprecation_message = (
            "Configuring UNet2DConditionModel with the `num_in_channels` argument to `from_single_file`"
            "is deprecated and will be ignored in future versions."
        )
        deprecate("image_size", "1.0.0", deprecation_message)
        in_channels = num_in_channels
    else:
        in_channels = unet_params["in_channels"]

    vae_params = original_config["model"]["params"]["first_stage_config"]["params"]["ddconfig"]
    block_out_channels = [unet_params["model_channels"] * mult for mult in unet_params["channel_mult"]]

    down_block_types = []
    resolution = 1
    for i in range(len(block_out_channels)):
        block_type = "CrossAttnDownBlock2D" if resolution in unet_params["attention_resolutions"] else "DownBlock2D"
        down_block_types.append(block_type)
        if i != len(block_out_channels) - 1:
            resolution *= 2

    up_block_types = []
    for i in range(len(block_out_channels)):
        block_type = "CrossAttnUpBlock2D" if resolution in unet_params["attention_resolutions"] else "UpBlock2D"
        up_block_types.append(block_type)
        resolution //= 2

    if unet_params["transformer_depth"] is not None:
        transformer_layers_per_block = (
            unet_params["transformer_depth"]
            if isinstance(unet_params["transformer_depth"], int)
            else list(unet_params["transformer_depth"])
        )
    else:
        transformer_layers_per_block = 1

    vae_scale_factor = 2 ** (len(vae_params["ch_mult"]) - 1)

    head_dim = unet_params["num_heads"] if "num_heads" in unet_params else None
    use_linear_projection = (
        unet_params["use_linear_in_transformer"] if "use_linear_in_transformer" in unet_params else False
    )
    if use_linear_projection:
        # stable diffusion 2-base-512 and 2-768
        if head_dim is None:
            head_dim_mult = unet_params["model_channels"] // unet_params["num_head_channels"]
            head_dim = [head_dim_mult * c for c in list(unet_params["channel_mult"])]

    class_embed_type = None
    addition_embed_type = None
    addition_time_embed_dim = None
    projection_class_embeddings_input_dim = None
    context_dim = None

    if unet_params["context_dim"] is not None:
        context_dim = (
            unet_params["context_dim"]
            if isinstance(unet_params["context_dim"], int)
            else unet_params["context_dim"][0]
        )

    if "num_classes" in unet_params:
        if unet_params["num_classes"] == "sequential":
            if context_dim in [2048, 1280]:
                # SDXL
                addition_embed_type = "text_time"
                addition_time_embed_dim = 256
            else:
                class_embed_type = "projection"
            assert "adm_in_channels" in unet_params
            projection_class_embeddings_input_dim = unet_params["adm_in_channels"]

    config = {
        "sample_size": image_size // vae_scale_factor,
        "in_channels": in_channels,
        "down_block_types": down_block_types,
        "block_out_channels": block_out_channels,
        "layers_per_block": unet_params["num_res_blocks"],
        "cross_attention_dim": context_dim,
        "attention_head_dim": head_dim,
        "use_linear_projection": use_linear_projection,
        "class_embed_type": class_embed_type,
        "addition_embed_type": addition_embed_type,
        "addition_time_embed_dim": addition_time_embed_dim,
        "projection_class_embeddings_input_dim": projection_class_embeddings_input_dim,
        "transformer_layers_per_block": transformer_layers_per_block,
    }

    if upcast_attention is not None:
        deprecation_message = (
            "Configuring UNet2DConditionModel with the `upcast_attention` argument to `from_single_file`"
            "is deprecated and will be ignored in future versions."
        )
        deprecate("image_size", "1.0.0", deprecation_message)
        config["upcast_attention"] = upcast_attention

    if "disable_self_attentions" in unet_params:
        config["only_cross_attention"] = unet_params["disable_self_attentions"]

    if "num_classes" in unet_params and isinstance(unet_params["num_classes"], int):
        config["num_class_embeds"] = unet_params["num_classes"]

    config["out_channels"] = unet_params["out_channels"]
    config["up_block_types"] = up_block_types

    return config


def create_controlnet_diffusers_config_from_ldm(original_config, checkpoint, image_size=None, **kwargs):
    if image_size is not None:
        deprecation_message = (
            "Configuring ControlNetModel with the `image_size` argument"
            "is deprecated and will be ignored in future versions."
        )
        deprecate("image_size", "1.0.0", deprecation_message)

    image_size = set_image_size(checkpoint, image_size=image_size)

    unet_params = original_config["model"]["params"]["control_stage_config"]["params"]
    diffusers_unet_config = create_unet_diffusers_config_from_ldm(original_config, image_size=image_size)

    controlnet_config = {
        "conditioning_channels": unet_params["hint_channels"],
        "in_channels": diffusers_unet_config["in_channels"],
        "down_block_types": diffusers_unet_config["down_block_types"],
        "block_out_channels": diffusers_unet_config["block_out_channels"],
        "layers_per_block": diffusers_unet_config["layers_per_block"],
        "cross_attention_dim": diffusers_unet_config["cross_attention_dim"],
        "attention_head_dim": diffusers_unet_config["attention_head_dim"],
        "use_linear_projection": diffusers_unet_config["use_linear_projection"],
        "class_embed_type": diffusers_unet_config["class_embed_type"],
        "addition_embed_type": diffusers_unet_config["addition_embed_type"],
        "addition_time_embed_dim": diffusers_unet_config["addition_time_embed_dim"],
        "projection_class_embeddings_input_dim": diffusers_unet_config["projection_class_embeddings_input_dim"],
        "transformer_layers_per_block": diffusers_unet_config["transformer_layers_per_block"],
    }

    return controlnet_config


def create_vae_diffusers_config_from_ldm(original_config, checkpoint, image_size=None, scaling_factor=None):
    """
    Creates a config for the diffusers based on the config of the LDM model.
    """
    if image_size is not None:
        deprecation_message = (
            "Configuring AutoencoderKL with the `image_size` argument"
            "is deprecated and will be ignored in future versions."
        )
        deprecate("image_size", "1.0.0", deprecation_message)

    image_size = set_image_size(checkpoint, image_size=image_size)

    if "edm_mean" in checkpoint and "edm_std" in checkpoint:
        latents_mean = checkpoint["edm_mean"]
        latents_std = checkpoint["edm_std"]
    else:
        latents_mean = None
        latents_std = None

    vae_params = original_config["model"]["params"]["first_stage_config"]["params"]["ddconfig"]
    if (scaling_factor is None) and (latents_mean is not None) and (latents_std is not None):
        scaling_factor = PLAYGROUND_VAE_SCALING_FACTOR

    elif (scaling_factor is None) and ("scale_factor" in original_config["model"]["params"]):
        scaling_factor = original_config["model"]["params"]["scale_factor"]

    elif scaling_factor is None:
        scaling_factor = LDM_VAE_DEFAULT_SCALING_FACTOR

    block_out_channels = [vae_params["ch"] * mult for mult in vae_params["ch_mult"]]
    down_block_types = ["DownEncoderBlock2D"] * len(block_out_channels)
    up_block_types = ["UpDecoderBlock2D"] * len(block_out_channels)

    config = {
        "sample_size": image_size,
        "in_channels": vae_params["in_channels"],
        "out_channels": vae_params["out_ch"],
        "down_block_types": down_block_types,
        "up_block_types": up_block_types,
        "block_out_channels": block_out_channels,
        "latent_channels": vae_params["z_channels"],
        "layers_per_block": vae_params["num_res_blocks"],
        "scaling_factor": scaling_factor,
    }
    if latents_mean is not None and latents_std is not None:
        config.update({"latents_mean": latents_mean, "latents_std": latents_std})

    return config


def update_unet_resnet_ldm_to_diffusers(ldm_keys, new_checkpoint, checkpoint, mapping=None):
    for ldm_key in ldm_keys:
        diffusers_key = (
            ldm_key.replace("in_layers.0", "norm1")
            .replace("in_layers.2", "conv1")
            .replace("out_layers.0", "norm2")
            .replace("out_layers.3", "conv2")
            .replace("emb_layers.1", "time_emb_proj")
            .replace("skip_connection", "conv_shortcut")
        )
        if mapping:
            diffusers_key = diffusers_key.replace(mapping["old"], mapping["new"])
        new_checkpoint[diffusers_key] = checkpoint.get(ldm_key)


def update_unet_attention_ldm_to_diffusers(ldm_keys, new_checkpoint, checkpoint, mapping):
    for ldm_key in ldm_keys:
        diffusers_key = ldm_key.replace(mapping["old"], mapping["new"])
        new_checkpoint[diffusers_key] = checkpoint.get(ldm_key)


def update_vae_resnet_ldm_to_diffusers(keys, new_checkpoint, checkpoint, mapping):
    for ldm_key in keys:
        diffusers_key = ldm_key.replace(mapping["old"], mapping["new"]).replace("nin_shortcut", "conv_shortcut")
        new_checkpoint[diffusers_key] = checkpoint.get(ldm_key)


def update_vae_attentions_ldm_to_diffusers(keys, new_checkpoint, checkpoint, mapping):
    for ldm_key in keys:
        diffusers_key = (
            ldm_key.replace(mapping["old"], mapping["new"])
            .replace("norm.weight", "group_norm.weight")
            .replace("norm.bias", "group_norm.bias")
            .replace("q.weight", "to_q.weight")
            .replace("q.bias", "to_q.bias")
            .replace("k.weight", "to_k.weight")
            .replace("k.bias", "to_k.bias")
            .replace("v.weight", "to_v.weight")
            .replace("v.bias", "to_v.bias")
            .replace("proj_out.weight", "to_out.0.weight")
            .replace("proj_out.bias", "to_out.0.bias")
        )
        new_checkpoint[diffusers_key] = checkpoint.get(ldm_key)

        # proj_attn.weight has to be converted from conv 1D to linear
        shape = new_checkpoint[diffusers_key].shape

        if len(shape) == 3:
            new_checkpoint[diffusers_key] = new_checkpoint[diffusers_key][:, :, 0]
        elif len(shape) == 4:
            new_checkpoint[diffusers_key] = new_checkpoint[diffusers_key][:, :, 0, 0]


def convert_stable_cascade_unet_single_file_to_diffusers(checkpoint, **kwargs):
    is_stage_c = "clip_txt_mapper.weight" in checkpoint

    if is_stage_c:
        state_dict = {}
        for key in checkpoint.keys():
            if key.endswith("in_proj_weight"):
                weights = checkpoint[key].chunk(3, 0)
                state_dict[key.replace("attn.in_proj_weight", "to_q.weight")] = weights[0]
                state_dict[key.replace("attn.in_proj_weight", "to_k.weight")] = weights[1]
                state_dict[key.replace("attn.in_proj_weight", "to_v.weight")] = weights[2]
            elif key.endswith("in_proj_bias"):
                weights = checkpoint[key].chunk(3, 0)
                state_dict[key.replace("attn.in_proj_bias", "to_q.bias")] = weights[0]
                state_dict[key.replace("attn.in_proj_bias", "to_k.bias")] = weights[1]
                state_dict[key.replace("attn.in_proj_bias", "to_v.bias")] = weights[2]
            elif key.endswith("out_proj.weight"):
                weights = checkpoint[key]
                state_dict[key.replace("attn.out_proj.weight", "to_out.0.weight")] = weights
            elif key.endswith("out_proj.bias"):
                weights = checkpoint[key]
                state_dict[key.replace("attn.out_proj.bias", "to_out.0.bias")] = weights
            else:
                state_dict[key] = checkpoint[key]
    else:
        state_dict = {}
        for key in checkpoint.keys():
            if key.endswith("in_proj_weight"):
                weights = checkpoint[key].chunk(3, 0)
                state_dict[key.replace("attn.in_proj_weight", "to_q.weight")] = weights[0]
                state_dict[key.replace("attn.in_proj_weight", "to_k.weight")] = weights[1]
                state_dict[key.replace("attn.in_proj_weight", "to_v.weight")] = weights[2]
            elif key.endswith("in_proj_bias"):
                weights = checkpoint[key].chunk(3, 0)
                state_dict[key.replace("attn.in_proj_bias", "to_q.bias")] = weights[0]
                state_dict[key.replace("attn.in_proj_bias", "to_k.bias")] = weights[1]
                state_dict[key.replace("attn.in_proj_bias", "to_v.bias")] = weights[2]
            elif key.endswith("out_proj.weight"):
                weights = checkpoint[key]
                state_dict[key.replace("attn.out_proj.weight", "to_out.0.weight")] = weights
            elif key.endswith("out_proj.bias"):
                weights = checkpoint[key]
                state_dict[key.replace("attn.out_proj.bias", "to_out.0.bias")] = weights
            # rename clip_mapper to clip_txt_pooled_mapper
            elif key.endswith("clip_mapper.weight"):
                weights = checkpoint[key]
                state_dict[key.replace("clip_mapper.weight", "clip_txt_pooled_mapper.weight")] = weights
            elif key.endswith("clip_mapper.bias"):
                weights = checkpoint[key]
                state_dict[key.replace("clip_mapper.bias", "clip_txt_pooled_mapper.bias")] = weights
            else:
                state_dict[key] = checkpoint[key]

    return state_dict


def convert_ldm_unet_checkpoint(checkpoint, config, extract_ema=False, **kwargs):
    """
    Takes a state dict and a config, and returns a converted checkpoint.
    """
    # extract state_dict for UNet
    unet_state_dict = {}
    keys = list(checkpoint.keys())
    unet_key = LDM_UNET_KEY

    # at least a 100 parameters have to start with `model_ema` in order for the checkpoint to be EMA
    if sum(k.startswith("model_ema") for k in keys) > 100 and extract_ema:
        logger.warning("Checkpoint has both EMA and non-EMA weights.")
        logger.warning(
            "In this conversion only the EMA weights are extracted. If you want to instead extract the non-EMA"
            " weights (useful to continue fine-tuning), please make sure to remove the `--extract_ema` flag."
        )
        for key in keys:
            if key.startswith("model.diffusion_model"):
                flat_ema_key = "model_ema." + "".join(key.split(".")[1:])
                unet_state_dict[key.replace(unet_key, "")] = checkpoint.get(flat_ema_key)
    else:
        if sum(k.startswith("model_ema") for k in keys) > 100:
            logger.warning(
                "In this conversion only the non-EMA weights are extracted. If you want to instead extract the EMA"
                " weights (usually better for inference), please make sure to add the `--extract_ema` flag."
            )
        for key in keys:
            if key.startswith(unet_key):
                unet_state_dict[key.replace(unet_key, "")] = checkpoint.get(key)

    new_checkpoint = {}
    ldm_unet_keys = DIFFUSERS_TO_LDM_MAPPING["unet"]["layers"]
    for diffusers_key, ldm_key in ldm_unet_keys.items():
        if ldm_key not in unet_state_dict:
            continue
        new_checkpoint[diffusers_key] = unet_state_dict[ldm_key]

    if ("class_embed_type" in config) and (config["class_embed_type"] in ["timestep", "projection"]):
        class_embed_keys = DIFFUSERS_TO_LDM_MAPPING["unet"]["class_embed_type"]
        for diffusers_key, ldm_key in class_embed_keys.items():
            new_checkpoint[diffusers_key] = unet_state_dict[ldm_key]

    if ("addition_embed_type" in config) and (config["addition_embed_type"] == "text_time"):
        addition_embed_keys = DIFFUSERS_TO_LDM_MAPPING["unet"]["addition_embed_type"]
        for diffusers_key, ldm_key in addition_embed_keys.items():
            new_checkpoint[diffusers_key] = unet_state_dict[ldm_key]

    # Relevant to StableDiffusionUpscalePipeline
    if "num_class_embeds" in config:
        if (config["num_class_embeds"] is not None) and ("label_emb.weight" in unet_state_dict):
            new_checkpoint["class_embedding.weight"] = unet_state_dict["label_emb.weight"]

    # Retrieves the keys for the input blocks only
    num_input_blocks = len({".".join(layer.split(".")[:2]) for layer in unet_state_dict if "input_blocks" in layer})
    input_blocks = {
        layer_id: [key for key in unet_state_dict if f"input_blocks.{layer_id}" in key]
        for layer_id in range(num_input_blocks)
    }

    # Retrieves the keys for the middle blocks only
    num_middle_blocks = len({".".join(layer.split(".")[:2]) for layer in unet_state_dict if "middle_block" in layer})
    middle_blocks = {
        layer_id: [key for key in unet_state_dict if f"middle_block.{layer_id}" in key]
        for layer_id in range(num_middle_blocks)
    }

    # Retrieves the keys for the output blocks only
    num_output_blocks = len({".".join(layer.split(".")[:2]) for layer in unet_state_dict if "output_blocks" in layer})
    output_blocks = {
        layer_id: [key for key in unet_state_dict if f"output_blocks.{layer_id}" in key]
        for layer_id in range(num_output_blocks)
    }

    # Down blocks
    for i in range(1, num_input_blocks):
        block_id = (i - 1) // (config["layers_per_block"] + 1)
        layer_in_block_id = (i - 1) % (config["layers_per_block"] + 1)

        resnets = [
            key for key in input_blocks[i] if f"input_blocks.{i}.0" in key and f"input_blocks.{i}.0.op" not in key
        ]
        update_unet_resnet_ldm_to_diffusers(
            resnets,
            new_checkpoint,
            unet_state_dict,
            {"old": f"input_blocks.{i}.0", "new": f"down_blocks.{block_id}.resnets.{layer_in_block_id}"},
        )

        if f"input_blocks.{i}.0.op.weight" in unet_state_dict:
            new_checkpoint[f"down_blocks.{block_id}.downsamplers.0.conv.weight"] = unet_state_dict.get(
                f"input_blocks.{i}.0.op.weight"
            )
            new_checkpoint[f"down_blocks.{block_id}.downsamplers.0.conv.bias"] = unet_state_dict.get(
                f"input_blocks.{i}.0.op.bias"
            )

        attentions = [key for key in input_blocks[i] if f"input_blocks.{i}.1" in key]
        if attentions:
            update_unet_attention_ldm_to_diffusers(
                attentions,
                new_checkpoint,
                unet_state_dict,
                {"old": f"input_blocks.{i}.1", "new": f"down_blocks.{block_id}.attentions.{layer_in_block_id}"},
            )

    # Mid blocks
    for key in middle_blocks.keys():
        diffusers_key = max(key - 1, 0)
        if key % 2 == 0:
            update_unet_resnet_ldm_to_diffusers(
                middle_blocks[key],
                new_checkpoint,
                unet_state_dict,
                mapping={"old": f"middle_block.{key}", "new": f"mid_block.resnets.{diffusers_key}"},
            )
        else:
            update_unet_attention_ldm_to_diffusers(
                middle_blocks[key],
                new_checkpoint,
                unet_state_dict,
                mapping={"old": f"middle_block.{key}", "new": f"mid_block.attentions.{diffusers_key}"},
            )

    # Up Blocks
    for i in range(num_output_blocks):
        block_id = i // (config["layers_per_block"] + 1)
        layer_in_block_id = i % (config["layers_per_block"] + 1)

        resnets = [
            key for key in output_blocks[i] if f"output_blocks.{i}.0" in key and f"output_blocks.{i}.0.op" not in key
        ]
        update_unet_resnet_ldm_to_diffusers(
            resnets,
            new_checkpoint,
            unet_state_dict,
            {"old": f"output_blocks.{i}.0", "new": f"up_blocks.{block_id}.resnets.{layer_in_block_id}"},
        )

        attentions = [
            key for key in output_blocks[i] if f"output_blocks.{i}.1" in key and f"output_blocks.{i}.1.conv" not in key
        ]
        if attentions:
            update_unet_attention_ldm_to_diffusers(
                attentions,
                new_checkpoint,
                unet_state_dict,
                {"old": f"output_blocks.{i}.1", "new": f"up_blocks.{block_id}.attentions.{layer_in_block_id}"},
            )

        if f"output_blocks.{i}.1.conv.weight" in unet_state_dict:
            new_checkpoint[f"up_blocks.{block_id}.upsamplers.0.conv.weight"] = unet_state_dict[
                f"output_blocks.{i}.1.conv.weight"
            ]
            new_checkpoint[f"up_blocks.{block_id}.upsamplers.0.conv.bias"] = unet_state_dict[
                f"output_blocks.{i}.1.conv.bias"
            ]
        if f"output_blocks.{i}.2.conv.weight" in unet_state_dict:
            new_checkpoint[f"up_blocks.{block_id}.upsamplers.0.conv.weight"] = unet_state_dict[
                f"output_blocks.{i}.2.conv.weight"
            ]
            new_checkpoint[f"up_blocks.{block_id}.upsamplers.0.conv.bias"] = unet_state_dict[
                f"output_blocks.{i}.2.conv.bias"
            ]

    return new_checkpoint


def convert_controlnet_checkpoint(
    checkpoint,
    config,
    **kwargs,
):
    # Some controlnet ckpt files are distributed independently from the rest of the
    # model components i.e. https://huggingface.co/thibaud/controlnet-sd21/
    if "time_embed.0.weight" in checkpoint:
        controlnet_state_dict = checkpoint

    else:
        controlnet_state_dict = {}
        keys = list(checkpoint.keys())
        controlnet_key = LDM_CONTROLNET_KEY
        for key in keys:
            if key.startswith(controlnet_key):
                controlnet_state_dict[key.replace(controlnet_key, "")] = checkpoint.get(key)

    new_checkpoint = {}
    ldm_controlnet_keys = DIFFUSERS_TO_LDM_MAPPING["controlnet"]["layers"]
    for diffusers_key, ldm_key in ldm_controlnet_keys.items():
        if ldm_key not in controlnet_state_dict:
            continue
        new_checkpoint[diffusers_key] = controlnet_state_dict[ldm_key]

    # Retrieves the keys for the input blocks only
    num_input_blocks = len(
        {".".join(layer.split(".")[:2]) for layer in controlnet_state_dict if "input_blocks" in layer}
    )
    input_blocks = {
        layer_id: [key for key in controlnet_state_dict if f"input_blocks.{layer_id}" in key]
        for layer_id in range(num_input_blocks)
    }

    # Down blocks
    for i in range(1, num_input_blocks):
        block_id = (i - 1) // (config["layers_per_block"] + 1)
        layer_in_block_id = (i - 1) % (config["layers_per_block"] + 1)

        resnets = [
            key for key in input_blocks[i] if f"input_blocks.{i}.0" in key and f"input_blocks.{i}.0.op" not in key
        ]
        update_unet_resnet_ldm_to_diffusers(
            resnets,
            new_checkpoint,
            controlnet_state_dict,
            {"old": f"input_blocks.{i}.0", "new": f"down_blocks.{block_id}.resnets.{layer_in_block_id}"},
        )

        if f"input_blocks.{i}.0.op.weight" in controlnet_state_dict:
            new_checkpoint[f"down_blocks.{block_id}.downsamplers.0.conv.weight"] = controlnet_state_dict.get(
                f"input_blocks.{i}.0.op.weight"
            )
            new_checkpoint[f"down_blocks.{block_id}.downsamplers.0.conv.bias"] = controlnet_state_dict.get(
                f"input_blocks.{i}.0.op.bias"
            )

        attentions = [key for key in input_blocks[i] if f"input_blocks.{i}.1" in key]
        if attentions:
            update_unet_attention_ldm_to_diffusers(
                attentions,
                new_checkpoint,
                controlnet_state_dict,
                {"old": f"input_blocks.{i}.1", "new": f"down_blocks.{block_id}.attentions.{layer_in_block_id}"},
            )

    # controlnet down blocks
    for i in range(num_input_blocks):
        new_checkpoint[f"controlnet_down_blocks.{i}.weight"] = controlnet_state_dict.get(f"zero_convs.{i}.0.weight")
        new_checkpoint[f"controlnet_down_blocks.{i}.bias"] = controlnet_state_dict.get(f"zero_convs.{i}.0.bias")

    # Retrieves the keys for the middle blocks only
    num_middle_blocks = len(
        {".".join(layer.split(".")[:2]) for layer in controlnet_state_dict if "middle_block" in layer}
    )
    middle_blocks = {
        layer_id: [key for key in controlnet_state_dict if f"middle_block.{layer_id}" in key]
        for layer_id in range(num_middle_blocks)
    }

    # Mid blocks
    for key in middle_blocks.keys():
        diffusers_key = max(key - 1, 0)
        if key % 2 == 0:
            update_unet_resnet_ldm_to_diffusers(
                middle_blocks[key],
                new_checkpoint,
                controlnet_state_dict,
                mapping={"old": f"middle_block.{key}", "new": f"mid_block.resnets.{diffusers_key}"},
            )
        else:
            update_unet_attention_ldm_to_diffusers(
                middle_blocks[key],
                new_checkpoint,
                controlnet_state_dict,
                mapping={"old": f"middle_block.{key}", "new": f"mid_block.attentions.{diffusers_key}"},
            )

    # mid block
    new_checkpoint["controlnet_mid_block.weight"] = controlnet_state_dict.get("middle_block_out.0.weight")
    new_checkpoint["controlnet_mid_block.bias"] = controlnet_state_dict.get("middle_block_out.0.bias")

    # controlnet cond embedding blocks
    cond_embedding_blocks = {
        ".".join(layer.split(".")[:2])
        for layer in controlnet_state_dict
        if "input_hint_block" in layer and ("input_hint_block.0" not in layer) and ("input_hint_block.14" not in layer)
    }
    num_cond_embedding_blocks = len(cond_embedding_blocks)

    for idx in range(1, num_cond_embedding_blocks + 1):
        diffusers_idx = idx - 1
        cond_block_id = 2 * idx

        new_checkpoint[f"controlnet_cond_embedding.blocks.{diffusers_idx}.weight"] = controlnet_state_dict.get(
            f"input_hint_block.{cond_block_id}.weight"
        )
        new_checkpoint[f"controlnet_cond_embedding.blocks.{diffusers_idx}.bias"] = controlnet_state_dict.get(
            f"input_hint_block.{cond_block_id}.bias"
        )

    return new_checkpoint


def convert_ldm_vae_checkpoint(checkpoint, config):
    # extract state dict for VAE
    # remove the LDM_VAE_KEY prefix from the ldm checkpoint keys so that it is easier to map them to diffusers keys
    vae_state_dict = {}
    keys = list(checkpoint.keys())
    vae_key = LDM_VAE_KEY if any(k.startswith(LDM_VAE_KEY) for k in keys) else ""
    for key in keys:
        if key.startswith(vae_key):
            vae_state_dict[key.replace(vae_key, "")] = checkpoint.get(key)

    new_checkpoint = {}
    vae_diffusers_ldm_map = DIFFUSERS_TO_LDM_MAPPING["vae"]
    for diffusers_key, ldm_key in vae_diffusers_ldm_map.items():
        if ldm_key not in vae_state_dict:
            continue
        new_checkpoint[diffusers_key] = vae_state_dict[ldm_key]

    # Retrieves the keys for the encoder down blocks only
    num_down_blocks = len(config["down_block_types"])
    down_blocks = {
        layer_id: [key for key in vae_state_dict if f"down.{layer_id}" in key] for layer_id in range(num_down_blocks)
    }

    for i in range(num_down_blocks):
        resnets = [key for key in down_blocks[i] if f"down.{i}" in key and f"down.{i}.downsample" not in key]
        update_vae_resnet_ldm_to_diffusers(
            resnets,
            new_checkpoint,
            vae_state_dict,
            mapping={"old": f"down.{i}.block", "new": f"down_blocks.{i}.resnets"},
        )
        if f"encoder.down.{i}.downsample.conv.weight" in vae_state_dict:
            new_checkpoint[f"encoder.down_blocks.{i}.downsamplers.0.conv.weight"] = vae_state_dict.get(
                f"encoder.down.{i}.downsample.conv.weight"
            )
            new_checkpoint[f"encoder.down_blocks.{i}.downsamplers.0.conv.bias"] = vae_state_dict.get(
                f"encoder.down.{i}.downsample.conv.bias"
            )

    mid_resnets = [key for key in vae_state_dict if "encoder.mid.block" in key]
    num_mid_res_blocks = 2
    for i in range(1, num_mid_res_blocks + 1):
        resnets = [key for key in mid_resnets if f"encoder.mid.block_{i}" in key]
        update_vae_resnet_ldm_to_diffusers(
            resnets,
            new_checkpoint,
            vae_state_dict,
            mapping={"old": f"mid.block_{i}", "new": f"mid_block.resnets.{i - 1}"},
        )

    mid_attentions = [key for key in vae_state_dict if "encoder.mid.attn" in key]
    update_vae_attentions_ldm_to_diffusers(
        mid_attentions, new_checkpoint, vae_state_dict, mapping={"old": "mid.attn_1", "new": "mid_block.attentions.0"}
    )

    # Retrieves the keys for the decoder up blocks only
    num_up_blocks = len(config["up_block_types"])
    up_blocks = {
        layer_id: [key for key in vae_state_dict if f"up.{layer_id}" in key] for layer_id in range(num_up_blocks)
    }

    for i in range(num_up_blocks):
        block_id = num_up_blocks - 1 - i
        resnets = [
            key for key in up_blocks[block_id] if f"up.{block_id}" in key and f"up.{block_id}.upsample" not in key
        ]
        update_vae_resnet_ldm_to_diffusers(
            resnets,
            new_checkpoint,
            vae_state_dict,
            mapping={"old": f"up.{block_id}.block", "new": f"up_blocks.{i}.resnets"},
        )
        if f"decoder.up.{block_id}.upsample.conv.weight" in vae_state_dict:
            new_checkpoint[f"decoder.up_blocks.{i}.upsamplers.0.conv.weight"] = vae_state_dict[
                f"decoder.up.{block_id}.upsample.conv.weight"
            ]
            new_checkpoint[f"decoder.up_blocks.{i}.upsamplers.0.conv.bias"] = vae_state_dict[
                f"decoder.up.{block_id}.upsample.conv.bias"
            ]

    mid_resnets = [key for key in vae_state_dict if "decoder.mid.block" in key]
    num_mid_res_blocks = 2
    for i in range(1, num_mid_res_blocks + 1):
        resnets = [key for key in mid_resnets if f"decoder.mid.block_{i}" in key]
        update_vae_resnet_ldm_to_diffusers(
            resnets,
            new_checkpoint,
            vae_state_dict,
            mapping={"old": f"mid.block_{i}", "new": f"mid_block.resnets.{i - 1}"},
        )

    mid_attentions = [key for key in vae_state_dict if "decoder.mid.attn" in key]
    update_vae_attentions_ldm_to_diffusers(
        mid_attentions, new_checkpoint, vae_state_dict, mapping={"old": "mid.attn_1", "new": "mid_block.attentions.0"}
    )
    conv_attn_to_linear(new_checkpoint)

    return new_checkpoint


def convert_ldm_clip_checkpoint(checkpoint):
    keys = list(checkpoint.keys())
    text_model_dict = {}

    remove_prefixes = LDM_CLIP_PREFIX_TO_REMOVE

    for key in keys:
        for prefix in remove_prefixes:
            if key.startswith(prefix):
                diffusers_key = key.replace(prefix, "")
                text_model_dict[diffusers_key] = checkpoint.get(key)

    return text_model_dict


def convert_open_clip_checkpoint(
    text_model,
    checkpoint,
    prefix="cond_stage_model.model.",
):
    text_model_dict = {}
    text_proj_key = prefix + "text_projection"

    if text_proj_key in checkpoint:
        text_proj_dim = int(checkpoint[text_proj_key].shape[0])
    elif hasattr(text_model.config, "projection_dim"):
        text_proj_dim = text_model.config.projection_dim
    else:
        text_proj_dim = LDM_OPEN_CLIP_TEXT_PROJECTION_DIM

    text_model_dict["text_model.embeddings.position_ids"] = text_model.text_model.embeddings.get_buffer("position_ids")

    keys = list(checkpoint.keys())
    keys_to_ignore = SD_2_TEXT_ENCODER_KEYS_TO_IGNORE

    openclip_diffusers_ldm_map = DIFFUSERS_TO_LDM_MAPPING["openclip"]["layers"]
    for diffusers_key, ldm_key in openclip_diffusers_ldm_map.items():
        ldm_key = prefix + ldm_key
        if ldm_key not in checkpoint:
            continue
        if ldm_key in keys_to_ignore:
            continue
        if ldm_key.endswith("text_projection"):
            text_model_dict[diffusers_key] = checkpoint[ldm_key].T.contiguous()
        else:
            text_model_dict[diffusers_key] = checkpoint[ldm_key]

    for key in keys:
        if key in keys_to_ignore:
            continue

        if not key.startswith(prefix + "transformer."):
            continue

        diffusers_key = key.replace(prefix + "transformer.", "")
        transformer_diffusers_to_ldm_map = DIFFUSERS_TO_LDM_MAPPING["openclip"]["transformer"]
        for new_key, old_key in transformer_diffusers_to_ldm_map.items():
            diffusers_key = (
                diffusers_key.replace(old_key, new_key).replace(".in_proj_weight", "").replace(".in_proj_bias", "")
            )

        if key.endswith(".in_proj_weight"):
            weight_value = checkpoint.get(key)

            text_model_dict[diffusers_key + ".q_proj.weight"] = weight_value[:text_proj_dim, :].clone().detach()
            text_model_dict[diffusers_key + ".k_proj.weight"] = (
                weight_value[text_proj_dim : text_proj_dim * 2, :].clone().detach()
            )
            text_model_dict[diffusers_key + ".v_proj.weight"] = weight_value[text_proj_dim * 2 :, :].clone().detach()

        elif key.endswith(".in_proj_bias"):
            weight_value = checkpoint.get(key)
            text_model_dict[diffusers_key + ".q_proj.bias"] = weight_value[:text_proj_dim].clone().detach()
            text_model_dict[diffusers_key + ".k_proj.bias"] = (
                weight_value[text_proj_dim : text_proj_dim * 2].clone().detach()
            )
            text_model_dict[diffusers_key + ".v_proj.bias"] = weight_value[text_proj_dim * 2 :].clone().detach()
        else:
            text_model_dict[diffusers_key] = checkpoint.get(key)

    if not (hasattr(text_model, "embeddings") and hasattr(text_model.embeddings.position_ids)):
        text_model_dict.pop("text_model.embeddings.position_ids", None)

    return text_model_dict


def create_diffusers_clip_model_from_ldm(
    cls,
    checkpoint,
    subfolder="",
    config=None,
    torch_dtype=None,
    local_files_only=None,
    is_legacy_loading=False,
):
    if config:
        config = {"pretrained_model_name_or_path": config}
    else:
        config = fetch_diffusers_config(checkpoint)

    # For backwards compatibility
    # Older versions of `from_single_file` expected CLIP configs to be placed in their original transformers model repo
    # in the cache_dir, rather than in a subfolder of the Diffusers model
    if is_legacy_loading:
        logger.warning(
            (
                "Detected legacy CLIP loading behavior. Please run `from_single_file` with `local_files_only=False once to update "
                "the local cache directory with the necessary CLIP model config files. "
                "Attempting to load CLIP model from legacy cache directory."
            )
        )

        if is_clip_model(checkpoint) or is_clip_sdxl_model(checkpoint):
            clip_config = "openai/clip-vit-large-patch14"
            config["pretrained_model_name_or_path"] = clip_config
            subfolder = ""

        elif is_open_clip_model(checkpoint):
            clip_config = "stabilityai/stable-diffusion-2"
            config["pretrained_model_name_or_path"] = clip_config
            subfolder = "text_encoder"

        else:
            clip_config = "laion/CLIP-ViT-bigG-14-laion2B-39B-b160k"
            config["pretrained_model_name_or_path"] = clip_config
            subfolder = ""

    model_config = cls.config_class.from_pretrained(**config, subfolder=subfolder, local_files_only=local_files_only)
    ctx = init_empty_weights if is_accelerate_available() else nullcontext
    with ctx():
        model = cls(model_config)

    position_embedding_dim = model.text_model.embeddings.position_embedding.weight.shape[-1]

    if is_clip_model(checkpoint):
        diffusers_format_checkpoint = convert_ldm_clip_checkpoint(checkpoint)

    elif (
        is_clip_sdxl_model(checkpoint)
        and checkpoint[CHECKPOINT_KEY_NAMES["clip_sdxl"]].shape[-1] == position_embedding_dim
    ):
        diffusers_format_checkpoint = convert_ldm_clip_checkpoint(checkpoint)

    elif is_open_clip_model(checkpoint):
        prefix = "cond_stage_model.model."
        diffusers_format_checkpoint = convert_open_clip_checkpoint(model, checkpoint, prefix=prefix)

    elif (
        is_open_clip_sdxl_model(checkpoint)
        and checkpoint[CHECKPOINT_KEY_NAMES["open_clip_sdxl"]].shape[-1] == position_embedding_dim
    ):
        prefix = "conditioner.embedders.1.model."
        diffusers_format_checkpoint = convert_open_clip_checkpoint(model, checkpoint, prefix=prefix)

    elif is_open_clip_sdxl_refiner_model(checkpoint):
        prefix = "conditioner.embedders.0.model."
        diffusers_format_checkpoint = convert_open_clip_checkpoint(model, checkpoint, prefix=prefix)

    elif is_open_clip_sd3_model(checkpoint):
        prefix = "text_encoders.clip_g.transformer."
        diffusers_format_checkpoint = convert_open_clip_checkpoint(model, checkpoint, prefix=prefix)

    else:
        raise ValueError("The provided checkpoint does not seem to contain a valid CLIP model.")

    if is_accelerate_available():
        unexpected_keys = load_model_dict_into_meta(model, diffusers_format_checkpoint, dtype=torch_dtype)
        if model._keys_to_ignore_on_load_unexpected is not None:
            for pat in model._keys_to_ignore_on_load_unexpected:
                unexpected_keys = [k for k in unexpected_keys if re.search(pat, k) is None]

        if len(unexpected_keys) > 0:
            logger.warning(
                f"Some weights of the model checkpoint were not used when initializing {cls.__name__}: \n {[', '.join(unexpected_keys)]}"
            )

    else:
        model.load_state_dict(diffusers_format_checkpoint)

    if torch_dtype is not None:
        model.to(torch_dtype)

    model.eval()

    return model


def _legacy_load_scheduler(
    cls,
    checkpoint,
    component_name,
    original_config=None,
    **kwargs,
):
    scheduler_type = kwargs.get("scheduler_type", None)
    prediction_type = kwargs.get("prediction_type", None)

    if scheduler_type is not None:
        deprecation_message = (
            "Please pass an instance of a Scheduler object directly to the `scheduler` argument in `from_single_file`."
        )
        deprecate("scheduler_type", "1.0.0", deprecation_message)

    if prediction_type is not None:
        deprecation_message = (
            "Please configure an instance of a Scheduler with the appropriate `prediction_type` "
            "and pass the object directly to the `scheduler` argument in `from_single_file`."
        )
        deprecate("prediction_type", "1.0.0", deprecation_message)

    scheduler_config = SCHEDULER_DEFAULT_CONFIG
    model_type = infer_diffusers_model_type(checkpoint=checkpoint)

    global_step = checkpoint["global_step"] if "global_step" in checkpoint else None

    if original_config:
        num_train_timesteps = getattr(original_config["model"]["params"], "timesteps", 1000)
    else:
        num_train_timesteps = 1000

    scheduler_config["num_train_timesteps"] = num_train_timesteps

    if model_type == "v2":
        if prediction_type is None:
            # NOTE: For stable diffusion 2 base it is recommended to pass `prediction_type=="epsilon"` # as it relies on a brittle global step parameter here
            prediction_type = "epsilon" if global_step == 875000 else "v_prediction"

    else:
        prediction_type = prediction_type or "epsilon"

    scheduler_config["prediction_type"] = prediction_type

    if model_type in ["xl_base", "xl_refiner"]:
        scheduler_type = "euler"
    elif model_type == "playground":
        scheduler_type = "edm_dpm_solver_multistep"
    else:
        if original_config:
            beta_start = original_config["model"]["params"].get("linear_start")
            beta_end = original_config["model"]["params"].get("linear_end")

        else:
            beta_start = 0.02
            beta_end = 0.085

        scheduler_config["beta_start"] = beta_start
        scheduler_config["beta_end"] = beta_end
        scheduler_config["beta_schedule"] = "scaled_linear"
        scheduler_config["clip_sample"] = False
        scheduler_config["set_alpha_to_one"] = False

    # to deal with an edge case StableDiffusionUpscale pipeline has two schedulers
    if component_name == "low_res_scheduler":
        return cls.from_config(
            {
                "beta_end": 0.02,
                "beta_schedule": "scaled_linear",
                "beta_start": 0.0001,
                "clip_sample": True,
                "num_train_timesteps": 1000,
                "prediction_type": "epsilon",
                "trained_betas": None,
                "variance_type": "fixed_small",
            }
        )

    if scheduler_type is None:
        return cls.from_config(scheduler_config)

    elif scheduler_type == "pndm":
        scheduler_config["skip_prk_steps"] = True
        scheduler = PNDMScheduler.from_config(scheduler_config)

    elif scheduler_type == "lms":
        scheduler = LMSDiscreteScheduler.from_config(scheduler_config)

    elif scheduler_type == "heun":
        scheduler = HeunDiscreteScheduler.from_config(scheduler_config)

    elif scheduler_type == "euler":
        scheduler = EulerDiscreteScheduler.from_config(scheduler_config)

    elif scheduler_type == "euler-ancestral":
        scheduler = EulerAncestralDiscreteScheduler.from_config(scheduler_config)

    elif scheduler_type == "dpm":
        scheduler = DPMSolverMultistepScheduler.from_config(scheduler_config)

    elif scheduler_type == "ddim":
        scheduler = DDIMScheduler.from_config(scheduler_config)

    elif scheduler_type == "edm_dpm_solver_multistep":
        scheduler_config = {
            "algorithm_type": "dpmsolver++",
            "dynamic_thresholding_ratio": 0.995,
            "euler_at_final": False,
            "final_sigmas_type": "zero",
            "lower_order_final": True,
            "num_train_timesteps": 1000,
            "prediction_type": "epsilon",
            "rho": 7.0,
            "sample_max_value": 1.0,
            "sigma_data": 0.5,
            "sigma_max": 80.0,
            "sigma_min": 0.002,
            "solver_order": 2,
            "solver_type": "midpoint",
            "thresholding": False,
        }
        scheduler = EDMDPMSolverMultistepScheduler(**scheduler_config)

    else:
        raise ValueError(f"Scheduler of type {scheduler_type} doesn't exist!")

    return scheduler


def _legacy_load_clip_tokenizer(cls, checkpoint, config=None, local_files_only=False):
    if config:
        config = {"pretrained_model_name_or_path": config}
    else:
        config = fetch_diffusers_config(checkpoint)

    if is_clip_model(checkpoint) or is_clip_sdxl_model(checkpoint):
        clip_config = "openai/clip-vit-large-patch14"
        config["pretrained_model_name_or_path"] = clip_config
        subfolder = ""

    elif is_open_clip_model(checkpoint):
        clip_config = "stabilityai/stable-diffusion-2"
        config["pretrained_model_name_or_path"] = clip_config
        subfolder = "tokenizer"

    else:
        clip_config = "laion/CLIP-ViT-bigG-14-laion2B-39B-b160k"
        config["pretrained_model_name_or_path"] = clip_config
        subfolder = ""

    tokenizer = cls.from_pretrained(**config, subfolder=subfolder, local_files_only=local_files_only)

    return tokenizer


def _legacy_load_safety_checker(local_files_only, torch_dtype):
    # Support for loading safety checker components using the deprecated
    # `load_safety_checker` argument.

    from ..pipelines.stable_diffusion.safety_checker import StableDiffusionSafetyChecker

    feature_extractor = AutoImageProcessor.from_pretrained(
        "CompVis/stable-diffusion-safety-checker", local_files_only=local_files_only, torch_dtype=torch_dtype
    )
    safety_checker = StableDiffusionSafetyChecker.from_pretrained(
        "CompVis/stable-diffusion-safety-checker", local_files_only=local_files_only, torch_dtype=torch_dtype
    )

    return {"safety_checker": safety_checker, "feature_extractor": feature_extractor}


# in SD3 original implementation of AdaLayerNormContinuous, it split linear projection output into shift, scale;
# while in diffusers it split into scale, shift. Here we swap the linear projection weights in order to be able to use diffusers implementation
def swap_scale_shift(weight, dim):
    shift, scale = weight.chunk(2, dim=0)
    new_weight = torch.cat([scale, shift], dim=0)
    return new_weight


def convert_sd3_transformer_checkpoint_to_diffusers(checkpoint, **kwargs):
    converted_state_dict = {}
    keys = list(checkpoint.keys())
    for k in keys:
        if "model.diffusion_model." in k:
            checkpoint[k.replace("model.diffusion_model.", "")] = checkpoint.pop(k)

    num_layers = list(set(int(k.split(".", 2)[1]) for k in checkpoint if "joint_blocks" in k))[-1] + 1  # noqa: C401
    caption_projection_dim = 1536

    # Positional and patch embeddings.
    converted_state_dict["pos_embed.pos_embed"] = checkpoint.pop("pos_embed")
    converted_state_dict["pos_embed.proj.weight"] = checkpoint.pop("x_embedder.proj.weight")
    converted_state_dict["pos_embed.proj.bias"] = checkpoint.pop("x_embedder.proj.bias")

    # Timestep embeddings.
    converted_state_dict["time_text_embed.timestep_embedder.linear_1.weight"] = checkpoint.pop(
        "t_embedder.mlp.0.weight"
    )
    converted_state_dict["time_text_embed.timestep_embedder.linear_1.bias"] = checkpoint.pop("t_embedder.mlp.0.bias")
    converted_state_dict["time_text_embed.timestep_embedder.linear_2.weight"] = checkpoint.pop(
        "t_embedder.mlp.2.weight"
    )
    converted_state_dict["time_text_embed.timestep_embedder.linear_2.bias"] = checkpoint.pop("t_embedder.mlp.2.bias")

    # Context projections.
    converted_state_dict["context_embedder.weight"] = checkpoint.pop("context_embedder.weight")
    converted_state_dict["context_embedder.bias"] = checkpoint.pop("context_embedder.bias")

    # Pooled context projection.
    converted_state_dict["time_text_embed.text_embedder.linear_1.weight"] = checkpoint.pop("y_embedder.mlp.0.weight")
    converted_state_dict["time_text_embed.text_embedder.linear_1.bias"] = checkpoint.pop("y_embedder.mlp.0.bias")
    converted_state_dict["time_text_embed.text_embedder.linear_2.weight"] = checkpoint.pop("y_embedder.mlp.2.weight")
    converted_state_dict["time_text_embed.text_embedder.linear_2.bias"] = checkpoint.pop("y_embedder.mlp.2.bias")

    # Transformer blocks 🎸.
    for i in range(num_layers):
        # Q, K, V
        sample_q, sample_k, sample_v = torch.chunk(
            checkpoint.pop(f"joint_blocks.{i}.x_block.attn.qkv.weight"), 3, dim=0
        )
        context_q, context_k, context_v = torch.chunk(
            checkpoint.pop(f"joint_blocks.{i}.context_block.attn.qkv.weight"), 3, dim=0
        )
        sample_q_bias, sample_k_bias, sample_v_bias = torch.chunk(
            checkpoint.pop(f"joint_blocks.{i}.x_block.attn.qkv.bias"), 3, dim=0
        )
        context_q_bias, context_k_bias, context_v_bias = torch.chunk(
            checkpoint.pop(f"joint_blocks.{i}.context_block.attn.qkv.bias"), 3, dim=0
        )

        converted_state_dict[f"transformer_blocks.{i}.attn.to_q.weight"] = torch.cat([sample_q])
        converted_state_dict[f"transformer_blocks.{i}.attn.to_q.bias"] = torch.cat([sample_q_bias])
        converted_state_dict[f"transformer_blocks.{i}.attn.to_k.weight"] = torch.cat([sample_k])
        converted_state_dict[f"transformer_blocks.{i}.attn.to_k.bias"] = torch.cat([sample_k_bias])
        converted_state_dict[f"transformer_blocks.{i}.attn.to_v.weight"] = torch.cat([sample_v])
        converted_state_dict[f"transformer_blocks.{i}.attn.to_v.bias"] = torch.cat([sample_v_bias])

        converted_state_dict[f"transformer_blocks.{i}.attn.add_q_proj.weight"] = torch.cat([context_q])
        converted_state_dict[f"transformer_blocks.{i}.attn.add_q_proj.bias"] = torch.cat([context_q_bias])
        converted_state_dict[f"transformer_blocks.{i}.attn.add_k_proj.weight"] = torch.cat([context_k])
        converted_state_dict[f"transformer_blocks.{i}.attn.add_k_proj.bias"] = torch.cat([context_k_bias])
        converted_state_dict[f"transformer_blocks.{i}.attn.add_v_proj.weight"] = torch.cat([context_v])
        converted_state_dict[f"transformer_blocks.{i}.attn.add_v_proj.bias"] = torch.cat([context_v_bias])

        # output projections.
        converted_state_dict[f"transformer_blocks.{i}.attn.to_out.0.weight"] = checkpoint.pop(
            f"joint_blocks.{i}.x_block.attn.proj.weight"
        )
        converted_state_dict[f"transformer_blocks.{i}.attn.to_out.0.bias"] = checkpoint.pop(
            f"joint_blocks.{i}.x_block.attn.proj.bias"
        )
        if not (i == num_layers - 1):
            converted_state_dict[f"transformer_blocks.{i}.attn.to_add_out.weight"] = checkpoint.pop(
                f"joint_blocks.{i}.context_block.attn.proj.weight"
            )
            converted_state_dict[f"transformer_blocks.{i}.attn.to_add_out.bias"] = checkpoint.pop(
                f"joint_blocks.{i}.context_block.attn.proj.bias"
            )

        # norms.
        converted_state_dict[f"transformer_blocks.{i}.norm1.linear.weight"] = checkpoint.pop(
            f"joint_blocks.{i}.x_block.adaLN_modulation.1.weight"
        )
        converted_state_dict[f"transformer_blocks.{i}.norm1.linear.bias"] = checkpoint.pop(
            f"joint_blocks.{i}.x_block.adaLN_modulation.1.bias"
        )
        if not (i == num_layers - 1):
            converted_state_dict[f"transformer_blocks.{i}.norm1_context.linear.weight"] = checkpoint.pop(
                f"joint_blocks.{i}.context_block.adaLN_modulation.1.weight"
            )
            converted_state_dict[f"transformer_blocks.{i}.norm1_context.linear.bias"] = checkpoint.pop(
                f"joint_blocks.{i}.context_block.adaLN_modulation.1.bias"
            )
        else:
            converted_state_dict[f"transformer_blocks.{i}.norm1_context.linear.weight"] = swap_scale_shift(
                checkpoint.pop(f"joint_blocks.{i}.context_block.adaLN_modulation.1.weight"),
                dim=caption_projection_dim,
            )
            converted_state_dict[f"transformer_blocks.{i}.norm1_context.linear.bias"] = swap_scale_shift(
                checkpoint.pop(f"joint_blocks.{i}.context_block.adaLN_modulation.1.bias"),
                dim=caption_projection_dim,
            )

        # ffs.
        converted_state_dict[f"transformer_blocks.{i}.ff.net.0.proj.weight"] = checkpoint.pop(
            f"joint_blocks.{i}.x_block.mlp.fc1.weight"
        )
        converted_state_dict[f"transformer_blocks.{i}.ff.net.0.proj.bias"] = checkpoint.pop(
            f"joint_blocks.{i}.x_block.mlp.fc1.bias"
        )
        converted_state_dict[f"transformer_blocks.{i}.ff.net.2.weight"] = checkpoint.pop(
            f"joint_blocks.{i}.x_block.mlp.fc2.weight"
        )
        converted_state_dict[f"transformer_blocks.{i}.ff.net.2.bias"] = checkpoint.pop(
            f"joint_blocks.{i}.x_block.mlp.fc2.bias"
        )
        if not (i == num_layers - 1):
            converted_state_dict[f"transformer_blocks.{i}.ff_context.net.0.proj.weight"] = checkpoint.pop(
                f"joint_blocks.{i}.context_block.mlp.fc1.weight"
            )
            converted_state_dict[f"transformer_blocks.{i}.ff_context.net.0.proj.bias"] = checkpoint.pop(
                f"joint_blocks.{i}.context_block.mlp.fc1.bias"
            )
            converted_state_dict[f"transformer_blocks.{i}.ff_context.net.2.weight"] = checkpoint.pop(
                f"joint_blocks.{i}.context_block.mlp.fc2.weight"
            )
            converted_state_dict[f"transformer_blocks.{i}.ff_context.net.2.bias"] = checkpoint.pop(
                f"joint_blocks.{i}.context_block.mlp.fc2.bias"
            )

    # Final blocks.
    converted_state_dict["proj_out.weight"] = checkpoint.pop("final_layer.linear.weight")
    converted_state_dict["proj_out.bias"] = checkpoint.pop("final_layer.linear.bias")
    converted_state_dict["norm_out.linear.weight"] = swap_scale_shift(
        checkpoint.pop("final_layer.adaLN_modulation.1.weight"), dim=caption_projection_dim
    )
    converted_state_dict["norm_out.linear.bias"] = swap_scale_shift(
        checkpoint.pop("final_layer.adaLN_modulation.1.bias"), dim=caption_projection_dim
    )

    return converted_state_dict


def is_t5_in_single_file(checkpoint):
    if "text_encoders.t5xxl.transformer.shared.weight" in checkpoint:
        return True

    return False


def convert_sd3_t5_checkpoint_to_diffusers(checkpoint):
    keys = list(checkpoint.keys())
    text_model_dict = {}

    remove_prefixes = ["text_encoders.t5xxl.transformer.encoder."]

    for key in keys:
        for prefix in remove_prefixes:
            if key.startswith(prefix):
                diffusers_key = key.replace(prefix, "")
                text_model_dict[diffusers_key] = checkpoint.get(key)

    return text_model_dict


def create_diffusers_t5_model_from_checkpoint(
    cls,
    checkpoint,
    subfolder="",
    config=None,
    torch_dtype=None,
    local_files_only=None,
):
    if config:
        config = {"pretrained_model_name_or_path": config}
    else:
        config = fetch_diffusers_config(checkpoint)

    model_config = cls.config_class.from_pretrained(**config, subfolder=subfolder, local_files_only=local_files_only)
    ctx = init_empty_weights if is_accelerate_available() else nullcontext
    with ctx():
        model = cls(model_config)

    diffusers_format_checkpoint = convert_sd3_t5_checkpoint_to_diffusers(checkpoint)

    if is_accelerate_available():
        unexpected_keys = load_model_dict_into_meta(model, diffusers_format_checkpoint, dtype=torch_dtype)
        if model._keys_to_ignore_on_load_unexpected is not None:
            for pat in model._keys_to_ignore_on_load_unexpected:
                unexpected_keys = [k for k in unexpected_keys if re.search(pat, k) is None]

        if len(unexpected_keys) > 0:
            logger.warning(
                f"Some weights of the model checkpoint were not used when initializing {cls.__name__}: \n {[', '.join(unexpected_keys)]}"
            )

    else:
        model.load_state_dict(diffusers_format_checkpoint)<|MERGE_RESOLUTION|>--- conflicted
+++ resolved
@@ -101,11 +101,7 @@
         "subfolder": "prior_lite",
     },
     "sd3": {
-<<<<<<< HEAD
-        "pretrained_model_name_or_path": "diffusers/sd3-config",
-=======
         "pretrained_model_name_or_path": "stabilityai/stable-diffusion-3-medium-diffusers-diffusers",
->>>>>>> 59b321d2
     },
 }
 
