--- conflicted
+++ resolved
@@ -85,11 +85,8 @@
             from .ip_adapter import IPAdapterMixin
             from .lora_pipeline import (
                 AmusedLoraLoaderMixin,
-<<<<<<< HEAD
                 AuraFlowLoraLoaderMixin,
-=======
                 FluxLoraLoaderMixin,
->>>>>>> 2dad462d
                 LoraLoaderMixin,
                 SD3LoraLoaderMixin,
                 StableDiffusionLoraLoaderMixin,
