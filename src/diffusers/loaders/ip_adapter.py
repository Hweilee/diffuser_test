# Copyright 2024 The HuggingFace Team. All rights reserved.
#
# Licensed under the Apache License, Version 2.0 (the "License");
# you may not use this file except in compliance with the License.
# You may obtain a copy of the License at
#
#     http://www.apache.org/licenses/LICENSE-2.0
#
# Unless required by applicable law or agreed to in writing, software
# distributed under the License is distributed on an "AS IS" BASIS,
# WITHOUT WARRANTIES OR CONDITIONS OF ANY KIND, either express or implied.
# See the License for the specific language governing permissions and
# limitations under the License.

from pathlib import Path
from typing import Dict, List, Optional, Union

import torch
import torch.nn.functional as F
from huggingface_hub.utils import validate_hf_hub_args
from safetensors import safe_open

from ..models.modeling_utils import _LOW_CPU_MEM_USAGE_DEFAULT, load_state_dict
from ..utils import (
    USE_PEFT_BACKEND,
    _get_model_file,
    is_accelerate_available,
    is_torch_version,
    is_transformers_available,
    logging,
)
from .unet_loader_utils import _maybe_expand_lora_scales


if is_transformers_available():
    from transformers import (
        CLIPImageProcessor,
        CLIPVisionModelWithProjection,
    )

    from ..models.attention_processor import (
        AttnProcessor,
        AttnProcessor2_0,
        IPAdapterAttnProcessor,
        IPAdapterAttnProcessor2_0,
    )

logger = logging.get_logger(__name__)


class IPAdapterMixin:
    """Mixin for handling IP Adapters."""

    @validate_hf_hub_args
    def load_ip_adapter(
        self,
        pretrained_model_name_or_path_or_dict: Union[str, List[str], Dict[str, torch.Tensor]],
        subfolder: Union[str, List[str]],
        weight_name: Union[str, List[str]],
        image_encoder_folder: Optional[str] = "image_encoder",
        **kwargs,
    ):
        """
        Parameters:
            pretrained_model_name_or_path_or_dict (`str` or `List[str]` or `os.PathLike` or `List[os.PathLike]` or `dict` or `List[dict]`):
                Can be either:

                    - A string, the *model id* (for example `google/ddpm-celebahq-256`) of a pretrained model hosted on
                      the Hub.
                    - A path to a *directory* (for example `./my_model_directory`) containing the model weights saved
                      with [`ModelMixin.save_pretrained`].
                    - A [torch state
                      dict](https://pytorch.org/tutorials/beginner/saving_loading_models.html#what-is-a-state-dict).
            subfolder (`str` or `List[str]`):
                The subfolder location of a model file within a larger model repository on the Hub or locally. If a
                list is passed, it should have the same length as `weight_name`.
            weight_name (`str` or `List[str]`):
                The name of the weight file to load. If a list is passed, it should have the same length as
                `weight_name`.
            image_encoder_folder (`str`, *optional*, defaults to `image_encoder`):
                The subfolder location of the image encoder within a larger model repository on the Hub or locally.
                Pass `None` to not load the image encoder. If the image encoder is located in a folder inside
                `subfolder`, you only need to pass the name of the folder that contains image encoder weights, e.g.
                `image_encoder_folder="image_encoder"`. If the image encoder is located in a folder other than
                `subfolder`, you should pass the path to the folder that contains image encoder weights, for example,
                `image_encoder_folder="different_subfolder/image_encoder"`.
            cache_dir (`Union[str, os.PathLike]`, *optional*):
                Path to a directory where a downloaded pretrained model configuration is cached if the standard cache
                is not used.
            force_download (`bool`, *optional*, defaults to `False`):
                Whether or not to force the (re-)download of the model weights and configuration files, overriding the
                cached versions if they exist.
            resume_download (`bool`, *optional*, defaults to `False`):
                Whether or not to resume downloading the model weights and configuration files. If set to `False`, any
                incompletely downloaded files are deleted.
            proxies (`Dict[str, str]`, *optional*):
                A dictionary of proxy servers to use by protocol or endpoint, for example, `{'http': 'foo.bar:3128',
                'http://hostname': 'foo.bar:4012'}`. The proxies are used on each request.
            local_files_only (`bool`, *optional*, defaults to `False`):
                Whether to only load local model weights and configuration files or not. If set to `True`, the model
                won't be downloaded from the Hub.
            token (`str` or *bool*, *optional*):
                The token to use as HTTP bearer authorization for remote files. If `True`, the token generated from
                `diffusers-cli login` (stored in `~/.huggingface`) is used.
            revision (`str`, *optional*, defaults to `"main"`):
                The specific model version to use. It can be a branch name, a tag name, a commit id, or any identifier
                allowed by Git.
            low_cpu_mem_usage (`bool`, *optional*, defaults to `True` if torch version >= 1.9.0 else `False`):
                Speed up model loading only loading the pretrained weights and not initializing the weights. This also
                tries to not use more than 1x model size in CPU memory (including peak memory) while loading the model.
                Only supported for PyTorch >= 1.9.0. If you are using an older version of PyTorch, setting this
                argument to `True` will raise an error.
        """

        # handle the list inputs for multiple IP Adapters
        if not isinstance(weight_name, list):
            weight_name = [weight_name]

        if not isinstance(pretrained_model_name_or_path_or_dict, list):
            pretrained_model_name_or_path_or_dict = [pretrained_model_name_or_path_or_dict]
        if len(pretrained_model_name_or_path_or_dict) == 1:
            pretrained_model_name_or_path_or_dict = pretrained_model_name_or_path_or_dict * len(weight_name)

        if not isinstance(subfolder, list):
            subfolder = [subfolder]
        if len(subfolder) == 1:
            subfolder = subfolder * len(weight_name)

        if len(weight_name) != len(pretrained_model_name_or_path_or_dict):
            raise ValueError("`weight_name` and `pretrained_model_name_or_path_or_dict` must have the same length.")

        if len(weight_name) != len(subfolder):
            raise ValueError("`weight_name` and `subfolder` must have the same length.")

        # Load the main state dict first.
        cache_dir = kwargs.pop("cache_dir", None)
        force_download = kwargs.pop("force_download", False)
        resume_download = kwargs.pop("resume_download", False)
        proxies = kwargs.pop("proxies", None)
        local_files_only = kwargs.pop("local_files_only", None)
        token = kwargs.pop("token", None)
        revision = kwargs.pop("revision", None)
        low_cpu_mem_usage = kwargs.pop("low_cpu_mem_usage", _LOW_CPU_MEM_USAGE_DEFAULT)

        if low_cpu_mem_usage and not is_accelerate_available():
            low_cpu_mem_usage = False
            logger.warning(
                "Cannot initialize model with low cpu memory usage because `accelerate` was not found in the"
                " environment. Defaulting to `low_cpu_mem_usage=False`. It is strongly recommended to install"
                " `accelerate` for faster and less memory-intense model loading. You can do so with: \n```\npip"
                " install accelerate\n```\n."
            )

        if low_cpu_mem_usage is True and not is_torch_version(">=", "1.9.0"):
            raise NotImplementedError(
                "Low memory initialization requires torch >= 1.9.0. Please either update your PyTorch version or set"
                " `low_cpu_mem_usage=False`."
            )

        user_agent = {
            "file_type": "attn_procs_weights",
            "framework": "pytorch",
        }
        state_dicts = []
        for pretrained_model_name_or_path_or_dict, weight_name, subfolder in zip(
            pretrained_model_name_or_path_or_dict, weight_name, subfolder
        ):
            if not isinstance(pretrained_model_name_or_path_or_dict, dict):
                model_file = _get_model_file(
                    pretrained_model_name_or_path_or_dict,
                    weights_name=weight_name,
                    cache_dir=cache_dir,
                    force_download=force_download,
                    resume_download=resume_download,
                    proxies=proxies,
                    local_files_only=local_files_only,
                    token=token,
                    revision=revision,
                    subfolder=subfolder,
                    user_agent=user_agent,
                )
                if weight_name.endswith(".safetensors"):
                    state_dict = {"image_proj": {}, "ip_adapter": {}}
                    with safe_open(model_file, framework="pt", device="cpu") as f:
                        for key in f.keys():
                            if key.startswith("image_proj."):
                                state_dict["image_proj"][key.replace("image_proj.", "")] = f.get_tensor(key)
                            elif key.startswith("ip_adapter."):
                                state_dict["ip_adapter"][key.replace("ip_adapter.", "")] = f.get_tensor(key)
                else:
                    state_dict = load_state_dict(model_file)
            else:
                state_dict = pretrained_model_name_or_path_or_dict

            keys = list(state_dict.keys())
            if keys != ["image_proj", "ip_adapter"]:
                raise ValueError("Required keys are (`image_proj` and `ip_adapter`) missing from the state dict.")

            state_dicts.append(state_dict)

            # load CLIP image encoder here if it has not been registered to the pipeline yet
            if hasattr(self, "image_encoder") and getattr(self, "image_encoder", None) is None:
                if image_encoder_folder is not None:
                    if not isinstance(pretrained_model_name_or_path_or_dict, dict):
                        logger.info(f"loading image_encoder from {pretrained_model_name_or_path_or_dict}")
                        if image_encoder_folder.count("/") == 0:
                            image_encoder_subfolder = Path(subfolder, image_encoder_folder).as_posix()
                        else:
                            image_encoder_subfolder = Path(image_encoder_folder).as_posix()

                        image_encoder = CLIPVisionModelWithProjection.from_pretrained(
                            pretrained_model_name_or_path_or_dict,
                            subfolder=image_encoder_subfolder,
                            low_cpu_mem_usage=low_cpu_mem_usage,
                        ).to(self.device, dtype=self.dtype)
                        self.register_modules(image_encoder=image_encoder)
                    else:
                        raise ValueError(
                            "`image_encoder` cannot be loaded because `pretrained_model_name_or_path_or_dict` is a state dict."
                        )
                else:
                    logger.warning(
                        "image_encoder is not loaded since `image_encoder_folder=None` passed. You will not be able to use `ip_adapter_image` when calling the pipeline with IP-Adapter."
                        "Use `ip_adapter_image_embeds` to pass pre-generated image embedding instead."
                    )

            # create feature extractor if it has not been registered to the pipeline yet
            if hasattr(self, "feature_extractor") and getattr(self, "feature_extractor", None) is None:
                feature_extractor = CLIPImageProcessor()
                self.register_modules(feature_extractor=feature_extractor)

        # load ip-adapter into unet
        unet = getattr(self, self.unet_name) if not hasattr(self, "unet") else self.unet
        unet._load_ip_adapter_weights(state_dicts, low_cpu_mem_usage=low_cpu_mem_usage)

        extra_loras = unet._load_ip_adapter_loras(state_dicts)
        if extra_loras != {}:
            if not USE_PEFT_BACKEND:
                logger.warning("PEFT backend is required to load these weights.")
            else:
                # apply the IP Adapter Face ID LoRA weights
                peft_config = getattr(unet, "peft_config", {})
                for k, lora in extra_loras.items():
                    if f"faceid_{k}" not in peft_config:
                        self.load_lora_weights(lora, adapter_name=f"faceid_{k}")
                        self.set_adapters([f"faceid_{k}"], adapter_weights=[1.0])

    def set_ip_adapter_scale(self, scale):
        """
        Set IP-Adapter scales per-transformer block. Input `scale` could be a single config or a list of configs for
        granular control over each IP-Adapter behavior. A config can be a float or a dictionary.

        Example:

        ```py
        # To use original IP-Adapter
<<<<<<< HEAD
        >>> scale = 1.0
        >>> pipeline.set_ip_adapter_scale(scale)

        # To use style block only
        >>> scale = {
        ...     "up": {"block_0": [0.0, 1.0, 0.0]},
        ... }
        >>> pipeline.set_ip_adapter_scale(scale)

        # To use style+layout blocks
        >>> scale = {
        ...     "down": {"block_2": [0.0, 1.0]},
        ...     "up": {"block_0": [0.0, 1.0, 0.0]},
        ... }
        >>> pipeline.set_ip_adapter_scale(scale)

        # To use style and layout from 2 reference images
        >>> scales = [{"down": {"block_2": [0.0, 1.0]}}, {"up": {"block_0": [0.0, 1.0, 0.0]}}]
        >>> pipeline.set_ip_adapter_scale(scales)
=======
        scale = 1.0
        pipeline.set_ip_adapter_scale(scale)

        # To use style block only
        scale = {
            "up": {"block_0": [0.0, 1.0, 0.0]},
        }
        pipeline.set_ip_adapter_scale(scale)

        # To use style+layout blocks
        scale = {
            "down": {"block_2": [0.0, 1.0]},
            "up": {"block_0": [0.0, 1.0, 0.0]},
        }
        pipeline.set_ip_adapter_scale(scale)

        # To use style and layout from 2 reference images
        scales = [{"down": {"block_2": [0.0, 1.0]}}, {"up": {"block_0": [0.0, 1.0, 0.0]}}]
        pipeline.set_ip_adapter_scale(scales)
>>>>>>> 56bd7e67
        ```
        """
        unet = getattr(self, self.unet_name) if not hasattr(self, "unet") else self.unet
        if not isinstance(scale, list):
            scale = [scale]
        scale_configs = _maybe_expand_lora_scales(unet, scale, default_scale=0.0)

        for attn_name, attn_processor in unet.attn_processors.items():
            if isinstance(attn_processor, (IPAdapterAttnProcessor, IPAdapterAttnProcessor2_0)):
                if len(scale_configs) != len(attn_processor.scale):
                    raise ValueError(
                        f"Cannot assign {len(scale_configs)} scale_configs to "
                        f"{len(attn_processor.scale)} IP-Adapter."
                    )
                elif len(scale_configs) == 1:
                    scale_configs = scale_configs * len(attn_processor.scale)
                for i, scale_config in enumerate(scale_configs):
                    if isinstance(scale_config, dict):
                        for k, s in scale_config.items():
                            if attn_name.startswith(k):
                                attn_processor.scale[i] = s
                    else:
                        attn_processor.scale[i] = scale_config

    def unload_ip_adapter(self):
        """
        Unloads the IP Adapter weights

        Examples:

        ```python
        >>> # Assuming `pipeline` is already loaded with the IP Adapter weights.
        >>> pipeline.unload_ip_adapter()
        >>> ...
        ```
        """
        # remove CLIP image encoder
        if hasattr(self, "image_encoder") and getattr(self, "image_encoder", None) is not None:
            self.image_encoder = None
            self.register_to_config(image_encoder=[None, None])

        # remove feature extractor only when safety_checker is None as safety_checker uses
        # the feature_extractor later
        if not hasattr(self, "safety_checker"):
            if hasattr(self, "feature_extractor") and getattr(self, "feature_extractor", None) is not None:
                self.feature_extractor = None
                self.register_to_config(feature_extractor=[None, None])

        # remove hidden encoder
        self.unet.encoder_hid_proj = None
        self.config.encoder_hid_dim_type = None

        # restore original Unet attention processors layers
        attn_procs = {}
        for name, value in self.unet.attn_processors.items():
            attn_processor_class = (
                AttnProcessor2_0() if hasattr(F, "scaled_dot_product_attention") else AttnProcessor()
            )
            attn_procs[name] = (
                attn_processor_class
                if isinstance(value, (IPAdapterAttnProcessor, IPAdapterAttnProcessor2_0))
                else value.__class__()
            )
        self.unet.set_attn_processor(attn_procs)<|MERGE_RESOLUTION|>--- conflicted
+++ resolved
@@ -254,27 +254,6 @@
 
         ```py
         # To use original IP-Adapter
-<<<<<<< HEAD
-        >>> scale = 1.0
-        >>> pipeline.set_ip_adapter_scale(scale)
-
-        # To use style block only
-        >>> scale = {
-        ...     "up": {"block_0": [0.0, 1.0, 0.0]},
-        ... }
-        >>> pipeline.set_ip_adapter_scale(scale)
-
-        # To use style+layout blocks
-        >>> scale = {
-        ...     "down": {"block_2": [0.0, 1.0]},
-        ...     "up": {"block_0": [0.0, 1.0, 0.0]},
-        ... }
-        >>> pipeline.set_ip_adapter_scale(scale)
-
-        # To use style and layout from 2 reference images
-        >>> scales = [{"down": {"block_2": [0.0, 1.0]}}, {"up": {"block_0": [0.0, 1.0, 0.0]}}]
-        >>> pipeline.set_ip_adapter_scale(scales)
-=======
         scale = 1.0
         pipeline.set_ip_adapter_scale(scale)
 
@@ -294,7 +273,6 @@
         # To use style and layout from 2 reference images
         scales = [{"down": {"block_2": [0.0, 1.0]}}, {"up": {"block_0": [0.0, 1.0, 0.0]}}]
         pipeline.set_ip_adapter_scale(scales)
->>>>>>> 56bd7e67
         ```
         """
         unet = getattr(self, self.unet_name) if not hasattr(self, "unet") else self.unet
