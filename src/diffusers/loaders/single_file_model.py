# Copyright 2024 The HuggingFace Team. All rights reserved.
#
# Licensed under the Apache License, Version 2.0 (the "License");
# you may not use this file except in compliance with the License.
# You may obtain a copy of the License at
#
#     http://www.apache.org/licenses/LICENSE-2.0
#
# Unless required by applicable law or agreed to in writing, software
# distributed under the License is distributed on an "AS IS" BASIS,
# WITHOUT WARRANTIES OR CONDITIONS OF ANY KIND, either express or implied.
# See the License for the specific language governing permissions and
# limitations under the License.
import importlib
import inspect
import re
from contextlib import nullcontext
from typing import Optional

from huggingface_hub.utils import validate_hf_hub_args

from ..utils import deprecate, is_accelerate_available, logging
from .single_file_utils import (
    SingleFileComponentError,
    convert_animatediff_checkpoint_to_diffusers,
    convert_controlnet_checkpoint,
    convert_flux_transformer_checkpoint_to_diffusers,
    convert_ldm_unet_checkpoint,
    convert_ldm_vae_checkpoint,
    convert_sd3_transformer_checkpoint_to_diffusers,
    convert_stable_cascade_unet_single_file_to_diffusers,
    create_controlnet_diffusers_config_from_ldm,
    create_unet_diffusers_config_from_ldm,
    create_vae_diffusers_config_from_ldm,
    fetch_diffusers_config,
    fetch_original_config,
    load_single_file_checkpoint,
)


logger = logging.get_logger(__name__)


if is_accelerate_available():
    from accelerate import init_empty_weights

    from ..models.modeling_utils import load_model_dict_into_meta


SINGLE_FILE_LOADABLE_CLASSES = {
    "StableCascadeUNet": {
        "checkpoint_mapping_fn": convert_stable_cascade_unet_single_file_to_diffusers,
    },
    "UNet2DConditionModel": {
        "checkpoint_mapping_fn": convert_ldm_unet_checkpoint,
        "config_mapping_fn": create_unet_diffusers_config_from_ldm,
        "default_subfolder": "unet",
        "legacy_kwargs": {
            "num_in_channels": "in_channels",  # Legacy kwargs supported by `from_single_file` mapped to new args
        },
    },
    "AutoencoderKL": {
        "checkpoint_mapping_fn": convert_ldm_vae_checkpoint,
        "config_mapping_fn": create_vae_diffusers_config_from_ldm,
        "default_subfolder": "vae",
    },
    "ControlNetModel": {
        "checkpoint_mapping_fn": convert_controlnet_checkpoint,
        "config_mapping_fn": create_controlnet_diffusers_config_from_ldm,
    },
    "SD3Transformer2DModel": {
        "checkpoint_mapping_fn": convert_sd3_transformer_checkpoint_to_diffusers,
        "default_subfolder": "transformer",
    },
    "MotionAdapter": {
        "checkpoint_mapping_fn": convert_animatediff_checkpoint_to_diffusers,
    },
<<<<<<< HEAD
    "SparseControlNetModel": {
        "checkpoint_mapping_fn": convert_animatediff_checkpoint_to_diffusers,
=======
    "FluxTransformer2DModel": {
        "checkpoint_mapping_fn": convert_flux_transformer_checkpoint_to_diffusers,
        "default_subfolder": "transformer",
>>>>>>> 16a93f1a
    },
}


def _get_single_file_loadable_mapping_class(cls):
    diffusers_module = importlib.import_module(__name__.split(".")[0])
    for loadable_class_str in SINGLE_FILE_LOADABLE_CLASSES:
        loadable_class = getattr(diffusers_module, loadable_class_str)

        if issubclass(cls, loadable_class):
            return loadable_class_str

    return None


def _get_mapping_function_kwargs(mapping_fn, **kwargs):
    parameters = inspect.signature(mapping_fn).parameters

    mapping_kwargs = {}
    for parameter in parameters:
        if parameter in kwargs:
            mapping_kwargs[parameter] = kwargs[parameter]

    return mapping_kwargs


class FromOriginalModelMixin:
    """
    Load pretrained weights saved in the `.ckpt` or `.safetensors` format into a model.
    """

    @classmethod
    @validate_hf_hub_args
    def from_single_file(cls, pretrained_model_link_or_path_or_dict: Optional[str] = None, **kwargs):
        r"""
        Instantiate a model from pretrained weights saved in the original `.ckpt` or `.safetensors` format. The model
        is set in evaluation mode (`model.eval()`) by default.

        Parameters:
            pretrained_model_link_or_path_or_dict (`str`, *optional*):
                Can be either:
                    - A link to the `.safetensors` or `.ckpt` file (for example
                      `"https://huggingface.co/<repo_id>/blob/main/<path_to_file>.safetensors"`) on the Hub.
                    - A path to a local *file* containing the weights of the component model.
                    - A state dict containing the component model weights.
            config (`str`, *optional*):
                - A string, the *repo id* (for example `CompVis/ldm-text2im-large-256`) of a pretrained pipeline hosted
                  on the Hub.
                - A path to a *directory* (for example `./my_pipeline_directory/`) containing the pipeline component
                  configs in Diffusers format.
            subfolder (`str`, *optional*, defaults to `""`):
                The subfolder location of a model file within a larger model repository on the Hub or locally.
            original_config (`str`, *optional*):
                Dict or path to a yaml file containing the configuration for the model in its original format.
                    If a dict is provided, it will be used to initialize the model configuration.
            torch_dtype (`str` or `torch.dtype`, *optional*):
                Override the default `torch.dtype` and load the model with another dtype. If `"auto"` is passed, the
                dtype is automatically derived from the model's weights.
            force_download (`bool`, *optional*, defaults to `False`):
                Whether or not to force the (re-)download of the model weights and configuration files, overriding the
                cached versions if they exist.
            cache_dir (`Union[str, os.PathLike]`, *optional*):
                Path to a directory where a downloaded pretrained model configuration is cached if the standard cache
                is not used.

            proxies (`Dict[str, str]`, *optional*):
                A dictionary of proxy servers to use by protocol or endpoint, for example, `{'http': 'foo.bar:3128',
                'http://hostname': 'foo.bar:4012'}`. The proxies are used on each request.
            local_files_only (`bool`, *optional*, defaults to `False`):
                Whether to only load local model weights and configuration files or not. If set to True, the model
                won't be downloaded from the Hub.
            token (`str` or *bool*, *optional*):
                The token to use as HTTP bearer authorization for remote files. If `True`, the token generated from
                `diffusers-cli login` (stored in `~/.huggingface`) is used.
            revision (`str`, *optional*, defaults to `"main"`):
                The specific model version to use. It can be a branch name, a tag name, a commit id, or any identifier
                allowed by Git.
            kwargs (remaining dictionary of keyword arguments, *optional*):
                Can be used to overwrite load and saveable variables (for example the pipeline components of the
                specific pipeline class). The overwritten components are directly passed to the pipelines `__init__`
                method. See example below for more information.

        ```py
        >>> from diffusers import StableCascadeUNet

        >>> ckpt_path = "https://huggingface.co/stabilityai/stable-cascade/blob/main/stage_b_lite.safetensors"
        >>> model = StableCascadeUNet.from_single_file(ckpt_path)
        ```
        """

        mapping_class_name = _get_single_file_loadable_mapping_class(cls)
        # if class_name not in SINGLE_FILE_LOADABLE_CLASSES:
        if mapping_class_name is None:
            raise ValueError(
                f"FromOriginalModelMixin is currently only compatible with {', '.join(SINGLE_FILE_LOADABLE_CLASSES.keys())}"
            )

        pretrained_model_link_or_path = kwargs.get("pretrained_model_link_or_path", None)
        if pretrained_model_link_or_path is not None:
            deprecation_message = (
                "Please use `pretrained_model_link_or_path_or_dict` argument instead for model classes"
            )
            deprecate("pretrained_model_link_or_path", "1.0.0", deprecation_message)
            pretrained_model_link_or_path_or_dict = pretrained_model_link_or_path

        config = kwargs.pop("config", None)
        original_config = kwargs.pop("original_config", None)

        if config is not None and original_config is not None:
            raise ValueError(
                "`from_single_file` cannot accept both `config` and `original_config` arguments. Please provide only one of these arguments"
            )

        force_download = kwargs.pop("force_download", False)
        proxies = kwargs.pop("proxies", None)
        token = kwargs.pop("token", None)
        cache_dir = kwargs.pop("cache_dir", None)
        local_files_only = kwargs.pop("local_files_only", None)
        subfolder = kwargs.pop("subfolder", None)
        revision = kwargs.pop("revision", None)
        torch_dtype = kwargs.pop("torch_dtype", None)

        if isinstance(pretrained_model_link_or_path_or_dict, dict):
            checkpoint = pretrained_model_link_or_path_or_dict
        else:
            checkpoint = load_single_file_checkpoint(
                pretrained_model_link_or_path_or_dict,
                force_download=force_download,
                proxies=proxies,
                token=token,
                cache_dir=cache_dir,
                local_files_only=local_files_only,
                revision=revision,
            )

        mapping_functions = SINGLE_FILE_LOADABLE_CLASSES[mapping_class_name]

        checkpoint_mapping_fn = mapping_functions["checkpoint_mapping_fn"]
        if original_config:
            if "config_mapping_fn" in mapping_functions:
                config_mapping_fn = mapping_functions["config_mapping_fn"]
            else:
                config_mapping_fn = None

            if config_mapping_fn is None:
                raise ValueError(
                    (
                        f"`original_config` has been provided for {mapping_class_name} but no mapping function"
                        "was found to convert the original config to a Diffusers config in"
                        "`diffusers.loaders.single_file_utils`"
                    )
                )

            if isinstance(original_config, str):
                # If original_config is a URL or filepath fetch the original_config dict
                original_config = fetch_original_config(original_config, local_files_only=local_files_only)

            config_mapping_kwargs = _get_mapping_function_kwargs(config_mapping_fn, **kwargs)
            diffusers_model_config = config_mapping_fn(
                original_config=original_config, checkpoint=checkpoint, **config_mapping_kwargs
            )
        else:
            if config:
                if isinstance(config, str):
                    default_pretrained_model_config_name = config
                else:
                    raise ValueError(
                        (
                            "Invalid `config` argument. Please provide a string representing a repo id"
                            "or path to a local Diffusers model repo."
                        )
                    )

            else:
                config = fetch_diffusers_config(checkpoint)
                default_pretrained_model_config_name = config["pretrained_model_name_or_path"]

                if "default_subfolder" in mapping_functions:
                    subfolder = mapping_functions["default_subfolder"]

                subfolder = subfolder or config.pop(
                    "subfolder", None
                )  # some configs contain a subfolder key, e.g. StableCascadeUNet

            diffusers_model_config = cls.load_config(
                pretrained_model_name_or_path=default_pretrained_model_config_name,
                subfolder=subfolder,
                local_files_only=local_files_only,
            )
            expected_kwargs, optional_kwargs = cls._get_signature_keys(cls)

            # Map legacy kwargs to new kwargs
            if "legacy_kwargs" in mapping_functions:
                legacy_kwargs = mapping_functions["legacy_kwargs"]
                for legacy_key, new_key in legacy_kwargs.items():
                    if legacy_key in kwargs:
                        kwargs[new_key] = kwargs.pop(legacy_key)

            model_kwargs = {k: kwargs.get(k) for k in kwargs if k in expected_kwargs or k in optional_kwargs}
            diffusers_model_config.update(model_kwargs)

        checkpoint_mapping_kwargs = _get_mapping_function_kwargs(checkpoint_mapping_fn, **kwargs)
        diffusers_format_checkpoint = checkpoint_mapping_fn(
            config=diffusers_model_config, checkpoint=checkpoint, **checkpoint_mapping_kwargs
        )
        if not diffusers_format_checkpoint:
            raise SingleFileComponentError(
                f"Failed to load {mapping_class_name}. Weights for this component appear to be missing in the checkpoint."
            )

        ctx = init_empty_weights if is_accelerate_available() else nullcontext
        with ctx():
            model = cls.from_config(diffusers_model_config)

        if is_accelerate_available():
            unexpected_keys = load_model_dict_into_meta(model, diffusers_format_checkpoint, dtype=torch_dtype)

        else:
            _, unexpected_keys = model.load_state_dict(diffusers_format_checkpoint, strict=False)

        if model._keys_to_ignore_on_load_unexpected is not None:
            for pat in model._keys_to_ignore_on_load_unexpected:
                unexpected_keys = [k for k in unexpected_keys if re.search(pat, k) is None]

        if len(unexpected_keys) > 0:
            logger.warning(
                f"Some weights of the model checkpoint were not used when initializing {cls.__name__}: \n {[', '.join(unexpected_keys)]}"
            )

        if torch_dtype is not None:
            model.to(torch_dtype)

        model.eval()

        return model<|MERGE_RESOLUTION|>--- conflicted
+++ resolved
@@ -75,14 +75,12 @@
     "MotionAdapter": {
         "checkpoint_mapping_fn": convert_animatediff_checkpoint_to_diffusers,
     },
-<<<<<<< HEAD
     "SparseControlNetModel": {
         "checkpoint_mapping_fn": convert_animatediff_checkpoint_to_diffusers,
-=======
+    },
     "FluxTransformer2DModel": {
         "checkpoint_mapping_fn": convert_flux_transformer_checkpoint_to_diffusers,
         "default_subfolder": "transformer",
->>>>>>> 16a93f1a
     },
 }
 
