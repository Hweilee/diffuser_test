# coding=utf-8
# Copyright 2022 The HuggingFace Inc. team.
# Copyright (c) 2022, NVIDIA CORPORATION.  All rights reserved.
#
# Licensed under the Apache License, Version 2.0 (the "License");
# you may not use this file except in compliance with the License.
# You may obtain a copy of the License at
#
#     http://www.apache.org/licenses/LICENSE-2.0
#
# Unless required by applicable law or agreed to in writing, software
# distributed under the License is distributed on an "AS IS" BASIS,
# WITHOUT WARRANTIES OR CONDITIONS OF ANY KIND, either express or implied.
# See the License for the specific language governing permissions and
# limitations under the License.

import os
from typing import Callable, List, Optional, Tuple, Union

import torch
from torch import Tensor, device

from huggingface_hub import hf_hub_download
from huggingface_hub.utils import EntryNotFoundError, RepositoryNotFoundError, RevisionNotFoundError
from requests import HTTPError

from .utils import CONFIG_NAME, DIFFUSERS_CACHE, HUGGINGFACE_CO_RESOLVE_ENDPOINT, logging


WEIGHTS_NAME = "diffusion_pytorch_model.bin"


logger = logging.get_logger(__name__)


def get_parameter_device(parameter: torch.nn.Module):
    try:
        return next(parameter.parameters()).device
    except StopIteration:
        # For torch.nn.DataParallel compatibility in PyTorch 1.5

        def find_tensor_attributes(module: torch.nn.Module) -> List[Tuple[str, Tensor]]:
            tuples = [(k, v) for k, v in module.__dict__.items() if torch.is_tensor(v)]
            return tuples

        gen = parameter._named_members(get_members_fn=find_tensor_attributes)
        first_tuple = next(gen)
        return first_tuple[1].device


def get_parameter_dtype(parameter: torch.nn.Module):
    try:
        return next(parameter.parameters()).dtype
    except StopIteration:
        # For torch.nn.DataParallel compatibility in PyTorch 1.5

        def find_tensor_attributes(module: torch.nn.Module) -> List[Tuple[str, Tensor]]:
            tuples = [(k, v) for k, v in module.__dict__.items() if torch.is_tensor(v)]
            return tuples

        gen = parameter._named_members(get_members_fn=find_tensor_attributes)
        first_tuple = next(gen)
        return first_tuple[1].dtype


def load_state_dict(checkpoint_file: Union[str, os.PathLike]):
    """
    Reads a PyTorch checkpoint file, returning properly formatted errors if they arise.
    """
    try:
        return torch.load(checkpoint_file, map_location="cpu")
    except Exception as e:
        try:
            with open(checkpoint_file) as f:
                if f.read().startswith("version"):
                    raise OSError(
                        "You seem to have cloned a repository without having git-lfs installed. Please install "
                        "git-lfs and run `git lfs install` followed by `git lfs pull` in the folder "
                        "you cloned."
                    )
                else:
                    raise ValueError(
                        f"Unable to locate the file {checkpoint_file} which is necessary to load this pretrained "
                        "model. Make sure you have saved the model properly."
                    ) from e
        except (UnicodeDecodeError, ValueError):
            raise OSError(
                f"Unable to load weights from pytorch checkpoint file for '{checkpoint_file}' "
                f"at '{checkpoint_file}'. "
                "If you tried to load a PyTorch model from a TF 2.0 checkpoint, please set from_tf=True."
            )


def _load_state_dict_into_model(model_to_load, state_dict):
    # Convert old format to new format if needed from a PyTorch state_dict
    # copy state_dict so _load_from_state_dict can modify it
    state_dict = state_dict.copy()
    error_msgs = []

    # PyTorch's `_load_from_state_dict` does not copy parameters in a module's descendants
    # so we need to apply the function recursively.
    def load(module: torch.nn.Module, prefix=""):
        args = (state_dict, prefix, {}, True, [], [], error_msgs)
        module._load_from_state_dict(*args)

        for name, child in module._modules.items():
            if child is not None:
                load(child, prefix + name + ".")

    load(model_to_load)

    return error_msgs


class ModelMixin(torch.nn.Module):
    r"""
    Base class for all models.

    [`ModelMixin`] takes care of storing the configuration of the models and handles methods for loading, downloading
    and saving models.

    Class attributes:

<<<<<<< HEAD
    Class attributes (overridden by derived classes):

        - **config_class** ([`ModelMixin`]) -- A subclass of [`ConfigMixin`] to use as configuration class for this
          model architecture.
        - **load_tf_weights** (`Callable`) -- A python *method* for loading a TensorFlow checkpoint in a PyTorch model,
          taking as arguments:

            - **model** ([`ModelMixin`]) -- An instance of the model on which to load the TensorFlow checkpoint.
            - **config** ([`PreTrainedModelMixin`]) -- An instance of the configuration associated to the model.
            - **path** (`str`) -- A path to the TensorFlow checkpoint.

        - **base_model_prefix** (`str`) -- A string indicating the attribute associated to the base model in derived
          classes of the same architecture adding modules on top of the base model.
        - **is_parallelizable** (`bool`) -- A flag indicating whether this model supports model parallelization.
        - **main_input_name** (`str`) -- The name of the principal input to the model (often `input_ids` for NLP
          models, `pixel_values` for vision models and `input_values` for speech models).
=======
        - **config_name** ([`str`]) -- A filename under which the model should be stored when calling
          [`~modeling_utils.ModelMixin.save_pretrained`].
>>>>>>> 5e6417e9
    """
    config_name = CONFIG_NAME
    _automatically_saved_args = ["_diffusers_version", "_class_name", "_name_or_path"]

    def __init__(self):
        super().__init__()

    def save_pretrained(
        self,
        save_directory: Union[str, os.PathLike],
        is_main_process: bool = True,
        save_function: Callable = torch.save,
    ):
        """
        Save a model and its configuration file to a directory, so that it can be re-loaded using the
        `[`~modeling_utils.ModelMixin.from_pretrained`]` class method.

        Arguments:
            save_directory (`str` or `os.PathLike`):
                Directory to which to save. Will be created if it doesn't exist.
            is_main_process (`bool`, *optional*, defaults to `True`):
                Whether the process calling this is the main process or not. Useful when in distributed training like
                TPUs and need to call this function on all processes. In this case, set `is_main_process=True` only on
                the main process to avoid race conditions.
            save_function (`Callable`):
                The function to use to save the state dictionary. Useful on distributed training like TPUs when one
                need to replace `torch.save` by another method.
        """
        if os.path.isfile(save_directory):
            logger.error(f"Provided path ({save_directory}) should be a directory, not a file")
            return

        os.makedirs(save_directory, exist_ok=True)

        model_to_save = self

        # Attach architecture to the config
        # Save the config
        if is_main_process:
            model_to_save.save_config(save_directory)

        # Save the model
        state_dict = model_to_save.state_dict()

        # Clean the folder from a previous save
        for filename in os.listdir(save_directory):
            full_filename = os.path.join(save_directory, filename)
            # If we have a shard file that is not going to be replaced, we delete it, but only from the main process
            # in distributed settings to avoid race conditions.
            if filename.startswith(WEIGHTS_NAME[:-4]) and os.path.isfile(full_filename) and is_main_process:
                os.remove(full_filename)

        # Save the model
        save_function(state_dict, os.path.join(save_directory, WEIGHTS_NAME))

        logger.info(f"Model weights saved in {os.path.join(save_directory, WEIGHTS_NAME)}")

    @classmethod
    def from_pretrained(cls, pretrained_model_name_or_path: Optional[Union[str, os.PathLike]], **kwargs):
        r"""
        Instantiate a pretrained pytorch model from a pre-trained model configuration.

        The model is set in evaluation mode by default using `model.eval()` (Dropout modules are deactivated). To train
        the model, you should first set it back in training mode with `model.train()`.

        The warning *Weights from XXX not initialized from pretrained model* means that the weights of XXX do not come
        pretrained with the rest of the model. It is up to you to train those weights with a downstream fine-tuning
        task.

        The warning *Weights from XXX not used in YYY* means that the layer XXX is not used by YYY, therefore those
        weights are discarded.

        Parameters:
            pretrained_model_name_or_path (`str` or `os.PathLike`, *optional*):
                Can be either:

                    - A string, the *model id* of a pretrained model hosted inside a model repo on huggingface.co.
                      Valid model ids should have an organization name, like `google/ddpm-celebahq-256`.
                    - A path to a *directory* containing model weights saved using [`~ModelMixin.save_config`],
                      e.g., `./my_model_directory/`.

            cache_dir (`Union[str, os.PathLike]`, *optional*):
                Path to a directory in which a downloaded pretrained model configuration should be cached if the
                standard cache should not be used.
<<<<<<< HEAD
            ignore_mismatched_sizes (`bool`, *optional*, defaults to `False`):
                Whether or not to raise an error if some of the weights from the checkpoint do not have the same size
                as the weights of the model (if for instance, you are instantiating a model with 10 labels from a
                checkpoint with 3 labels).
=======
            torch_dtype (`str` or `torch.dtype`, *optional*):
                Override the default `torch.dtype` and load the model under this dtype. If `"auto"` is passed the dtype
                will be automatically derived from the model's weights.
>>>>>>> 5e6417e9
            force_download (`bool`, *optional*, defaults to `False`):
                Whether or not to force the (re-)download of the model weights and configuration files, overriding the
                cached versions if they exist.
            resume_download (`bool`, *optional*, defaults to `False`):
                Whether or not to delete incompletely received files. Will attempt to resume the download if such a
                file exists.
            proxies (`Dict[str, str]`, *optional*):
                A dictionary of proxy servers to use by protocol or endpoint, e.g., `{'http': 'foo.bar:3128',
                'http://hostname': 'foo.bar:4012'}`. The proxies are used on each request.
            output_loading_info(`bool`, *optional*, defaults to `False`):
                Whether ot not to also return a dictionary containing missing keys, unexpected keys and error messages.
            local_files_only(`bool`, *optional*, defaults to `False`):
                Whether or not to only look at local files (i.e., do not try to download the model).
            use_auth_token (`str` or *bool*, *optional*):
                The token to use as HTTP bearer authorization for remote files. If `True`, will use the token generated
                when running `diffusers-cli login` (stored in `~/.huggingface`).
            revision (`str`, *optional*, defaults to `"main"`):
                The specific model version to use. It can be a branch name, a tag name, or a commit id, since we use a
                git-based system for storing models and other artifacts on huggingface.co, so `revision` can be any
                identifier allowed by git.
            mirror (`str`, *optional*):
                Mirror source to accelerate downloads in China. If you are from China and have an accessibility
                problem, you can set this option to resolve it. Note that we do not guarantee the timeliness or safety.
                Please refer to the mirror site for more information.

            kwargs (remaining dictionary of keyword arguments, *optional*):
<<<<<<< HEAD
                Can be used to update the configuration object (after it being loaded) and initiate the model (e.g.,
                `output_attentions=True`). Behaves differently depending on whether a `config` is provided or
                automatically loaded:

                    - If a configuration is provided with `config`, `**kwargs` will be directly passed to the
                      underlying model's `__init__` method (we assume all relevant updates to the configuration have
                      already been done)
                    - If a configuration is not provided, `kwargs` will be first passed to the configuration class
                      initialization function ([`~ModelMixin.from_pretrained`]). Each key of `kwargs` that corresponds
                      to a configuration attribute will be used to override said attribute with the supplied `kwargs`
                      value. Remaining keys that do not correspond to any configuration attribute will be passed to the
                      underlying model's `__init__` function.
=======
                Can be used to update the [`ConfigMixin`] of the model (after it being loaded).
>>>>>>> 5e6417e9

        <Tip>

        Passing `use_auth_token=True`` is required when you want to use a private model.

        </Tip>

        <Tip>

        Activate the special ["offline-mode"](https://huggingface.co/diffusers/installation.html#offline-mode) to use
        this method in a firewalled environment.

        </Tip>

        """
        cache_dir = kwargs.pop("cache_dir", DIFFUSERS_CACHE)
        ignore_mismatched_sizes = kwargs.pop("ignore_mismatched_sizes", False)
        force_download = kwargs.pop("force_download", False)
        resume_download = kwargs.pop("resume_download", False)
        proxies = kwargs.pop("proxies", None)
        output_loading_info = kwargs.pop("output_loading_info", False)
        local_files_only = kwargs.pop("local_files_only", False)
        use_auth_token = kwargs.pop("use_auth_token", None)
        revision = kwargs.pop("revision", None)
        from_auto_class = kwargs.pop("_from_auto", False)
        torch_dtype = kwargs.pop("torch_dtype", None)
        subfolder = kwargs.pop("subfolder", None)

        user_agent = {"file_type": "model", "framework": "pytorch", "from_auto_class": from_auto_class}

        # Load config if we don't provide a configuration
        config_path = pretrained_model_name_or_path
        model, unused_kwargs = cls.from_config(
            config_path,
            cache_dir=cache_dir,
            return_unused_kwargs=True,
            force_download=force_download,
            resume_download=resume_download,
            proxies=proxies,
            local_files_only=local_files_only,
            use_auth_token=use_auth_token,
            revision=revision,
            subfolder=subfolder,
            **kwargs,
        )

        if torch_dtype is not None and not isinstance(torch_dtype, torch.dtype):
            raise ValueError(
                f"{torch_dtype} needs to be of type `torch.dtype`, e.g. `torch.float16`, but is {type(torch_dtype)}."
            )
        elif torch_dtype is not None:
            model = model.to(torch_dtype)

        model.register_to_config(_name_or_path=pretrained_model_name_or_path)
        # This variable will flag if we're loading a sharded checkpoint. In this case the archive file is just the
        # Load model
        pretrained_model_name_or_path = str(pretrained_model_name_or_path)
        if os.path.isdir(pretrained_model_name_or_path):
            if os.path.isfile(os.path.join(pretrained_model_name_or_path, WEIGHTS_NAME)):
                # Load from a PyTorch checkpoint
                model_file = os.path.join(pretrained_model_name_or_path, WEIGHTS_NAME)
            elif subfolder is not None and os.path.isfile(
                os.path.join(pretrained_model_name_or_path, subfolder, WEIGHTS_NAME)
            ):
                model_file = os.path.join(pretrained_model_name_or_path, subfolder, WEIGHTS_NAME)
            else:
                raise EnvironmentError(
                    f"Error no file named {WEIGHTS_NAME} found in directory {pretrained_model_name_or_path}."
                )
        else:
            try:
                # Load from URL or cache if already cached
                model_file = hf_hub_download(
                    pretrained_model_name_or_path,
                    filename=WEIGHTS_NAME,
                    cache_dir=cache_dir,
                    force_download=force_download,
                    proxies=proxies,
                    resume_download=resume_download,
                    local_files_only=local_files_only,
                    use_auth_token=use_auth_token,
                    user_agent=user_agent,
                    subfolder=subfolder,
                    revision=revision,
                )

            except RepositoryNotFoundError:
                raise EnvironmentError(
                    f"{pretrained_model_name_or_path} is not a local folder and is not a valid model identifier "
                    "listed on 'https://huggingface.co/models'\nIf this is a private repository, make sure to pass a "
                    "token having permission to this repo with `use_auth_token` or log in with `huggingface-cli "
                    "login` and pass `use_auth_token=True`."
                )
            except RevisionNotFoundError:
                raise EnvironmentError(
                    f"{revision} is not a valid git identifier (branch name, tag name or commit id) that exists for "
                    "this model name. Check the model page at "
                    f"'https://huggingface.co/{pretrained_model_name_or_path}' for available revisions."
                )
            except EntryNotFoundError:
                raise EnvironmentError(
                    f"{pretrained_model_name_or_path} does not appear to have a file named {WEIGHTS_NAME}."
                )
            except HTTPError as err:
                raise EnvironmentError(
                    "There was a specific connection error when trying to load"
                    f" {pretrained_model_name_or_path}:\n{err}"
                )
            except ValueError:
                raise EnvironmentError(
                    f"We couldn't connect to '{HUGGINGFACE_CO_RESOLVE_ENDPOINT}' to load this model, couldn't find it"
                    f" in the cached files and it looks like {pretrained_model_name_or_path} is not the path to a"
                    f" directory containing a file named {WEIGHTS_NAME} or"
                    " \nCheckout your internet connection or see how to run the library in"
                    " offline mode at 'https://huggingface.co/docs/diffusers/installation#offline-mode'."
                )
            except EnvironmentError:
                raise EnvironmentError(
                    f"Can't load the model for '{pretrained_model_name_or_path}'. If you were trying to load it from "
                    "'https://huggingface.co/models', make sure you don't have a local directory with the same name. "
                    f"Otherwise, make sure '{pretrained_model_name_or_path}' is the correct path to a directory "
                    f"containing a file named {WEIGHTS_NAME}"
                )

            # restore default dtype
        state_dict = load_state_dict(model_file)
        model, missing_keys, unexpected_keys, mismatched_keys, error_msgs = cls._load_pretrained_model(
            model,
            state_dict,
            model_file,
            pretrained_model_name_or_path,
            ignore_mismatched_sizes=ignore_mismatched_sizes,
        )

        # Set model in evaluation mode to deactivate DropOut modules by default
        model.eval()

        if output_loading_info:
            loading_info = {
                "missing_keys": missing_keys,
                "unexpected_keys": unexpected_keys,
                "mismatched_keys": mismatched_keys,
                "error_msgs": error_msgs,
            }
            return model, loading_info

        return model

    @classmethod
    def _load_pretrained_model(
        cls,
        model,
        state_dict,
        resolved_archive_file,
        pretrained_model_name_or_path,
        ignore_mismatched_sizes=False,
    ):
        # Retrieve missing & unexpected_keys
        model_state_dict = model.state_dict()
        loaded_keys = [k for k in state_dict.keys()]

        expected_keys = list(model_state_dict.keys())

        original_loaded_keys = loaded_keys

        missing_keys = list(set(expected_keys) - set(loaded_keys))
        unexpected_keys = list(set(loaded_keys) - set(expected_keys))

        # Make sure we are able to load base models as well as derived models (with heads)
        model_to_load = model

        def _find_mismatched_keys(
            state_dict,
            model_state_dict,
            loaded_keys,
            ignore_mismatched_sizes,
        ):
            mismatched_keys = []
            if ignore_mismatched_sizes:
                for checkpoint_key in loaded_keys:
                    model_key = checkpoint_key

                    if (
                        model_key in model_state_dict
                        and state_dict[checkpoint_key].shape != model_state_dict[model_key].shape
                    ):
                        mismatched_keys.append(
                            (checkpoint_key, state_dict[checkpoint_key].shape, model_state_dict[model_key].shape)
                        )
                        del state_dict[checkpoint_key]
            return mismatched_keys

        if state_dict is not None:
            # Whole checkpoint
            mismatched_keys = _find_mismatched_keys(
                state_dict,
                model_state_dict,
                original_loaded_keys,
                ignore_mismatched_sizes,
            )
            error_msgs = _load_state_dict_into_model(model_to_load, state_dict)

        if len(error_msgs) > 0:
            error_msg = "\n\t".join(error_msgs)
            if "size mismatch" in error_msg:
                error_msg += (
                    "\n\tYou may consider adding `ignore_mismatched_sizes=True` in the model `from_pretrained` method."
                )
            raise RuntimeError(f"Error(s) in loading state_dict for {model.__class__.__name__}:\n\t{error_msg}")

        if len(unexpected_keys) > 0:
            logger.warning(
                f"Some weights of the model checkpoint at {pretrained_model_name_or_path} were not used when"
                f" initializing {model.__class__.__name__}: {unexpected_keys}\n- This IS expected if you are"
                f" initializing {model.__class__.__name__} from the checkpoint of a model trained on another task"
                " or with another architecture (e.g. initializing a BertForSequenceClassification model from a"
                " BertForPreTraining model).\n- This IS NOT expected if you are initializing"
                f" {model.__class__.__name__} from the checkpoint of a model that you expect to be exactly"
                " identical (initializing a BertForSequenceClassification model from a"
                " BertForSequenceClassification model)."
            )
        else:
            logger.info(f"All model checkpoint weights were used when initializing {model.__class__.__name__}.\n")
        if len(missing_keys) > 0:
            logger.warning(
                f"Some weights of {model.__class__.__name__} were not initialized from the model checkpoint at"
                f" {pretrained_model_name_or_path} and are newly initialized: {missing_keys}\nYou should probably"
                " TRAIN this model on a down-stream task to be able to use it for predictions and inference."
            )
        elif len(mismatched_keys) == 0:
            logger.info(
                f"All the weights of {model.__class__.__name__} were initialized from the model checkpoint at"
                f" {pretrained_model_name_or_path}.\nIf your task is similar to the task the model of the"
                f" checkpoint was trained on, you can already use {model.__class__.__name__} for predictions"
                " without further training."
            )
        if len(mismatched_keys) > 0:
            mismatched_warning = "\n".join(
                [
                    f"- {key}: found shape {shape1} in the checkpoint and {shape2} in the model instantiated"
                    for key, shape1, shape2 in mismatched_keys
                ]
            )
            logger.warning(
                f"Some weights of {model.__class__.__name__} were not initialized from the model checkpoint at"
                f" {pretrained_model_name_or_path} and are newly initialized because the shapes did not"
                f" match:\n{mismatched_warning}\nYou should probably TRAIN this model on a down-stream task to be"
                " able to use it for predictions and inference."
            )

        return model, missing_keys, unexpected_keys, mismatched_keys, error_msgs

    @property
    def device(self) -> device:
        """
        `torch.device`: The device on which the module is (assuming that all the module parameters are on the same
        device).
        """
        return get_parameter_device(self)

    @property
    def dtype(self) -> torch.dtype:
        """
        `torch.dtype`: The dtype of the module (assuming that all the module parameters have the same dtype).
        """
        return get_parameter_dtype(self)

    def num_parameters(self, only_trainable: bool = False, exclude_embeddings: bool = False) -> int:
        """
        Get number of (optionally, trainable or non-embeddings) parameters in the module.

        Args:
            only_trainable (`bool`, *optional*, defaults to `False`):
                Whether or not to return only the number of trainable parameters

            exclude_embeddings (`bool`, *optional*, defaults to `False`):
                Whether or not to return only the number of non-embeddings parameters

        Returns:
            `int`: The number of parameters.
        """

        if exclude_embeddings:
            embedding_param_names = [
                f"{name}.weight"
                for name, module_type in self.named_modules()
                if isinstance(module_type, torch.nn.Embedding)
            ]
            non_embedding_parameters = [
                parameter for name, parameter in self.named_parameters() if name not in embedding_param_names
            ]
            return sum(p.numel() for p in non_embedding_parameters if p.requires_grad or not only_trainable)
        else:
            return sum(p.numel() for p in self.parameters() if p.requires_grad or not only_trainable)


def unwrap_model(model: torch.nn.Module) -> torch.nn.Module:
    """
    Recursively unwraps a model from potential containers (as used in distributed training).

    Args:
        model (`torch.nn.Module`): The model to unwrap.
    """
    # since there could be multiple levels of wrapping, unwrap recursively
    if hasattr(model, "module"):
        return unwrap_model(model.module)
    else:
        return model<|MERGE_RESOLUTION|>--- conflicted
+++ resolved
@@ -119,29 +119,8 @@
     [`ModelMixin`] takes care of storing the configuration of the models and handles methods for loading, downloading
     and saving models.
 
-    Class attributes:
-
-<<<<<<< HEAD
-    Class attributes (overridden by derived classes):
-
-        - **config_class** ([`ModelMixin`]) -- A subclass of [`ConfigMixin`] to use as configuration class for this
-          model architecture.
-        - **load_tf_weights** (`Callable`) -- A python *method* for loading a TensorFlow checkpoint in a PyTorch model,
-          taking as arguments:
-
-            - **model** ([`ModelMixin`]) -- An instance of the model on which to load the TensorFlow checkpoint.
-            - **config** ([`PreTrainedModelMixin`]) -- An instance of the configuration associated to the model.
-            - **path** (`str`) -- A path to the TensorFlow checkpoint.
-
-        - **base_model_prefix** (`str`) -- A string indicating the attribute associated to the base model in derived
-          classes of the same architecture adding modules on top of the base model.
-        - **is_parallelizable** (`bool`) -- A flag indicating whether this model supports model parallelization.
-        - **main_input_name** (`str`) -- The name of the principal input to the model (often `input_ids` for NLP
-          models, `pixel_values` for vision models and `input_values` for speech models).
-=======
         - **config_name** ([`str`]) -- A filename under which the model should be stored when calling
           [`~modeling_utils.ModelMixin.save_pretrained`].
->>>>>>> 5e6417e9
     """
     config_name = CONFIG_NAME
     _automatically_saved_args = ["_diffusers_version", "_class_name", "_name_or_path"]
@@ -226,16 +205,9 @@
             cache_dir (`Union[str, os.PathLike]`, *optional*):
                 Path to a directory in which a downloaded pretrained model configuration should be cached if the
                 standard cache should not be used.
-<<<<<<< HEAD
-            ignore_mismatched_sizes (`bool`, *optional*, defaults to `False`):
-                Whether or not to raise an error if some of the weights from the checkpoint do not have the same size
-                as the weights of the model (if for instance, you are instantiating a model with 10 labels from a
-                checkpoint with 3 labels).
-=======
             torch_dtype (`str` or `torch.dtype`, *optional*):
                 Override the default `torch.dtype` and load the model under this dtype. If `"auto"` is passed the dtype
                 will be automatically derived from the model's weights.
->>>>>>> 5e6417e9
             force_download (`bool`, *optional*, defaults to `False`):
                 Whether or not to force the (re-)download of the model weights and configuration files, overriding the
                 cached versions if they exist.
@@ -261,24 +233,6 @@
                 problem, you can set this option to resolve it. Note that we do not guarantee the timeliness or safety.
                 Please refer to the mirror site for more information.
 
-            kwargs (remaining dictionary of keyword arguments, *optional*):
-<<<<<<< HEAD
-                Can be used to update the configuration object (after it being loaded) and initiate the model (e.g.,
-                `output_attentions=True`). Behaves differently depending on whether a `config` is provided or
-                automatically loaded:
-
-                    - If a configuration is provided with `config`, `**kwargs` will be directly passed to the
-                      underlying model's `__init__` method (we assume all relevant updates to the configuration have
-                      already been done)
-                    - If a configuration is not provided, `kwargs` will be first passed to the configuration class
-                      initialization function ([`~ModelMixin.from_pretrained`]). Each key of `kwargs` that corresponds
-                      to a configuration attribute will be used to override said attribute with the supplied `kwargs`
-                      value. Remaining keys that do not correspond to any configuration attribute will be passed to the
-                      underlying model's `__init__` function.
-=======
-                Can be used to update the [`ConfigMixin`] of the model (after it being loaded).
->>>>>>> 5e6417e9
-
         <Tip>
 
         Passing `use_auth_token=True`` is required when you want to use a private model.
