--- conflicted
+++ resolved
@@ -384,27 +384,9 @@
 
         # This variable will flag if we're loading a sharded checkpoint. In this case the archive file is just the
         # Load model
-<<<<<<< HEAD
-        pretrained_model_name_or_path = str(pretrained_model_name_or_path)
-        if os.path.isdir(pretrained_model_name_or_path):
-            if os.path.isfile(os.path.join(pretrained_model_name_or_path, WEIGHTS_NAME)):
-                # Load from a PyTorch checkpoint
-                model_file = os.path.join(pretrained_model_name_or_path, WEIGHTS_NAME)
-            elif subfolder is not None and os.path.isfile(
-                os.path.join(pretrained_model_name_or_path, subfolder, WEIGHTS_NAME)
-            ):
-                model_file = os.path.join(pretrained_model_name_or_path, subfolder, WEIGHTS_NAME)
-            else:
-                raise EnvironmentError(
-                    f"Error no file named {WEIGHTS_NAME} found in directory {pretrained_model_name_or_path}."
-                )
-            send_telemetry({"model_path": "local", "framework": "pytorch"}, name="diffusers_from_pretrained")
-        else:
-=======
 
         model_file = None
         if is_safetensors_available():
->>>>>>> 4c54519e
             try:
                 model_file = _get_model_file(
                     pretrained_model_name_or_path,
@@ -419,49 +401,6 @@
                     subfolder=subfolder,
                     user_agent=user_agent,
                 )
-<<<<<<< HEAD
-                send_telemetry({"model_path": "hub", "framework": "pytorch"}, name="diffusers_from_pretrained")
-
-            except RepositoryNotFoundError:
-                raise EnvironmentError(
-                    f"{pretrained_model_name_or_path} is not a local folder and is not a valid model identifier "
-                    "listed on 'https://huggingface.co/models'\nIf this is a private repository, make sure to pass a "
-                    "token having permission to this repo with `use_auth_token` or log in with `huggingface-cli "
-                    "login`."
-                )
-            except RevisionNotFoundError:
-                raise EnvironmentError(
-                    f"{revision} is not a valid git identifier (branch name, tag name or commit id) that exists for "
-                    "this model name. Check the model page at "
-                    f"'https://huggingface.co/{pretrained_model_name_or_path}' for available revisions."
-                )
-            except EntryNotFoundError:
-                raise EnvironmentError(
-                    f"{pretrained_model_name_or_path} does not appear to have a file named {WEIGHTS_NAME}."
-                )
-            except HTTPError as err:
-                raise EnvironmentError(
-                    "There was a specific connection error when trying to load"
-                    f" {pretrained_model_name_or_path}:\n{err}"
-                )
-            except ValueError:
-                raise EnvironmentError(
-                    f"We couldn't connect to '{HUGGINGFACE_CO_RESOLVE_ENDPOINT}' to load this model, couldn't find it"
-                    f" in the cached files and it looks like {pretrained_model_name_or_path} is not the path to a"
-                    f" directory containing a file named {WEIGHTS_NAME} or"
-                    " \nCheckout your internet connection or see how to run the library in"
-                    " offline mode at 'https://huggingface.co/docs/diffusers/installation#offline-mode'."
-                )
-            except EnvironmentError:
-                raise EnvironmentError(
-                    f"Can't load the model for '{pretrained_model_name_or_path}'. If you were trying to load it from "
-                    "'https://huggingface.co/models', make sure you don't have a local directory with the same name. "
-                    f"Otherwise, make sure '{pretrained_model_name_or_path}' is the correct path to a directory "
-                    f"containing a file named {WEIGHTS_NAME}"
-                )
-
-            # restore default dtype
-=======
             except:
                 pass
         if model_file is None:
@@ -478,7 +417,6 @@
                 subfolder=subfolder,
                 user_agent=user_agent,
             )
->>>>>>> 4c54519e
 
         if low_cpu_mem_usage:
             # Instantiate model with empty weights
@@ -747,16 +685,16 @@
         if os.path.isfile(os.path.join(pretrained_model_name_or_path, weights_name)):
             # Load from a PyTorch checkpoint
             model_file = os.path.join(pretrained_model_name_or_path, weights_name)
-            return model_file
         elif subfolder is not None and os.path.isfile(
             os.path.join(pretrained_model_name_or_path, subfolder, weights_name)
         ):
             model_file = os.path.join(pretrained_model_name_or_path, subfolder, weights_name)
-            return model_file
         else:
             raise EnvironmentError(
                 f"Error no file named {weights_name} found in directory {pretrained_model_name_or_path}."
             )
+        send_telemetry({"model_path": "local", "framework": "pytorch"}, name="diffusers_from_pretrained")
+        return model_file
     else:
         try:
             # Load from URL or cache if already cached
@@ -773,6 +711,7 @@
                 subfolder=subfolder,
                 revision=revision,
             )
+            send_telemetry({"model_path": "hub", "framework": "pytorch"}, name="diffusers_from_pretrained")
             return model_file
 
         except RepositoryNotFoundError:
