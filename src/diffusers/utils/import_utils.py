# Copyright 2023 The HuggingFace Team. All rights reserved.
#
# Licensed under the Apache License, Version 2.0 (the "License");
# you may not use this file except in compliance with the License.
# You may obtain a copy of the License at
#
#     http://www.apache.org/licenses/LICENSE-2.0
#
# Unless required by applicable law or agreed to in writing, software
# distributed under the License is distributed on an "AS IS" BASIS,
# WITHOUT WARRANTIES OR CONDITIONS OF ANY KIND, either express or implied.
# See the License for the specific language governing permissions and
# limitations under the License.
"""
Import utilities: Utilities related to imports and our lazy inits.
"""
import importlib.util
import operator as op
import os
import sys
from collections import OrderedDict
from typing import Union

from huggingface_hub.utils import is_jinja_available  # noqa: F401
from packaging import version
from packaging.version import Version, parse

from . import logging


# The package importlib_metadata is in a different place, depending on the python version.
if sys.version_info < (3, 8):
    import importlib_metadata
else:
    import importlib.metadata as importlib_metadata


logger = logging.get_logger(__name__)  # pylint: disable=invalid-name

ENV_VARS_TRUE_VALUES = {"1", "ON", "YES", "TRUE"}
ENV_VARS_TRUE_AND_AUTO_VALUES = ENV_VARS_TRUE_VALUES.union({"AUTO"})

USE_TF = os.environ.get("USE_TF", "AUTO").upper()
USE_TORCH = os.environ.get("USE_TORCH", "AUTO").upper()
USE_JAX = os.environ.get("USE_FLAX", "AUTO").upper()
USE_SAFETENSORS = os.environ.get("USE_SAFETENSORS", "AUTO").upper()

STR_OPERATION_TO_FUNC = {">": op.gt, ">=": op.ge, "==": op.eq, "!=": op.ne, "<=": op.le, "<": op.lt}

_torch_version = "N/A"
if USE_TORCH in ENV_VARS_TRUE_AND_AUTO_VALUES and USE_TF not in ENV_VARS_TRUE_VALUES:
    _torch_available = importlib.util.find_spec("torch") is not None
    if _torch_available:
        try:
            _torch_version = importlib_metadata.version("torch")
            logger.info(f"PyTorch version {_torch_version} available.")
        except importlib_metadata.PackageNotFoundError:
            _torch_available = False
else:
    logger.info("Disabling PyTorch because USE_TORCH is set")
    _torch_available = False


_tf_version = "N/A"
if USE_TF in ENV_VARS_TRUE_AND_AUTO_VALUES and USE_TORCH not in ENV_VARS_TRUE_VALUES:
    _tf_available = importlib.util.find_spec("tensorflow") is not None
    if _tf_available:
        candidates = (
            "tensorflow",
            "tensorflow-cpu",
            "tensorflow-gpu",
            "tf-nightly",
            "tf-nightly-cpu",
            "tf-nightly-gpu",
            "intel-tensorflow",
            "intel-tensorflow-avx512",
            "tensorflow-rocm",
            "tensorflow-macos",
            "tensorflow-aarch64",
        )
        _tf_version = None
        # For the metadata, we have to look for both tensorflow and tensorflow-cpu
        for pkg in candidates:
            try:
                _tf_version = importlib_metadata.version(pkg)
                break
            except importlib_metadata.PackageNotFoundError:
                pass
        _tf_available = _tf_version is not None
    if _tf_available:
        if version.parse(_tf_version) < version.parse("2"):
            logger.info(f"TensorFlow found but with version {_tf_version}. Diffusers requires version 2 minimum.")
            _tf_available = False
        else:
            logger.info(f"TensorFlow version {_tf_version} available.")
else:
    logger.info("Disabling Tensorflow because USE_TORCH is set")
    _tf_available = False

_jax_version = "N/A"
_flax_version = "N/A"
if USE_JAX in ENV_VARS_TRUE_AND_AUTO_VALUES:
    _flax_available = importlib.util.find_spec("jax") is not None and importlib.util.find_spec("flax") is not None
    if _flax_available:
        try:
            _jax_version = importlib_metadata.version("jax")
            _flax_version = importlib_metadata.version("flax")
            logger.info(f"JAX version {_jax_version}, Flax version {_flax_version} available.")
        except importlib_metadata.PackageNotFoundError:
            _flax_available = False
else:
    _flax_available = False

if USE_SAFETENSORS in ENV_VARS_TRUE_AND_AUTO_VALUES:
    _safetensors_available = importlib.util.find_spec("safetensors") is not None
    if _safetensors_available:
        try:
            _safetensors_version = importlib_metadata.version("safetensors")
            logger.info(f"Safetensors version {_safetensors_version} available.")
        except importlib_metadata.PackageNotFoundError:
            _safetensors_available = False
else:
    logger.info("Disabling Safetensors because USE_TF is set")
    _safetensors_available = False

_transformers_available = importlib.util.find_spec("transformers") is not None
try:
    _transformers_version = importlib_metadata.version("transformers")
    logger.debug(f"Successfully imported transformers version {_transformers_version}")
except importlib_metadata.PackageNotFoundError:
    _transformers_available = False


_inflect_available = importlib.util.find_spec("inflect") is not None
try:
    _inflect_version = importlib_metadata.version("inflect")
    logger.debug(f"Successfully imported inflect version {_inflect_version}")
except importlib_metadata.PackageNotFoundError:
    _inflect_available = False


_unidecode_available = importlib.util.find_spec("unidecode") is not None
try:
    _unidecode_version = importlib_metadata.version("unidecode")
    logger.debug(f"Successfully imported unidecode version {_unidecode_version}")
except importlib_metadata.PackageNotFoundError:
    _unidecode_available = False


_onnxruntime_version = "N/A"
_onnx_available = importlib.util.find_spec("onnxruntime") is not None
if _onnx_available:
    candidates = (
        "onnxruntime",
        "onnxruntime-gpu",
        "ort_nightly_gpu",
        "onnxruntime-directml",
        "onnxruntime-openvino",
        "ort_nightly_directml",
        "onnxruntime-rocm",
        "onnxruntime-training",
    )
    _onnxruntime_version = None
    # For the metadata, we have to look for both onnxruntime and onnxruntime-gpu
    for pkg in candidates:
        try:
            _onnxruntime_version = importlib_metadata.version(pkg)
            break
        except importlib_metadata.PackageNotFoundError:
            pass
    _onnx_available = _onnxruntime_version is not None
    if _onnx_available:
        logger.debug(f"Successfully imported onnxruntime version {_onnxruntime_version}")

# (sayakpaul): importlib.util.find_spec("opencv-python") returns None even when it's installed.
# _opencv_available = importlib.util.find_spec("opencv-python") is not None
try:
<<<<<<< HEAD
    _opencv_version = importlib_metadata.version("opencv-python")
    _opencv_available = True
    logger.debug(f"Successfully imported cv2 version {_opencv_version}")
=======
    candidates = (
        "opencv-python",
        "opencv-contrib-python",
        "opencv-python-headless",
        "opencv-contrib-python-headless",
    )
    _opencv_version = None
    for pkg in candidates:
        try:
            _opencv_version = importlib_metadata.version(pkg)
            break
        except importlib_metadata.PackageNotFoundError:
            pass
    _opencv_available = _opencv_version is not None
    if _opencv_available:
        logger.debug(f"Successfully imported cv2 version {_opencv_version}")
>>>>>>> 8c530fc2
except importlib_metadata.PackageNotFoundError:
    _opencv_available = False

_scipy_available = importlib.util.find_spec("scipy") is not None
try:
    _scipy_version = importlib_metadata.version("scipy")
    logger.debug(f"Successfully imported scipy version {_scipy_version}")
except importlib_metadata.PackageNotFoundError:
    _scipy_available = False

_librosa_available = importlib.util.find_spec("librosa") is not None
try:
    _librosa_version = importlib_metadata.version("librosa")
    logger.debug(f"Successfully imported librosa version {_librosa_version}")
except importlib_metadata.PackageNotFoundError:
    _librosa_available = False

_accelerate_available = importlib.util.find_spec("accelerate") is not None
try:
    _accelerate_version = importlib_metadata.version("accelerate")
    logger.debug(f"Successfully imported accelerate version {_accelerate_version}")
except importlib_metadata.PackageNotFoundError:
    _accelerate_available = False

_xformers_available = importlib.util.find_spec("xformers") is not None
try:
    _xformers_version = importlib_metadata.version("xformers")
    if _torch_available:
        import torch

        if version.Version(torch.__version__) < version.Version("1.12"):
            raise ValueError("PyTorch should be >= 1.12")
    logger.debug(f"Successfully imported xformers version {_xformers_version}")
except importlib_metadata.PackageNotFoundError:
    _xformers_available = False

_k_diffusion_available = importlib.util.find_spec("k_diffusion") is not None
try:
    _k_diffusion_version = importlib_metadata.version("k_diffusion")
    logger.debug(f"Successfully imported k-diffusion version {_k_diffusion_version}")
except importlib_metadata.PackageNotFoundError:
    _k_diffusion_available = False

_note_seq_available = importlib.util.find_spec("note_seq") is not None
try:
    _note_seq_version = importlib_metadata.version("note_seq")
    logger.debug(f"Successfully imported note-seq version {_note_seq_version}")
except importlib_metadata.PackageNotFoundError:
    _note_seq_available = False

_wandb_available = importlib.util.find_spec("wandb") is not None
try:
    _wandb_version = importlib_metadata.version("wandb")
    logger.debug(f"Successfully imported wandb version {_wandb_version }")
except importlib_metadata.PackageNotFoundError:
    _wandb_available = False

_omegaconf_available = importlib.util.find_spec("omegaconf") is not None
try:
    _omegaconf_version = importlib_metadata.version("omegaconf")
    logger.debug(f"Successfully imported omegaconf version {_omegaconf_version}")
except importlib_metadata.PackageNotFoundError:
    _omegaconf_available = False

_tensorboard_available = importlib.util.find_spec("tensorboard")
try:
    _tensorboard_version = importlib_metadata.version("tensorboard")
    logger.debug(f"Successfully imported tensorboard version {_tensorboard_version}")
except importlib_metadata.PackageNotFoundError:
    _tensorboard_available = False


_compel_available = importlib.util.find_spec("compel")
try:
    _compel_version = importlib_metadata.version("compel")
    logger.debug(f"Successfully imported compel version {_compel_version}")
except importlib_metadata.PackageNotFoundError:
    _compel_available = False


def is_torch_available():
    return _torch_available


def is_safetensors_available():
    return _safetensors_available


def is_tf_available():
    return _tf_available


def is_flax_available():
    return _flax_available


def is_transformers_available():
    return _transformers_available


def is_inflect_available():
    return _inflect_available


def is_unidecode_available():
    return _unidecode_available


def is_onnx_available():
    return _onnx_available


def is_opencv_available():
    return _opencv_available


def is_scipy_available():
    return _scipy_available


def is_librosa_available():
    return _librosa_available


def is_xformers_available():
    return _xformers_available


def is_accelerate_available():
    return _accelerate_available


def is_k_diffusion_available():
    return _k_diffusion_available


def is_note_seq_available():
    return _note_seq_available


def is_wandb_available():
    return _wandb_available


def is_omegaconf_available():
    return _omegaconf_available


def is_tensorboard_available():
    return _tensorboard_available


def is_compel_available():
    return _compel_available


# docstyle-ignore
FLAX_IMPORT_ERROR = """
{0} requires the FLAX library but it was not found in your environment. Checkout the instructions on the
installation page: https://github.com/google/flax and follow the ones that match your environment.
"""

# docstyle-ignore
INFLECT_IMPORT_ERROR = """
{0} requires the inflect library but it was not found in your environment. You can install it with pip: `pip install
inflect`
"""

# docstyle-ignore
PYTORCH_IMPORT_ERROR = """
{0} requires the PyTorch library but it was not found in your environment. Checkout the instructions on the
installation page: https://pytorch.org/get-started/locally/ and follow the ones that match your environment.
"""

# docstyle-ignore
ONNX_IMPORT_ERROR = """
{0} requires the onnxruntime library but it was not found in your environment. You can install it with pip: `pip
install onnxruntime`
"""

# docstyle-ignore
OPENCV_IMPORT_ERROR = """
{0} requires the OpenCV library but it was not found in your environment. You can install it with pip: `pip
install opencv-python`
"""

# docstyle-ignore
SCIPY_IMPORT_ERROR = """
{0} requires the scipy library but it was not found in your environment. You can install it with pip: `pip install
scipy`
"""

# docstyle-ignore
LIBROSA_IMPORT_ERROR = """
{0} requires the librosa library but it was not found in your environment.  Checkout the instructions on the
installation page: https://librosa.org/doc/latest/install.html and follow the ones that match your environment.
"""

# docstyle-ignore
TRANSFORMERS_IMPORT_ERROR = """
{0} requires the transformers library but it was not found in your environment. You can install it with pip: `pip
install transformers`
"""

# docstyle-ignore
UNIDECODE_IMPORT_ERROR = """
{0} requires the unidecode library but it was not found in your environment. You can install it with pip: `pip install
Unidecode`
"""

# docstyle-ignore
K_DIFFUSION_IMPORT_ERROR = """
{0} requires the k-diffusion library but it was not found in your environment. You can install it with pip: `pip
install k-diffusion`
"""

# docstyle-ignore
NOTE_SEQ_IMPORT_ERROR = """
{0} requires the note-seq library but it was not found in your environment. You can install it with pip: `pip
install note-seq`
"""

# docstyle-ignore
WANDB_IMPORT_ERROR = """
{0} requires the wandb library but it was not found in your environment. You can install it with pip: `pip
install wandb`
"""

# docstyle-ignore
OMEGACONF_IMPORT_ERROR = """
{0} requires the omegaconf library but it was not found in your environment. You can install it with pip: `pip
install omegaconf`
"""

# docstyle-ignore
TENSORBOARD_IMPORT_ERROR = """
{0} requires the tensorboard library but it was not found in your environment. You can install it with pip: `pip
install tensorboard`
"""


# docstyle-ignore
COMPEL_IMPORT_ERROR = """
{0} requires the compel library but it was not found in your environment. You can install it with pip: `pip install compel`
"""

BACKENDS_MAPPING = OrderedDict(
    [
        ("flax", (is_flax_available, FLAX_IMPORT_ERROR)),
        ("inflect", (is_inflect_available, INFLECT_IMPORT_ERROR)),
        ("onnx", (is_onnx_available, ONNX_IMPORT_ERROR)),
        ("opencv", (is_opencv_available, OPENCV_IMPORT_ERROR)),
        ("scipy", (is_scipy_available, SCIPY_IMPORT_ERROR)),
        ("torch", (is_torch_available, PYTORCH_IMPORT_ERROR)),
        ("transformers", (is_transformers_available, TRANSFORMERS_IMPORT_ERROR)),
        ("unidecode", (is_unidecode_available, UNIDECODE_IMPORT_ERROR)),
        ("librosa", (is_librosa_available, LIBROSA_IMPORT_ERROR)),
        ("k_diffusion", (is_k_diffusion_available, K_DIFFUSION_IMPORT_ERROR)),
        ("note_seq", (is_note_seq_available, NOTE_SEQ_IMPORT_ERROR)),
        ("wandb", (is_wandb_available, WANDB_IMPORT_ERROR)),
        ("omegaconf", (is_omegaconf_available, OMEGACONF_IMPORT_ERROR)),
        ("tensorboard", (_tensorboard_available, TENSORBOARD_IMPORT_ERROR)),
        ("compel", (_compel_available, COMPEL_IMPORT_ERROR)),
    ]
)


def requires_backends(obj, backends):
    if not isinstance(backends, (list, tuple)):
        backends = [backends]

    name = obj.__name__ if hasattr(obj, "__name__") else obj.__class__.__name__
    checks = (BACKENDS_MAPPING[backend] for backend in backends)
    failed = [msg.format(name) for available, msg in checks if not available()]
    if failed:
        raise ImportError("".join(failed))

    if name in [
        "VersatileDiffusionTextToImagePipeline",
        "VersatileDiffusionPipeline",
        "VersatileDiffusionDualGuidedPipeline",
        "StableDiffusionImageVariationPipeline",
        "UnCLIPPipeline",
    ] and is_transformers_version("<", "4.25.0"):
        raise ImportError(
            f"You need to install `transformers>=4.25` in order to use {name}: \n```\n pip install"
            " --upgrade transformers \n```"
        )

    if name in ["StableDiffusionDepth2ImgPipeline", "StableDiffusionPix2PixZeroPipeline"] and is_transformers_version(
        "<", "4.26.0"
    ):
        raise ImportError(
            f"You need to install `transformers>=4.26` in order to use {name}: \n```\n pip install"
            " --upgrade transformers \n```"
        )


class DummyObject(type):
    """
    Metaclass for the dummy objects. Any class inheriting from it will return the ImportError generated by
    `requires_backend` each time a user tries to access any method of that class.
    """

    def __getattr__(cls, key):
        if key.startswith("_"):
            return super().__getattr__(cls, key)
        requires_backends(cls, cls._backends)


# This function was copied from: https://github.com/huggingface/accelerate/blob/874c4967d94badd24f893064cc3bef45f57cadf7/src/accelerate/utils/versions.py#L319
def compare_versions(library_or_version: Union[str, Version], operation: str, requirement_version: str):
    """
    Args:
    Compares a library version to some requirement using a given operation.
        library_or_version (`str` or `packaging.version.Version`):
            A library name or a version to check.
        operation (`str`):
            A string representation of an operator, such as `">"` or `"<="`.
        requirement_version (`str`):
            The version to compare the library version against
    """
    if operation not in STR_OPERATION_TO_FUNC.keys():
        raise ValueError(f"`operation` must be one of {list(STR_OPERATION_TO_FUNC.keys())}, received {operation}")
    operation = STR_OPERATION_TO_FUNC[operation]
    if isinstance(library_or_version, str):
        library_or_version = parse(importlib_metadata.version(library_or_version))
    return operation(library_or_version, parse(requirement_version))


# This function was copied from: https://github.com/huggingface/accelerate/blob/874c4967d94badd24f893064cc3bef45f57cadf7/src/accelerate/utils/versions.py#L338
def is_torch_version(operation: str, version: str):
    """
    Args:
    Compares the current PyTorch version to a given reference with an operation.
        operation (`str`):
            A string representation of an operator, such as `">"` or `"<="`
        version (`str`):
            A string version of PyTorch
    """
    return compare_versions(parse(_torch_version), operation, version)


def is_transformers_version(operation: str, version: str):
    """
    Args:
    Compares the current Transformers version to a given reference with an operation.
        operation (`str`):
            A string representation of an operator, such as `">"` or `"<="`
        version (`str`):
            A version string
    """
    if not _transformers_available:
        return False
    return compare_versions(parse(_transformers_version), operation, version)


def is_accelerate_version(operation: str, version: str):
    """
    Args:
    Compares the current Accelerate version to a given reference with an operation.
        operation (`str`):
            A string representation of an operator, such as `">"` or `"<="`
        version (`str`):
            A version string
    """
    if not _accelerate_available:
        return False
    return compare_versions(parse(_accelerate_version), operation, version)


def is_k_diffusion_version(operation: str, version: str):
    """
    Args:
    Compares the current k-diffusion version to a given reference with an operation.
        operation (`str`):
            A string representation of an operator, such as `">"` or `"<="`
        version (`str`):
            A version string
    """
    if not _k_diffusion_available:
        return False
    return compare_versions(parse(_k_diffusion_version), operation, version)


class OptionalDependencyNotAvailable(BaseException):
    """An error indicating that an optional dependency of Diffusers was not found in the environment."""<|MERGE_RESOLUTION|>--- conflicted
+++ resolved
@@ -175,11 +175,6 @@
 # (sayakpaul): importlib.util.find_spec("opencv-python") returns None even when it's installed.
 # _opencv_available = importlib.util.find_spec("opencv-python") is not None
 try:
-<<<<<<< HEAD
-    _opencv_version = importlib_metadata.version("opencv-python")
-    _opencv_available = True
-    logger.debug(f"Successfully imported cv2 version {_opencv_version}")
-=======
     candidates = (
         "opencv-python",
         "opencv-contrib-python",
@@ -196,7 +191,6 @@
     _opencv_available = _opencv_version is not None
     if _opencv_available:
         logger.debug(f"Successfully imported cv2 version {_opencv_version}")
->>>>>>> 8c530fc2
 except importlib_metadata.PackageNotFoundError:
     _opencv_available = False
 
