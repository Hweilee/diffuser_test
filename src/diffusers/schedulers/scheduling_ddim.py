--- conflicted
+++ resolved
@@ -88,16 +88,7 @@
 
         # setable values
         self.num_inference_steps = None
-        self.timesteps = np.arange(0, self.config.timesteps)[::-1].copy()
-
-<<<<<<< HEAD
-    def get_variance(self, t, num_inference_steps):
-        orig_t = self.config.num_train_timesteps // num_inference_steps * t
-        orig_prev_t = self.config.num_train_timesteps // num_inference_steps * (t - 1) if t > 0 else -1
-=======
-        self.tensor_format = tensor_format
-        self.set_format(tensor_format=tensor_format)
->>>>>>> ba3c9a9a
+        self.timesteps = np.arange(0, num_train_timesteps)[::-1].copy()
 
     def _get_variance(self, timestep, prev_timestep):
         alpha_prod_t = self.alphas_cumprod[timestep]
@@ -136,14 +127,8 @@
         # - pred_sample_direction -> "direction pointingc to x_t"
         # - pred_prev_sample -> "x_t-1"
 
-<<<<<<< HEAD
-        # 1. get actual t and t-1
-        orig_t = self.config.num_train_timesteps // num_inference_steps * t
-        orig_prev_t = self.config.num_train_timesteps // num_inference_steps * (t - 1) if t > 0 else -1
-=======
         # 1. get previous step value (=t-1)
-        prev_timestep = timestep - self.config.timesteps // self.num_inference_steps
->>>>>>> ba3c9a9a
+        prev_timestep = timestep - self.config.num_train_timesteps // self.num_inference_steps
 
         # 2. compute alphas, betas
         alpha_prod_t = self.alphas_cumprod[timestep]
