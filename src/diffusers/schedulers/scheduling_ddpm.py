--- conflicted
+++ resolved
@@ -21,13 +21,8 @@
 import numpy as np
 import torch
 
-<<<<<<< HEAD
-from ..configuration_utils import ConfigMixin, register_to_config
-from ..utils import BaseOutput
-=======
 from ..configuration_utils import ConfigMixin, FrozenDict, register_to_config
 from ..utils import BaseOutput, deprecate
->>>>>>> af279434
 from .scheduling_utils import SchedulerMixin
 
 
@@ -115,9 +110,10 @@
             `fixed_small_log`, `fixed_large`, `fixed_large_log`, `learned` or `learned_range`.
         clip_sample (`bool`, default `True`):
             option to clip predicted sample between -1 and 1 for numerical stability.
-        predict_epsilon (`bool`):
-            optional flag to use when the model predicts the noise (epsilon), or the samples instead of the noise.
-
+        prediction_type (`Literal["epsilon", "sample", "v"]`, optional):
+                prediction type of the scheduler function, one of `epsilon` (predicting the noise of the diffusion
+                process), `sample` (directly predicting the noisy sample`) or `v` (see section 2.4
+                https://imagen.research.google/video/paper.pdf)
     """
 
     _compatible_classes = [
@@ -126,10 +122,7 @@
         "LMSDiscreteScheduler",
         "EulerDiscreteScheduler",
         "EulerAncestralDiscreteScheduler",
-<<<<<<< HEAD
-=======
         "DPMSolverMultistepScheduler",
->>>>>>> af279434
     ]
 
     @register_to_config
@@ -142,11 +135,7 @@
         trained_betas: Optional[np.ndarray] = None,
         variance_type: str = "fixed_small",
         clip_sample: bool = True,
-<<<<<<< HEAD
         prediction_type: Literal["epsilon", "sample", "v"] = "epsilon",
-=======
-        predict_epsilon: bool = True,
->>>>>>> af279434
     ):
         if trained_betas is not None:
             self.betas = torch.from_numpy(trained_betas)
@@ -251,10 +240,6 @@
         model_output: torch.FloatTensor,
         timestep: int,
         sample: torch.FloatTensor,
-<<<<<<< HEAD
-        # prediction_type: Literal["epsilon", "sample", "v"] = "epsilon",
-=======
->>>>>>> af279434
         generator=None,
         return_dict: bool = True,
         **kwargs,
@@ -268,13 +253,6 @@
             timestep (`int`): current discrete timestep in the diffusion chain.
             sample (`torch.FloatTensor`):
                 current instance of sample being created by diffusion process.
-<<<<<<< HEAD
-            prediction_type (`Literal["epsilon", "sample", "v"]`, optional):
-                prediction type of the scheduler function, one of `epsilon` (predicting the noise of the diffusion
-                process), `sample` (directly predicting the noisy sample`) or `v` (see section 2.4
-                https://imagen.research.google/video/paper.pdf)
-=======
->>>>>>> af279434
             generator: random number generator.
             return_dict (`bool`): option for returning tuple rather than DDPMSchedulerOutput class
 
@@ -284,10 +262,8 @@
             returning a tuple, the first element is the sample tensor.
 
         """
-<<<<<<< HEAD
         if self.variance_type == "v_diffusion":
             assert self.prediction_type == "v", "Need to use v prediction with v_diffusion"
-=======
         message = (
             "Please make sure to instantiate your scheduler with `predict_epsilon` instead. E.g. `scheduler ="
             " DDPMScheduler.from_config(<model_id>, predict_epsilon=True)`."
@@ -300,7 +276,6 @@
 
         t = timestep
 
->>>>>>> af279434
         if model_output.shape[1] == sample.shape[1] * 2 and self.variance_type in ["learned", "learned_range"]:
             model_output, predicted_variance = torch.split(model_output, sample.shape[1], dim=1)
         else:
@@ -314,17 +289,13 @@
 
         # 2. compute predicted original sample from predicted noise also called
         # "predicted x_0" of formula (15) from https://arxiv.org/pdf/2006.11239.pdf
-<<<<<<< HEAD
         if self.prediction_type == "v":
             # x_recon in p_mean_variance
             pred_original_sample = (
                 sample * self.sqrt_alphas_cumprod[timestep]
                 - model_output * self.sqrt_one_minus_alphas_cumprod[timestep]
             )
-        elif self.prediction_type == "epsilon":
-=======
-        if self.config.predict_epsilon:
->>>>>>> af279434
+        elif self.prediction_type == "epsilon" or self.config.predict_epsilon:
             pred_original_sample = (sample - beta_prod_t ** (0.5) * model_output) / alpha_prod_t ** (0.5)
 
         elif self.prediction_type == "sample":
