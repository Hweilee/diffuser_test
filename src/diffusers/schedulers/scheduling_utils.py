--- conflicted
+++ resolved
@@ -153,7 +153,6 @@
 
         Args:
             save_directory (`str` or `os.PathLike`):
-<<<<<<< HEAD
                 Directory where the configuration JSON file will be saved (will be created if it does not exist).
             push_to_hub (`bool`, *optional*, defaults to `False`):
                 Whether or not to push your model to the Hugging Face Hub after saving it. You can specify the
@@ -161,9 +160,6 @@
                 namespace).
             kwargs (`Dict[str, Any]`, *optional*):
                 Additional keyword arguments passed along to the [`~utils.PushToHubMixin.push_to_hub`] method.
-=======
-                Directory to save a configuration JSON file to. Will be created if it doesn't exist.
->>>>>>> 796c0153
         """
         self.save_config(save_directory=save_directory, push_to_hub=push_to_hub, **kwargs)
 
