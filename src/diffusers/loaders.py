--- conflicted
+++ resolved
@@ -1392,7 +1392,6 @@
             warn_message = "You have saved the LoRA weights using the old format. To convert the old LoRA weights to the new format, you can first load them in a dictionary and then create a new dictionary like the following: `new_state_dict = {f'unet.{module_name}': params for module_name, params in old_state_dict.items()}`."
             warnings.warn(warn_message)
 
-<<<<<<< HEAD
         # load loras into unet
         # unet.load_attn_procs(state_dict, network_alphas=network_alphas)
         from peft import inject_adapter_in_model, LoraConfig, set_peft_model_state_dict
@@ -1406,9 +1405,6 @@
         state_dict = convert_unet_state_dict_to_peft(state_dict)
 
         load_results = set_peft_model_state_dict(unet, state_dict)
-=======
-        unet.load_attn_procs(state_dict, network_alphas=network_alphas, low_cpu_mem_usage=low_cpu_mem_usage)
->>>>>>> 5fd42e5d
 
     @classmethod
     def load_lora_into_text_encoder(
@@ -1436,11 +1432,7 @@
                 Only supported for PyTorch >= 1.9.0. If you are using an older version of PyTorch, setting this
                 argument to `True` will raise an error.
         """
-<<<<<<< HEAD
-=======
         low_cpu_mem_usage = low_cpu_mem_usage if low_cpu_mem_usage is not None else _LOW_CPU_MEM_USAGE_DEFAULT
-
->>>>>>> 5fd42e5d
         # If the serialization format is new (introduced in https://github.com/huggingface/diffusers/pull/2918),
         # then the `state_dict` keys should have `self.unet_name` and/or `self.text_encoder_name` as
         # their prefixes.
@@ -1490,7 +1482,6 @@
                         k.replace(f"{prefix}.", ""): v for k, v in network_alphas.items() if k in alpha_keys
                     }
 
-<<<<<<< HEAD
                 lora_rank = list(rank.values())[0]
                 alpha = lora_scale * lora_rank
 
@@ -1505,36 +1496,6 @@
                 )
 
                 text_encoder.load_adapter(text_encoder_lora_state_dict, peft_config=lora_config)
-=======
-                cls._modify_text_encoder(
-                    text_encoder,
-                    lora_scale,
-                    network_alphas,
-                    rank=rank,
-                    patch_mlp=patch_mlp,
-                    low_cpu_mem_usage=low_cpu_mem_usage,
-                )
-
-                # set correct dtype & device
-                text_encoder_lora_state_dict = {
-                    k: v.to(device=text_encoder.device, dtype=text_encoder.dtype)
-                    for k, v in text_encoder_lora_state_dict.items()
-                }
-                if low_cpu_mem_usage:
-                    device = next(iter(text_encoder_lora_state_dict.values())).device
-                    dtype = next(iter(text_encoder_lora_state_dict.values())).dtype
-                    unexpected_keys = load_model_dict_into_meta(
-                        text_encoder, text_encoder_lora_state_dict, device=device, dtype=dtype
-                    )
-                else:
-                    load_state_dict_results = text_encoder.load_state_dict(text_encoder_lora_state_dict, strict=False)
-                    unexpected_keys = load_state_dict_results.unexpected_keys
-
-                if len(unexpected_keys) != 0:
-                    raise ValueError(
-                        f"failed to load text encoder state dict, unexpected keys: {load_state_dict_results.unexpected_keys}"
-                    )
->>>>>>> 5fd42e5d
 
                 text_encoder.to(device=text_encoder.device, dtype=text_encoder.dtype)
 
@@ -1560,86 +1521,6 @@
             if isinstance(mlp_module.fc1, PatchedLoraProjection):
                 mlp_module.fc1.lora_linear_layer = None
                 mlp_module.fc2.lora_linear_layer = None
-
-<<<<<<< HEAD
-=======
-    @classmethod
-    def _modify_text_encoder(
-        cls,
-        text_encoder,
-        lora_scale=1,
-        network_alphas=None,
-        rank: Union[Dict[str, int], int] = 4,
-        dtype=None,
-        patch_mlp=False,
-        low_cpu_mem_usage=False,
-    ):
-        r"""
-        Monkey-patches the forward passes of attention modules of the text encoder.
-        """
-
-        def create_patched_linear_lora(model, network_alpha, rank, dtype, lora_parameters):
-            linear_layer = model.regular_linear_layer if isinstance(model, PatchedLoraProjection) else model
-            ctx = init_empty_weights if low_cpu_mem_usage else nullcontext
-            with ctx():
-                model = PatchedLoraProjection(linear_layer, lora_scale, network_alpha, rank, dtype=dtype)
-
-            lora_parameters.extend(model.lora_linear_layer.parameters())
-            return model
-
-        # First, remove any monkey-patch that might have been applied before
-        cls._remove_text_encoder_monkey_patch_classmethod(text_encoder)
-
-        lora_parameters = []
-        network_alphas = {} if network_alphas is None else network_alphas
-        is_network_alphas_populated = len(network_alphas) > 0
-
-        for name, attn_module in text_encoder_attn_modules(text_encoder):
-            query_alpha = network_alphas.pop(name + ".to_q_lora.down.weight.alpha", None)
-            key_alpha = network_alphas.pop(name + ".to_k_lora.down.weight.alpha", None)
-            value_alpha = network_alphas.pop(name + ".to_v_lora.down.weight.alpha", None)
-            out_alpha = network_alphas.pop(name + ".to_out_lora.down.weight.alpha", None)
-
-            if isinstance(rank, dict):
-                current_rank = rank.pop(f"{name}.out_proj.lora_linear_layer.up.weight")
-            else:
-                current_rank = rank
-
-            attn_module.q_proj = create_patched_linear_lora(
-                attn_module.q_proj, query_alpha, current_rank, dtype, lora_parameters
-            )
-            attn_module.k_proj = create_patched_linear_lora(
-                attn_module.k_proj, key_alpha, current_rank, dtype, lora_parameters
-            )
-            attn_module.v_proj = create_patched_linear_lora(
-                attn_module.v_proj, value_alpha, current_rank, dtype, lora_parameters
-            )
-            attn_module.out_proj = create_patched_linear_lora(
-                attn_module.out_proj, out_alpha, current_rank, dtype, lora_parameters
-            )
-
-        if patch_mlp:
-            for name, mlp_module in text_encoder_mlp_modules(text_encoder):
-                fc1_alpha = network_alphas.pop(name + ".fc1.lora_linear_layer.down.weight.alpha", None)
-                fc2_alpha = network_alphas.pop(name + ".fc2.lora_linear_layer.down.weight.alpha", None)
-
-                current_rank_fc1 = rank.pop(f"{name}.fc1.lora_linear_layer.up.weight")
-                current_rank_fc2 = rank.pop(f"{name}.fc2.lora_linear_layer.up.weight")
-
-                mlp_module.fc1 = create_patched_linear_lora(
-                    mlp_module.fc1, fc1_alpha, current_rank_fc1, dtype, lora_parameters
-                )
-                mlp_module.fc2 = create_patched_linear_lora(
-                    mlp_module.fc2, fc2_alpha, current_rank_fc2, dtype, lora_parameters
-                )
-
-        if is_network_alphas_populated and len(network_alphas) > 0:
-            raise ValueError(
-                f"The `network_alphas` has to be empty at this point but has the following keys \n\n {', '.join(network_alphas.keys())}"
-            )
-
-        return lora_parameters
->>>>>>> 5fd42e5d
 
     @classmethod
     def save_lora_weights(
