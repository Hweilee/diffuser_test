--- conflicted
+++ resolved
@@ -497,12 +497,8 @@
         is_main_process: bool = True,
         weight_name: str = None,
         save_function: Callable = None,
-<<<<<<< HEAD
         safe_serialization: bool = True,
         **kwargs,
-=======
-        safe_serialization: bool = False,
->>>>>>> 15782fd5
     ):
         r"""
         Save an attention processor to a directory so that it can be reloaded using the
