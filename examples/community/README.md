--- conflicted
+++ resolved
@@ -5,9 +5,5 @@
 | Example   |      Description      |      Author      |    Colab  |
 |:----------|:----------------------|:-----------------|----------:|
 | CLIP Guided Stable Diffusion | Doing CLIP guidance for text to image generation with Stable Diffusion| [Suraj Patil](https://github.com/patil-suraj/) | [![Open In Colab](https://colab.research.google.com/assets/colab-badge.svg)](https://colab.research.google.com/github/huggingface/notebooks/blob/main/diffusers/CLIP_Guided_Stable_diffusion_with_diffusers.ipynb) |
-<<<<<<< HEAD
-| One Step U-Net (Dummy) | - | [Patrick von Platen](https://github.com/patrickvonplaten/) | - |
-| Stable Diffusion Interpolation | Interpolate the latent space of Stable Diffusion between different prompts/seeds | [Nate Raw](https://github.com/nateraw/) | - |
-=======
 | One Step U-Net (Dummy) | Example showcasing of how to use Community Pipelines (see https://github.com/huggingface/diffusers/issues/841) | [Patrick von Platen](https://github.com/patrickvonplaten/) | - |
->>>>>>> 5b94450e
+| Stable Diffusion Interpolation | Interpolate the latent space of Stable Diffusion between different prompts/seeds | [Nate Raw](https://github.com/nateraw/) | - |