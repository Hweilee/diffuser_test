# Community Examples

> **For more information about community pipelines, please have a look at [this issue](https://github.com/huggingface/diffusers/issues/841).**

**Community** examples consist of both inference and training examples that have been added by the community.
Please have a look at the following table to get an overview of all community examples. Click on the **Code Example** to get a copy-and-paste ready code example that you can try out.
If a community doesn't work as expected, please open an issue and ping the author on it.

| Example                                                                                                                               | Description                                                                                                                                                                                                                                                                                                                                                                                                                                                                                              | Code Example                                                                              | Colab                                                                                                                                                                                                              |                                                        Author |
|:--------------------------------------------------------------------------------------------------------------------------------------|:---------------------------------------------------------------------------------------------------------------------------------------------------------------------------------------------------------------------------------------------------------------------------------------------------------------------------------------------------------------------------------------------------------------------------------------------------------------------------------------------------------|:------------------------------------------------------------------------------------------|:-------------------------------------------------------------------------------------------------------------------------------------------------------------------------------------------------------------------|--------------------------------------------------------------:|
| LLM-grounded Diffusion (LMD+)                                                                                                         | LMD greatly improves the prompt following ability of text-to-image generation models by introducing an LLM as a front-end prompt parser and layout planner. [Project page.](https://llm-grounded-diffusion.github.io/) [See our full codebase (also with diffusers).](https://github.com/TonyLianLong/LLM-groundedDiffusion)                                                                                                                                                                                                                                                                                                                                                                                                                                   | [LLM-grounded Diffusion (LMD+)](#llm-grounded-diffusion)                             | [Huggingface Demo](https://huggingface.co/spaces/longlian/llm-grounded-diffusion) [![Open In Colab](https://colab.research.google.com/assets/colab-badge.svg)](https://colab.research.google.com/drive/1SXzMSeAB-LJYISb2yrUOdypLz4OYWUKj) |                [Long (Tony) Lian](https://tonylian.com/) | 
| CLIP Guided Stable Diffusion                                                                                                          | Doing CLIP guidance for text to image generation with Stable Diffusion                                                                                                                                                                                                                                                                                                                                                                                                                                   | [CLIP Guided Stable Diffusion](#clip-guided-stable-diffusion)                             | [![Open In Colab](https://colab.research.google.com/assets/colab-badge.svg)](https://colab.research.google.com/github/huggingface/notebooks/blob/main/diffusers/CLIP_Guided_Stable_diffusion_with_diffusers.ipynb) |                [Suraj Patil](https://github.com/patil-suraj/) | 
| One Step U-Net (Dummy)                                                                                                                | Example showcasing of how to use Community Pipelines (see https://github.com/huggingface/diffusers/issues/841)                                                                                                                                                                                                                                                                                                                                                                                           | [One Step U-Net](#one-step-unet)                                                          | -                                                                                                                                                                                                                  |    [Patrick von Platen](https://github.com/patrickvonplaten/) |
| Stable Diffusion Interpolation                                                                                                        | Interpolate the latent space of Stable Diffusion between different prompts/seeds                                                                                                                                                                                                                                                                                                                                                                                                                         | [Stable Diffusion Interpolation](#stable-diffusion-interpolation)                         | -                                                                                                                                                                                                                  |                       [Nate Raw](https://github.com/nateraw/) |
| Stable Diffusion Mega                                                                                                                 | **One** Stable Diffusion Pipeline with all functionalities of [Text2Image](https://github.com/huggingface/diffusers/blob/main/src/diffusers/pipelines/stable_diffusion/pipeline_stable_diffusion.py), [Image2Image](https://github.com/huggingface/diffusers/blob/main/src/diffusers/pipelines/stable_diffusion/pipeline_stable_diffusion_img2img.py) and [Inpainting](https://github.com/huggingface/diffusers/blob/main/src/diffusers/pipelines/stable_diffusion/pipeline_stable_diffusion_inpaint.py) | [Stable Diffusion Mega](#stable-diffusion-mega)                                           | -                                                                                                                                                                                                                  |    [Patrick von Platen](https://github.com/patrickvonplaten/) |
| Long Prompt Weighting Stable Diffusion                                                                                                | **One** Stable Diffusion Pipeline without tokens length limit, and support parsing weighting in prompt.                                                                                                                                                                                                                                                                                                                                                                                                  | [Long Prompt Weighting Stable Diffusion](#long-prompt-weighting-stable-diffusion)         | -                                                                                                                                                                                                                  |                           [SkyTNT](https://github.com/SkyTNT) |
| Speech to Image                                                                                                                       | Using automatic-speech-recognition to transcribe text and Stable Diffusion to generate images                                                                                                                                                                                                                                                                                                                                                                                                            | [Speech to Image](#speech-to-image)                                                       | -                                                                                                                                                                                                                  |             [Mikail Duzenli](https://github.com/MikailINTech) 
| Wild Card Stable Diffusion                                                                                                            | Stable Diffusion Pipeline that supports prompts that contain wildcard terms (indicated by surrounding double underscores), with values instantiated randomly from a corresponding txt file or a dictionary of possible values                                                                                                                                                                                                                                                                            | [Wildcard Stable Diffusion](#wildcard-stable-diffusion)                                   | -                                                                                                                                                                                                                  |              [Shyam Sudhakaran](https://github.com/shyamsn97) |
| [Composable Stable Diffusion](https://energy-based-model.github.io/Compositional-Visual-Generation-with-Composable-Diffusion-Models/) | Stable Diffusion Pipeline that supports prompts that contain "&#124;" in prompts (as an AND condition) and weights (separated by "&#124;" as well) to positively / negatively weight prompts.                                                                                                                                                                                                                                                                                                            | [Composable Stable Diffusion](#composable-stable-diffusion)                               | -                                                                                                                                                                                                                  |                      [Mark Rich](https://github.com/MarkRich) |
| Seed Resizing Stable Diffusion                                                                                                        | Stable Diffusion Pipeline that supports resizing an image and retaining the concepts of the 512 by 512 generation.                                                                                                                                                                                                                                                                                                                                                                                       | [Seed Resizing](#seed-resizing)                                                           | -                                                                                                                                                                                                                  |                      [Mark Rich](https://github.com/MarkRich) |
| Imagic Stable Diffusion                                                                                                               | Stable Diffusion Pipeline that enables writing a text prompt to edit an existing image                                                                                                                                                                                                                                                                                                                                                                                                                   | [Imagic Stable Diffusion](#imagic-stable-diffusion)                                       | -                                                                                                                                                                                                                  |                      [Mark Rich](https://github.com/MarkRich) |
| Multilingual Stable Diffusion                                                                                                         | Stable Diffusion Pipeline that supports prompts in 50 different languages.                                                                                                                                                                                                                                                                                                                                                                                                                               | [Multilingual Stable Diffusion](#multilingual-stable-diffusion-pipeline)                  | -                                                                                                                                                                                                                  |          [Juan Carlos Piñeros](https://github.com/juancopi81) |
| Image to Image Inpainting Stable Diffusion                                                                                            | Stable Diffusion Pipeline that enables the overlaying of two images and subsequent inpainting                                                                                                                                                                                                                                                                                                                                                                                                            | [Image to Image Inpainting Stable Diffusion](#image-to-image-inpainting-stable-diffusion) | -                                                                                                                                                                                                                  |                    [Alex McKinney](https://github.com/vvvm23) |
| Text Based Inpainting Stable Diffusion                                                                                                | Stable Diffusion Inpainting Pipeline that enables passing a text prompt to generate the mask for inpainting                                                                                                                                                                                                                                                                                                                                                                                              | [Text Based Inpainting Stable Diffusion](#image-to-image-inpainting-stable-diffusion)     | -                                                                                                                                                                                                                  |                   [Dhruv Karan](https://github.com/unography) |
| Bit Diffusion                                                                                                                         | Diffusion on discrete data                                                                                                                                                                                                                                                                                                                                                                                                                                                                               | [Bit Diffusion](#bit-diffusion)                                                           | -  |                       [Stuti R.](https://github.com/kingstut) |
| K-Diffusion Stable Diffusion                                                                                                          | Run Stable Diffusion with any of [K-Diffusion's samplers](https://github.com/crowsonkb/k-diffusion/blob/master/k_diffusion/sampling.py)                                                                                                                                                                                                                                                                                                                                                                  | [Stable Diffusion with K Diffusion](#stable-diffusion-with-k-diffusion)                   | -  |    [Patrick von Platen](https://github.com/patrickvonplaten/) |
| Checkpoint Merger Pipeline                                                                                                            | Diffusion Pipeline that enables merging of saved model checkpoints                                                                                                                                                                                                                                                                                                                                                                                                                                       | [Checkpoint Merger Pipeline](#checkpoint-merger-pipeline)                                 | -                                                                                                                                                                                                                  | [Naga Sai Abhinay Devarinti](https://github.com/Abhinay1997/) | 
 Stable Diffusion v1.1-1.4 Comparison                                                                                                  | Run all 4 model checkpoints for Stable Diffusion and compare their results together                                                                                                                                                                                                                                                                                                                                                                                                                      | [Stable Diffusion Comparison](#stable-diffusion-comparisons)                              | - |        [Suvaditya Mukherjee](https://github.com/suvadityamuk) |
 MagicMix                                                                                                                              | Diffusion Pipeline for semantic mixing of an image and a text prompt                                                                                                                                                                                                                                                                                                                                                                                                                                     | [MagicMix](#magic-mix)                                                                    | - |                    [Partho Das](https://github.com/daspartho) |
| Stable UnCLIP                                                                                                                         | Diffusion Pipeline for combining prior model (generate clip image embedding from text, UnCLIPPipeline `"kakaobrain/karlo-v1-alpha"`) and decoder pipeline (decode clip image embedding to image, StableDiffusionImageVariationPipeline `"lambdalabs/sd-image-variations-diffusers"` ).                                                                                                                                                                                                                   | [Stable UnCLIP](#stable-unclip)                                                           | -  |                                [Ray Wang](https://wrong.wang) |
| UnCLIP Text Interpolation Pipeline                                                                                                    | Diffusion Pipeline that allows passing two prompts and produces images while interpolating between the text-embeddings of the two prompts                                                                                                                                                                                                                                                                                                                                                                | [UnCLIP Text Interpolation Pipeline](#unclip-text-interpolation-pipeline)                 | -                                                                                                                                                                                                                  | [Naga Sai Abhinay Devarinti](https://github.com/Abhinay1997/) | 
| UnCLIP Image Interpolation Pipeline                                                                                                   | Diffusion Pipeline that allows passing two images/image_embeddings and produces images while interpolating between their image-embeddings                                                                                                                                                                                                                                                                                                                                                                | [UnCLIP Image Interpolation Pipeline](#unclip-image-interpolation-pipeline)               | -                                                                                                                                                                                                                  | [Naga Sai Abhinay Devarinti](https://github.com/Abhinay1997/) | 
| DDIM Noise Comparative Analysis Pipeline                                                                                              | Investigating how the diffusion models learn visual concepts from each noise level (which is a contribution of [P2 weighting (CVPR 2022)](https://arxiv.org/abs/2204.00227))                                                                                                                                                                                                                                                                                                                             | [DDIM Noise Comparative Analysis Pipeline](#ddim-noise-comparative-analysis-pipeline)     | - |              [Aengus (Duc-Anh)](https://github.com/aengusng8) |
| CLIP Guided Img2Img Stable Diffusion Pipeline                                                                                         | Doing CLIP guidance for image to image generation with Stable Diffusion                                                                                                                                                                                                                                                                                                                                                                                                                                  | [CLIP Guided Img2Img Stable Diffusion](#clip-guided-img2img-stable-diffusion)             | - |               [Nipun Jindal](https://github.com/nipunjindal/) | 
| TensorRT Stable Diffusion Text to Image Pipeline                                                                                                    | Accelerates the Stable Diffusion Text2Image Pipeline using TensorRT                                                                                                                                                                                                                                                                                                                                                                                                                                      | [TensorRT Stable Diffusion Text to Image Pipeline](#tensorrt-text2image-stable-diffusion-pipeline)      | - |              [Asfiya Baig](https://github.com/asfiyab-nvidia) |
| EDICT Image Editing Pipeline                                                                                                          | Diffusion pipeline for text-guided image editing                                                                                                                                                                                                                                                                                                                                                                                                                                                         | [EDICT Image Editing Pipeline](#edict-image-editing-pipeline)                             | - |                    [Joqsan Azocar](https://github.com/Joqsan) | 
| Stable Diffusion RePaint                                                                                                              | Stable Diffusion pipeline using [RePaint](https://arxiv.org/abs/2201.0986) for inpainting.                                                                                                                                                                                                                                                                                                                                                                                                               | [Stable Diffusion RePaint](#stable-diffusion-repaint )                                    | - |                  [Markus Pobitzer](https://github.com/Markus-Pobitzer) | 
| TensorRT Stable Diffusion Image to Image Pipeline                                                                                                    | Accelerates the Stable Diffusion Image2Image Pipeline using TensorRT                                                                                                                                                                                                                                                                                                                                                                                                                                      | [TensorRT Stable Diffusion Image to Image Pipeline](#tensorrt-image2image-stable-diffusion-pipeline)      | - |              [Asfiya Baig](https://github.com/asfiyab-nvidia) |
| Stable Diffusion IPEX Pipeline | Accelerate Stable Diffusion inference pipeline with BF16/FP32 precision on Intel Xeon CPUs with [IPEX](https://github.com/intel/intel-extension-for-pytorch) | [Stable Diffusion on IPEX](#stable-diffusion-on-ipex) | - | [Yingjie Han](https://github.com/yingjie-han/) | 
| CLIP Guided Images Mixing Stable Diffusion Pipeline | Сombine images using usual diffusion models. | [CLIP Guided Images Mixing Using Stable Diffusion](#clip-guided-images-mixing-with-stable-diffusion) | - | [Karachev Denis](https://github.com/TheDenk) |  
| TensorRT Stable Diffusion Inpainting Pipeline                                                                                                    | Accelerates the Stable Diffusion Inpainting Pipeline using TensorRT                                                                                                                                                                                                                                                                                                                                                                                                                                      | [TensorRT Stable Diffusion Inpainting Pipeline](#tensorrt-inpainting-stable-diffusion-pipeline)      | - |              [Asfiya Baig](https://github.com/asfiyab-nvidia) |
|   IADB Pipeline                                                                                                    | Implementation of [Iterative α-(de)Blending: a Minimalist Deterministic Diffusion Model](https://arxiv.org/abs/2305.03486)                                                                                                                                                                                                                                                                                                                                                                                                                                      | [IADB Pipeline](#iadb-pipeline)      | - |              [Thomas Chambon](https://github.com/tchambon) 
|   Zero1to3 Pipeline                                                                                                    | Implementation of [Zero-1-to-3: Zero-shot One Image to 3D Object](https://arxiv.org/abs/2303.11328)                                                                                                                                                                                                                                                                                                                                                                                                                                      | [Zero1to3 Pipeline](#Zero1to3-pipeline)      | - |              [Xin Kong](https://github.com/kxhit) |
Stable Diffusion XL Long Weighted Prompt Pipeline | A pipeline support unlimited length of prompt and negative prompt, use A1111 style of prompt weighting | [Stable Diffusion XL Long Weighted Prompt Pipeline](#stable-diffusion-xl-long-weighted-prompt-pipeline) | - | [Andrew Zhu](https://xhinker.medium.com/) | 
FABRIC - Stable Diffusion with feedback Pipeline | pipeline supports feedback from liked and disliked images | [Stable Diffusion Fabric Pipeline](#stable-diffusion-fabric-pipeline) | - | [Shauray Singh](https://shauray8.github.io/about_shauray/) | 
sketch inpaint - Inpainting with non-inpaint Stable Diffusion | sketch inpaint much like in automatic1111 | [Masked Im2Im Stable Diffusion Pipeline](#stable-diffusion-masked-im2im) | - | [Anatoly Belikov](https://github.com/noskill) | 
prompt-to-prompt | change parts of a prompt and retain image structure (see [paper page](https://prompt-to-prompt.github.io/)) | [Prompt2Prompt Pipeline](#prompt2prompt-pipeline) | - | [Umer H. Adil](https://twitter.com/UmerHAdil) | 
|   Latent Consistency Pipeline                                                                                                    | Implementation of [Latent Consistency Models: Synthesizing High-Resolution Images with Few-Step Inference](https://arxiv.org/abs/2310.04378)                                                                                                                                                                                                                                                                                                                                                                                                                                      | [Latent Consistency Pipeline](#latent-consistency-pipeline)      | - |              [Simian Luo](https://github.com/luosiallen) |
|   Latent Consistency Img2img Pipeline                                                                                                    | Img2img pipeline for Latent Consistency Models                                                                                                                                                                                                                                                                                                                                                                                                                                    | [Latent Consistency Img2Img Pipeline](#latent-consistency-img2img-pipeline)      | - |              [Logan Zoellner](https://github.com/nagolinc) |
|   Latent Consistency Interpolation Pipeline                                                                                                    | Interpolate the latent space of Latent Consistency Models with multiple prompts                                                                                                                                                                                                                                                                                                                                                                                                                                    | [Latent Consistency Interpolation Pipeline](#latent-consistency-interpolation-pipeline) | [![Open In Colab](https://colab.research.google.com/assets/colab-badge.svg)](https://colab.research.google.com/drive/1pK3NrLWJSiJsBynLns1K1-IDTW9zbPvl?usp=sharing) | [Aryan V S](https://github.com/a-r-r-o-w) |
<<<<<<< HEAD
| SDE Drag Pipeline | The pipeline supports drag editing of images using stochastic differential equations | [SDE Drag Pipeline](#sde-drag-pipeline) | - | [NieShen](https://github.com/NieShenRuc) [Fengqi Zhu](https://github.com/Monohydroxides) |

=======
|   Regional Prompting Pipeline                                                                                               | Assign multiple prompts for different regions                                                                                                                                                                                                                                                                                                                                                    |  [Regional Prompting Pipeline](#regional-prompting-pipeline) | - | [hako-mikan](https://github.com/hako-mikan) |
| LDM3D-sr (LDM3D upscaler)                                                                                                             | Upscale low resolution RGB and depth inputs to high resolution                                                                                                                                                                                                                                                                                                                                                                                                                              | [StableDiffusionUpscaleLDM3D Pipeline](https://github.com/estelleafl/diffusers/tree/ldm3d_upscaler_community/examples/community#stablediffusionupscaleldm3d-pipeline)                                                                             | -                                                                                                                                                                                                             |                                                        [Estelle Aflalo](https://github.com/estelleafl) |
| AnimateDiff ControlNet Pipeline                                                                                                    | Combines AnimateDiff with precise motion control using ControlNets                                                                                                                                                                                                                                                                                                                                                                                                                                    | [AnimateDiff ControlNet Pipeline](#animatediff-controlnet-pipeline) | [![Open In Colab](https://colab.research.google.com/assets/colab-badge.svg)](https://colab.research.google.com/drive/1SKboYeGjEQmQPWoFC0aLYpBlYdHXkvAu?usp=sharing) | [Aryan V S](https://github.com/a-r-r-o-w) and [Edoardo Botta](https://github.com/EdoardoBotta) |
|   DemoFusion Pipeline                                                                                                    | Implementation of [DemoFusion: Democratising High-Resolution Image Generation With No $$$](https://arxiv.org/abs/2311.16973)                                                                                                                                                                                                                                                                                                                                                                                                                                      | [DemoFusion Pipeline](#DemoFusion)      | - |              [Ruoyi Du](https://github.com/RuoyiDu) |
>>>>>>> 664e931b

To load a custom pipeline you just need to pass the `custom_pipeline` argument to `DiffusionPipeline`, as one of the files in `diffusers/examples/community`. Feel free to send a PR with your own pipelines, we will merge them quickly.
```py
pipe = DiffusionPipeline.from_pretrained("runwayml/stable-diffusion-v1-5", custom_pipeline="filename_in_the_community_folder")
```

## Example usages

### LLM-grounded Diffusion

LMD and LMD+ greatly improves the prompt understanding ability of text-to-image generation models by introducing an LLM as a front-end prompt parser and layout planner. It improves spatial reasoning, the understanding of negation, attribute binding, generative numeracy, etc. in a unified manner without explicitly aiming for each. LMD is completely training-free (i.e., uses SD model off-the-shelf). LMD+ takes in additional adapters for better control. This is a reproduction of LMD+ model used in our work. [Project page.](https://llm-grounded-diffusion.github.io/) [See our full codebase (also with diffusers).](https://github.com/TonyLianLong/LLM-groundedDiffusion)

![Main Image](https://llm-grounded-diffusion.github.io/main_figure.jpg)
![Visualizations: Enhanced Prompt Understanding](https://llm-grounded-diffusion.github.io/visualizations.jpg)

This pipeline can be used with an LLM or on its own. We provide a parser that parses LLM outputs to the layouts. You can obtain the prompt to input to the LLM for layout generation [here](https://github.com/TonyLianLong/LLM-groundedDiffusion/blob/main/prompt.py). After feeding the prompt to an LLM (e.g., GPT-4 on ChatGPT website), you can feed the LLM response into our pipeline.

The following code has been tested on 1x RTX 4090, but it should also support GPUs with lower GPU memory.

#### Use this pipeline with an LLM
```python
import torch
from diffusers import DiffusionPipeline

pipe = DiffusionPipeline.from_pretrained(
    "longlian/lmd_plus", 
    custom_pipeline="llm_grounded_diffusion",
    custom_revision="main",
    variant="fp16", torch_dtype=torch.float16
)
pipe.enable_model_cpu_offload()

# Generate directly from a text prompt and an LLM response
prompt = "a waterfall and a modern high speed train in a beautiful forest with fall foliage"
phrases, boxes, bg_prompt, neg_prompt = pipe.parse_llm_response("""
[('a waterfall', [71, 105, 148, 258]), ('a modern high speed train', [255, 223, 181, 149])]
Background prompt: A beautiful forest with fall foliage
Negative prompt:
""")

images = pipe(
    prompt=prompt,
    negative_prompt=neg_prompt,
    phrases=phrases,
    boxes=boxes,
    gligen_scheduled_sampling_beta=0.4,
    output_type="pil",
    num_inference_steps=50,
    lmd_guidance_kwargs={}
).images

images[0].save("./lmd_plus_generation.jpg")
```

#### Use this pipeline on its own for layout generation
```python
import torch
from diffusers import DiffusionPipeline

pipe = DiffusionPipeline.from_pretrained(
    "longlian/lmd_plus", 
    custom_pipeline="llm_grounded_diffusion",
    variant="fp16", torch_dtype=torch.float16
)
pipe.enable_model_cpu_offload()

# Generate an image described by the prompt and
# insert objects described by text at the region defined by bounding boxes
prompt = "a waterfall and a modern high speed train in a beautiful forest with fall foliage"
boxes = [[0.1387, 0.2051, 0.4277, 0.7090], [0.4980, 0.4355, 0.8516, 0.7266]]
phrases = ["a waterfall", "a modern high speed train"]

images = pipe(
    prompt=prompt,
    phrases=phrases,
    boxes=boxes,
    gligen_scheduled_sampling_beta=0.4,
    output_type="pil",
    num_inference_steps=50,
    lmd_guidance_kwargs={}
).images

images[0].save("./lmd_plus_generation.jpg")
```

### CLIP Guided Stable Diffusion

CLIP guided stable diffusion can help to generate more realistic images 
by guiding stable diffusion at every denoising step with an additional CLIP model.

The following code requires roughly 12GB of GPU RAM.

```python
from diffusers import DiffusionPipeline
from transformers import CLIPImageProcessor, CLIPModel
import torch


feature_extractor = CLIPImageProcessor.from_pretrained("laion/CLIP-ViT-B-32-laion2B-s34B-b79K")
clip_model = CLIPModel.from_pretrained("laion/CLIP-ViT-B-32-laion2B-s34B-b79K", torch_dtype=torch.float16)


guided_pipeline = DiffusionPipeline.from_pretrained(
    "runwayml/stable-diffusion-v1-5",
    custom_pipeline="clip_guided_stable_diffusion",
    clip_model=clip_model,
    feature_extractor=feature_extractor,
    
    torch_dtype=torch.float16,
)
guided_pipeline.enable_attention_slicing()
guided_pipeline = guided_pipeline.to("cuda")

prompt = "fantasy book cover, full moon, fantasy forest landscape, golden vector elements, fantasy magic, dark light night, intricate, elegant, sharp focus, illustration, highly detailed, digital painting, concept art, matte, art by WLOP and Artgerm and Albert Bierstadt, masterpiece"

generator = torch.Generator(device="cuda").manual_seed(0)
images = []
for i in range(4):
    image = guided_pipeline(
        prompt,
        num_inference_steps=50,
        guidance_scale=7.5,
        clip_guidance_scale=100,
        num_cutouts=4,
        use_cutouts=False,
        generator=generator,
    ).images[0]
    images.append(image)
    
# save images locally
for i, img in enumerate(images):
    img.save(f"./clip_guided_sd/image_{i}.png")
```

The `images` list contains a list of PIL images that can be saved locally or displayed directly in a google colab.
Generated images tend to be of higher qualtiy than natively using stable diffusion. E.g. the above script generates the following images:

![clip_guidance](https://huggingface.co/datasets/patrickvonplaten/images/resolve/main/clip_guidance/merged_clip_guidance.jpg).

### One Step Unet

The dummy "one-step-unet" can be run as follows:

```python
from diffusers import DiffusionPipeline

pipe = DiffusionPipeline.from_pretrained("google/ddpm-cifar10-32", custom_pipeline="one_step_unet")
pipe()
```

**Note**: This community pipeline is not useful as a feature, but rather just serves as an example of how community pipelines can be added (see https://github.com/huggingface/diffusers/issues/841).

### Stable Diffusion Interpolation

The following code can be run on a GPU of at least 8GB VRAM and should take approximately 5 minutes.

```python
from diffusers import DiffusionPipeline
import torch

pipe = DiffusionPipeline.from_pretrained(
    "CompVis/stable-diffusion-v1-4",
    revision='fp16',
    torch_dtype=torch.float16,
    safety_checker=None,  # Very important for videos...lots of false positives while interpolating
    custom_pipeline="interpolate_stable_diffusion",
).to('cuda')
pipe.enable_attention_slicing()

frame_filepaths = pipe.walk(
    prompts=['a dog', 'a cat', 'a horse'],
    seeds=[42, 1337, 1234],
    num_interpolation_steps=16,
    output_dir='./dreams',
    batch_size=4,
    height=512,
    width=512,
    guidance_scale=8.5,
    num_inference_steps=50,
)
```

The output of the `walk(...)` function returns a list of images saved under the folder as defined in `output_dir`. You can use these images to create videos of stable diffusion. 

> **Please have a look at https://github.com/nateraw/stable-diffusion-videos for more in-detail information on how to create videos using stable diffusion as well as more feature-complete functionality.**

### Stable Diffusion Mega

The Stable Diffusion Mega Pipeline lets you use the main use cases of the stable diffusion pipeline in a single class.

```python
#!/usr/bin/env python3
from diffusers import DiffusionPipeline
import PIL
import requests
from io import BytesIO
import torch


def download_image(url):
    response = requests.get(url)
    return PIL.Image.open(BytesIO(response.content)).convert("RGB")

pipe = DiffusionPipeline.from_pretrained("runwayml/stable-diffusion-v1-5", custom_pipeline="stable_diffusion_mega", torch_dtype=torch.float16, revision="fp16")
pipe.to("cuda")
pipe.enable_attention_slicing()


### Text-to-Image

images = pipe.text2img("An astronaut riding a horse").images

### Image-to-Image

init_image = download_image("https://raw.githubusercontent.com/CompVis/stable-diffusion/main/assets/stable-samples/img2img/sketch-mountains-input.jpg")

prompt = "A fantasy landscape, trending on artstation"

images = pipe.img2img(prompt=prompt, image=init_image, strength=0.75, guidance_scale=7.5).images

### Inpainting

img_url = "https://raw.githubusercontent.com/CompVis/latent-diffusion/main/data/inpainting_examples/overture-creations-5sI6fQgYIuo.png"
mask_url = "https://raw.githubusercontent.com/CompVis/latent-diffusion/main/data/inpainting_examples/overture-creations-5sI6fQgYIuo_mask.png"
init_image = download_image(img_url).resize((512, 512))
mask_image = download_image(mask_url).resize((512, 512))

prompt = "a cat sitting on a bench"
images = pipe.inpaint(prompt=prompt, image=init_image, mask_image=mask_image, strength=0.75).images
```

As shown above this one pipeline can run all both "text-to-image", "image-to-image", and "inpainting" in one pipeline.

### Long Prompt Weighting Stable Diffusion
Features of this custom pipeline:
- Input a prompt without the 77 token length limit.
- Includes tx2img, img2img. and inpainting pipelines.
- Emphasize/weigh part of your prompt with parentheses as so: `a baby deer with (big eyes)`
- De-emphasize part of your prompt as so: `a [baby] deer with big eyes`
- Precisely weigh part of your prompt as so: `a baby deer with (big eyes:1.3)`

Prompt weighting equivalents:
- `a baby deer with` == `(a baby deer with:1.0)`
- `(big eyes)` == `(big eyes:1.1)`
- `((big eyes))` == `(big eyes:1.21)`
- `[big eyes]` == `(big eyes:0.91)`

You can run this custom pipeline as so:

#### pytorch

```python
from diffusers import DiffusionPipeline
import torch

pipe = DiffusionPipeline.from_pretrained(
    'hakurei/waifu-diffusion',
    custom_pipeline="lpw_stable_diffusion",
    
    torch_dtype=torch.float16
)
pipe=pipe.to("cuda")

prompt = "best_quality (1girl:1.3) bow bride brown_hair closed_mouth frilled_bow frilled_hair_tubes frills (full_body:1.3) fox_ear hair_bow hair_tubes happy hood japanese_clothes kimono long_sleeves red_bow smile solo tabi uchikake white_kimono wide_sleeves cherry_blossoms"
neg_prompt = "lowres, bad_anatomy, error_body, error_hair, error_arm, error_hands, bad_hands, error_fingers, bad_fingers, missing_fingers, error_legs, bad_legs, multiple_legs, missing_legs, error_lighting, error_shadow, error_reflection, text, error, extra_digit, fewer_digits, cropped, worst_quality, low_quality, normal_quality, jpeg_artifacts, signature, watermark, username, blurry"

pipe.text2img(prompt, negative_prompt=neg_prompt, width=512,height=512,max_embeddings_multiples=3).images[0]

```

#### onnxruntime

```python
from diffusers import DiffusionPipeline
import torch

pipe = DiffusionPipeline.from_pretrained(
    'CompVis/stable-diffusion-v1-4',
    custom_pipeline="lpw_stable_diffusion_onnx",
    revision="onnx",
    provider="CUDAExecutionProvider"
)

prompt = "a photo of an astronaut riding a horse on mars, best quality"
neg_prompt = "lowres, bad anatomy, error body, error hair, error arm, error hands, bad hands, error fingers, bad fingers, missing fingers, error legs, bad legs, multiple legs, missing legs, error lighting, error shadow, error reflection, text, error, extra digit, fewer digits, cropped, worst quality, low quality, normal quality, jpeg artifacts, signature, watermark, username, blurry"

pipe.text2img(prompt,negative_prompt=neg_prompt, width=512, height=512, max_embeddings_multiples=3).images[0]

```

if you see `Token indices sequence length is longer than the specified maximum sequence length for this model ( *** > 77 ) . Running this sequence through the model will result in indexing errors`. Do not worry, it is normal.

### Speech to Image

The following code can generate an image from an audio sample using pre-trained OpenAI whisper-small and Stable Diffusion.

```Python
import torch

import matplotlib.pyplot as plt
from datasets import load_dataset
from diffusers import DiffusionPipeline
from transformers import (
    WhisperForConditionalGeneration,
    WhisperProcessor,
)


device = "cuda" if torch.cuda.is_available() else "cpu"

ds = load_dataset("hf-internal-testing/librispeech_asr_dummy", "clean", split="validation")

audio_sample = ds[3]

text = audio_sample["text"].lower()
speech_data = audio_sample["audio"]["array"]

model = WhisperForConditionalGeneration.from_pretrained("openai/whisper-small").to(device)
processor = WhisperProcessor.from_pretrained("openai/whisper-small")

diffuser_pipeline = DiffusionPipeline.from_pretrained(
    "CompVis/stable-diffusion-v1-4",
    custom_pipeline="speech_to_image_diffusion",
    speech_model=model,
    speech_processor=processor,
    
    torch_dtype=torch.float16,
)

diffuser_pipeline.enable_attention_slicing()
diffuser_pipeline = diffuser_pipeline.to(device)

output = diffuser_pipeline(speech_data)
plt.imshow(output.images[0])
```
This example produces the following image:

![image](https://user-images.githubusercontent.com/45072645/196901736-77d9c6fc-63ee-4072-90b0-dc8b903d63e3.png)

### Wildcard Stable Diffusion
Following the great examples from https://github.com/jtkelm2/stable-diffusion-webui-1/blob/master/scripts/wildcards.py and https://github.com/AUTOMATIC1111/stable-diffusion-webui/wiki/Custom-Scripts#wildcards, here's a minimal implementation that allows for users to add "wildcards", denoted by `__wildcard__` to prompts that are used as placeholders for randomly sampled values given by either a dictionary or a `.txt` file. For example:

Say we have a prompt:

```
prompt = "__animal__ sitting on a __object__ wearing a __clothing__"
```

We can then define possible values to be sampled for `animal`, `object`, and `clothing`. These can either be from a `.txt` with the same name as the category.

The possible values can also be defined / combined by using a dictionary like: `{"animal":["dog", "cat", mouse"]}`.

The actual pipeline works just like `StableDiffusionPipeline`, except the `__call__` method takes in:

`wildcard_files`: list of file paths for wild card replacement
`wildcard_option_dict`: dict with key as `wildcard` and values as a list of possible replacements
`num_prompt_samples`: number of prompts to sample, uniformly sampling wildcards

A full example:

create `animal.txt`, with contents like:

```
dog
cat
mouse
```

create `object.txt`, with contents like:

```
chair
sofa
bench
```

```python
from diffusers import DiffusionPipeline
import torch

pipe = DiffusionPipeline.from_pretrained(
    "CompVis/stable-diffusion-v1-4",
    custom_pipeline="wildcard_stable_diffusion",
    
    torch_dtype=torch.float16,
)
prompt = "__animal__ sitting on a __object__ wearing a __clothing__"
out = pipe(
    prompt,
    wildcard_option_dict={
        "clothing":["hat", "shirt", "scarf", "beret"]
    },
    wildcard_files=["object.txt", "animal.txt"],
    num_prompt_samples=1
)
```

### Composable Stable diffusion 

[Composable Stable Diffusion](https://energy-based-model.github.io/Compositional-Visual-Generation-with-Composable-Diffusion-Models/) proposes conjunction and negation (negative prompts) operators for compositional generation with conditional diffusion models.

```python
import torch as th
import numpy as np
import torchvision.utils as tvu

from diffusers import DiffusionPipeline

import argparse

parser = argparse.ArgumentParser()
parser.add_argument("--prompt", type=str, default="mystical trees | A magical pond | dark",
                    help="use '|' as the delimiter to compose separate sentences.")
parser.add_argument("--steps", type=int, default=50)
parser.add_argument("--scale", type=float, default=7.5)
parser.add_argument("--weights", type=str, default="7.5 | 7.5 | -7.5")
parser.add_argument("--seed", type=int, default=2)
parser.add_argument("--model_path", type=str, default="CompVis/stable-diffusion-v1-4")
parser.add_argument("--num_images", type=int, default=1)
args = parser.parse_args()

has_cuda = th.cuda.is_available()
device = th.device('cpu' if not has_cuda else 'cuda')

prompt = args.prompt
scale = args.scale
steps = args.steps

pipe = DiffusionPipeline.from_pretrained(
    args.model_path,
    custom_pipeline="composable_stable_diffusion",
).to(device)

pipe.safety_checker = None

images = []
generator = th.Generator("cuda").manual_seed(args.seed)
for i in range(args.num_images):
    image = pipe(prompt, guidance_scale=scale, num_inference_steps=steps,
                 weights=args.weights, generator=generator).images[0]
    images.append(th.from_numpy(np.array(image)).permute(2, 0, 1) / 255.)
grid = tvu.make_grid(th.stack(images, dim=0), nrow=4, padding=0)
tvu.save_image(grid, f'{prompt}_{args.weights}' + '.png')

```

### Imagic Stable Diffusion
Allows you to edit an image using stable diffusion. 

```python
import requests
from PIL import Image
from io import BytesIO
import torch
import os
from diffusers import DiffusionPipeline, DDIMScheduler
has_cuda = torch.cuda.is_available()
device = torch.device('cpu' if not has_cuda else 'cuda')
pipe = DiffusionPipeline.from_pretrained(
    "CompVis/stable-diffusion-v1-4",
        safety_checker=None,
    custom_pipeline="imagic_stable_diffusion",
    scheduler = DDIMScheduler(beta_start=0.00085, beta_end=0.012, beta_schedule="scaled_linear", clip_sample=False, set_alpha_to_one=False)
).to(device)
generator = torch.Generator("cuda").manual_seed(0)
seed = 0
prompt = "A photo of Barack Obama smiling with a big grin"
url = 'https://www.dropbox.com/s/6tlwzr73jd1r9yk/obama.png?dl=1'
response = requests.get(url)
init_image = Image.open(BytesIO(response.content)).convert("RGB")
init_image = init_image.resize((512, 512))
res = pipe.train(
    prompt,
    image=init_image,
    generator=generator)
res = pipe(alpha=1, guidance_scale=7.5, num_inference_steps=50)
os.makedirs("imagic", exist_ok=True)
image = res.images[0]
image.save('./imagic/imagic_image_alpha_1.png')
res = pipe(alpha=1.5, guidance_scale=7.5, num_inference_steps=50)
image = res.images[0]
image.save('./imagic/imagic_image_alpha_1_5.png')
res = pipe(alpha=2, guidance_scale=7.5, num_inference_steps=50)
image = res.images[0]
image.save('./imagic/imagic_image_alpha_2.png')
```

### Seed Resizing 
Test seed resizing. Originally generate an image in 512 by 512, then generate image with same seed at 512 by 592 using seed resizing. Finally, generate 512 by 592 using original stable diffusion pipeline.

```python
import torch as th
import numpy as np
from diffusers import DiffusionPipeline

has_cuda = th.cuda.is_available()
device = th.device('cpu' if not has_cuda else 'cuda')

pipe = DiffusionPipeline.from_pretrained(
    "CompVis/stable-diffusion-v1-4",
    custom_pipeline="seed_resize_stable_diffusion"
).to(device)

def dummy(images, **kwargs):
    return images, False

pipe.safety_checker = dummy


images = []
th.manual_seed(0)
generator = th.Generator("cuda").manual_seed(0)

seed = 0
prompt = "A painting of a futuristic cop"

width = 512
height = 512

res = pipe(
    prompt,
    guidance_scale=7.5,
    num_inference_steps=50,
    height=height,
    width=width,
    generator=generator)
image = res.images[0]
image.save('./seed_resize/seed_resize_{w}_{h}_image.png'.format(w=width, h=height))


th.manual_seed(0)
generator = th.Generator("cuda").manual_seed(0)

pipe = DiffusionPipeline.from_pretrained(
    "CompVis/stable-diffusion-v1-4",
    custom_pipeline="/home/mark/open_source/diffusers/examples/community/"
).to(device)

width = 512
height = 592

res = pipe(
    prompt,
    guidance_scale=7.5,
    num_inference_steps=50,
    height=height,
    width=width,
    generator=generator)
image = res.images[0]
image.save('./seed_resize/seed_resize_{w}_{h}_image.png'.format(w=width, h=height))

pipe_compare = DiffusionPipeline.from_pretrained(
    "CompVis/stable-diffusion-v1-4",
    custom_pipeline="/home/mark/open_source/diffusers/examples/community/"
).to(device)

res = pipe_compare(
    prompt,
    guidance_scale=7.5,
    num_inference_steps=50,
    height=height,
    width=width,
    generator=generator
)

image = res.images[0]
image.save('./seed_resize/seed_resize_{w}_{h}_image_compare.png'.format(w=width, h=height))
```

### Multilingual Stable Diffusion Pipeline

The following code can generate an images from texts in different languages using the pre-trained [mBART-50 many-to-one multilingual machine translation model](https://huggingface.co/facebook/mbart-large-50-many-to-one-mmt) and Stable Diffusion.

```python
from PIL import Image

import torch

from diffusers import DiffusionPipeline
from transformers import (
    pipeline,
    MBart50TokenizerFast,
    MBartForConditionalGeneration,
)
device = "cuda" if torch.cuda.is_available() else "cpu"
device_dict = {"cuda": 0, "cpu": -1}

# helper function taken from: https://huggingface.co/blog/stable_diffusion
def image_grid(imgs, rows, cols):
    assert len(imgs) == rows*cols

    w, h = imgs[0].size
    grid = Image.new('RGB', size=(cols*w, rows*h))
    grid_w, grid_h = grid.size

    for i, img in enumerate(imgs):
        grid.paste(img, box=(i%cols*w, i//cols*h))
    return grid

# Add language detection pipeline
language_detection_model_ckpt = "papluca/xlm-roberta-base-language-detection"
language_detection_pipeline = pipeline("text-classification",
                                       model=language_detection_model_ckpt,
                                       device=device_dict[device])

# Add model for language translation
trans_tokenizer = MBart50TokenizerFast.from_pretrained("facebook/mbart-large-50-many-to-one-mmt")
trans_model = MBartForConditionalGeneration.from_pretrained("facebook/mbart-large-50-many-to-one-mmt").to(device)

diffuser_pipeline = DiffusionPipeline.from_pretrained(
    "CompVis/stable-diffusion-v1-4",
    custom_pipeline="multilingual_stable_diffusion",
    detection_pipeline=language_detection_pipeline,
    translation_model=trans_model,
    translation_tokenizer=trans_tokenizer,
    
    torch_dtype=torch.float16,
)

diffuser_pipeline.enable_attention_slicing()
diffuser_pipeline = diffuser_pipeline.to(device)

prompt = ["a photograph of an astronaut riding a horse", 
          "Una casa en la playa",
          "Ein Hund, der Orange isst",
          "Un restaurant parisien"]

output = diffuser_pipeline(prompt)

images = output.images

grid = image_grid(images, rows=2, cols=2)
```

This example produces the following images:
![image](https://user-images.githubusercontent.com/4313860/198328706-295824a4-9856-4ce5-8e66-278ceb42fd29.png)

### Image to Image Inpainting Stable Diffusion

Similar to the standard stable diffusion inpainting example, except with the addition of an `inner_image` argument.

`image`, `inner_image`, and `mask` should have the same dimensions. `inner_image` should have an alpha (transparency) channel.

The aim is to overlay two images, then mask out the boundary between `image` and `inner_image` to allow stable diffusion to make the connection more seamless.
For example, this could be used to place a logo on a shirt and make it blend seamlessly.

```python
import PIL
import torch

from diffusers import DiffusionPipeline

image_path = "./path-to-image.png"
inner_image_path = "./path-to-inner-image.png"
mask_path = "./path-to-mask.png"

init_image = PIL.Image.open(image_path).convert("RGB").resize((512, 512))
inner_image = PIL.Image.open(inner_image_path).convert("RGBA").resize((512, 512))
mask_image = PIL.Image.open(mask_path).convert("RGB").resize((512, 512))

pipe = DiffusionPipeline.from_pretrained(
    "runwayml/stable-diffusion-inpainting",
    custom_pipeline="img2img_inpainting",
    
    torch_dtype=torch.float16
)
pipe = pipe.to("cuda")

prompt = "Your prompt here!"
image = pipe(prompt=prompt, image=init_image, inner_image=inner_image, mask_image=mask_image).images[0]
```

![2 by 2 grid demonstrating image to image inpainting.](https://user-images.githubusercontent.com/44398246/203506577-ec303be4-887e-4ebd-a773-c83fcb3dd01a.png)

### Text Based Inpainting Stable Diffusion

Use a text prompt to generate the mask for the area to be inpainted.
Currently uses the CLIPSeg model for mask generation, then calls the standard Stable Diffusion Inpainting pipeline to perform the inpainting.

```python
from transformers import CLIPSegProcessor, CLIPSegForImageSegmentation
from diffusers import DiffusionPipeline

from PIL import Image
import requests

processor = CLIPSegProcessor.from_pretrained("CIDAS/clipseg-rd64-refined")
model = CLIPSegForImageSegmentation.from_pretrained("CIDAS/clipseg-rd64-refined")

pipe = DiffusionPipeline.from_pretrained(
    "runwayml/stable-diffusion-inpainting",
    custom_pipeline="text_inpainting",
    segmentation_model=model,
    segmentation_processor=processor
)
pipe = pipe.to("cuda")


url = "https://github.com/timojl/clipseg/blob/master/example_image.jpg?raw=true"
image = Image.open(requests.get(url, stream=True).raw).resize((512, 512))
text = "a glass"  # will mask out this text
prompt = "a cup"  # the masked out region will be replaced with this

image = pipe(image=image, text=text, prompt=prompt).images[0]
```

### Bit Diffusion 
Based https://arxiv.org/abs/2208.04202, this is used for diffusion on discrete data - eg, discreate image data, DNA sequence data. An unconditional discreate image can be generated like this: 

```python
from diffusers import DiffusionPipeline
pipe = DiffusionPipeline.from_pretrained("google/ddpm-cifar10-32", custom_pipeline="bit_diffusion")
image = pipe().images[0]

```

### Stable Diffusion with K Diffusion

Make sure you have @crowsonkb's https://github.com/crowsonkb/k-diffusion installed:

```
pip install k-diffusion
```

You can use the community pipeline as follows:

```python
from diffusers import DiffusionPipeline

pipe = DiffusionPipeline.from_pretrained("CompVis/stable-diffusion-v1-4", custom_pipeline="sd_text2img_k_diffusion")
pipe = pipe.to("cuda")

prompt = "an astronaut riding a horse on mars"
pipe.set_scheduler("sample_heun")
generator = torch.Generator(device="cuda").manual_seed(seed)
image = pipe(prompt, generator=generator, num_inference_steps=20).images[0]

image.save("./astronaut_heun_k_diffusion.png")
```

To make sure that K Diffusion and `diffusers` yield the same results:

**Diffusers**:
```python
from diffusers import DiffusionPipeline, EulerDiscreteScheduler

seed = 33

pipe = DiffusionPipeline.from_pretrained("CompVis/stable-diffusion-v1-4")
pipe.scheduler = EulerDiscreteScheduler.from_config(pipe.scheduler.config)
pipe = pipe.to("cuda")

generator = torch.Generator(device="cuda").manual_seed(seed)
image = pipe(prompt, generator=generator, num_inference_steps=50).images[0]
```

![diffusers_euler](https://huggingface.co/datasets/patrickvonplaten/images/resolve/main/k_diffusion/astronaut_euler.png)

**K Diffusion**:
```python
from diffusers import DiffusionPipeline, EulerDiscreteScheduler

seed = 33

pipe = DiffusionPipeline.from_pretrained("CompVis/stable-diffusion-v1-4", custom_pipeline="sd_text2img_k_diffusion")
pipe.scheduler = EulerDiscreteScheduler.from_config(pipe.scheduler.config)
pipe = pipe.to("cuda")

pipe.set_scheduler("sample_euler")
generator = torch.Generator(device="cuda").manual_seed(seed)
image = pipe(prompt, generator=generator, num_inference_steps=50).images[0]
```

![diffusers_euler](https://huggingface.co/datasets/patrickvonplaten/images/resolve/main/k_diffusion/astronaut_euler_k_diffusion.png)

### Checkpoint Merger Pipeline
Based on the AUTOMATIC1111/webui for checkpoint merging. This is a custom pipeline that merges upto 3 pretrained model checkpoints as long as they are in the HuggingFace model_index.json format.

The checkpoint merging is currently memory intensive as it modifies the weights of a DiffusionPipeline object in place. Expect atleast 13GB RAM Usage on Kaggle GPU kernels and
on colab you might run out of the 12GB memory even while merging two checkpoints.

Usage:-
```python
from diffusers import DiffusionPipeline

#Return a CheckpointMergerPipeline class that allows you to merge checkpoints. 
#The checkpoint passed here is ignored. But still pass one of the checkpoints you plan to 
#merge for convenience
pipe = DiffusionPipeline.from_pretrained("CompVis/stable-diffusion-v1-4", custom_pipeline="checkpoint_merger")

#There are multiple possible scenarios:
#The pipeline with the merged checkpoints is returned in all the scenarios

#Compatible checkpoints a.k.a matched model_index.json files. Ignores the meta attributes in model_index.json during comparison.( attrs with _ as prefix )
merged_pipe = pipe.merge(["CompVis/stable-diffusion-v1-4","CompVis/stable-diffusion-v1-2"], interp = "sigmoid", alpha = 0.4)

#Incompatible checkpoints in model_index.json but merge might be possible. Use force = True to ignore model_index.json compatibility
merged_pipe_1 = pipe.merge(["CompVis/stable-diffusion-v1-4","hakurei/waifu-diffusion"], force = True, interp = "sigmoid", alpha = 0.4)

#Three checkpoint merging. Only "add_difference" method actually works on all three checkpoints. Using any other options will ignore the 3rd checkpoint.
merged_pipe_2 = pipe.merge(["CompVis/stable-diffusion-v1-4","hakurei/waifu-diffusion","prompthero/openjourney"], force = True, interp = "add_difference", alpha = 0.4)

prompt = "An astronaut riding a horse on Mars"

image = merged_pipe(prompt).images[0]

```
Some examples along with the merge details:

1. "CompVis/stable-diffusion-v1-4" + "hakurei/waifu-diffusion" ; Sigmoid interpolation; alpha = 0.8 

![Stable plus Waifu Sigmoid 0.8](https://huggingface.co/datasets/NagaSaiAbhinay/CheckpointMergerSamples/resolve/main/stability_v1_4_waifu_sig_0.8.png)

2. "hakurei/waifu-diffusion" + "prompthero/openjourney" ; Inverse Sigmoid interpolation; alpha = 0.8 

![Stable plus Waifu Sigmoid 0.8](https://huggingface.co/datasets/NagaSaiAbhinay/CheckpointMergerSamples/resolve/main/waifu_openjourney_inv_sig_0.8.png)


3. "CompVis/stable-diffusion-v1-4" + "hakurei/waifu-diffusion" + "prompthero/openjourney"; Add Difference interpolation; alpha = 0.5 

![Stable plus Waifu plus openjourney add_diff 0.5](https://huggingface.co/datasets/NagaSaiAbhinay/CheckpointMergerSamples/resolve/main/stable_waifu_openjourney_add_diff_0.5.png)


### Stable Diffusion Comparisons

This Community Pipeline enables the comparison between the 4 checkpoints that exist for Stable Diffusion. They can be found through the following links:
1. [Stable Diffusion v1.1](https://huggingface.co/CompVis/stable-diffusion-v1-1)
2. [Stable Diffusion v1.2](https://huggingface.co/CompVis/stable-diffusion-v1-2)
3. [Stable Diffusion v1.3](https://huggingface.co/CompVis/stable-diffusion-v1-3)
4. [Stable Diffusion v1.4](https://huggingface.co/CompVis/stable-diffusion-v1-4)

```python
from diffusers import DiffusionPipeline
import matplotlib.pyplot as plt

pipe = DiffusionPipeline.from_pretrained('CompVis/stable-diffusion-v1-4', custom_pipeline='suvadityamuk/StableDiffusionComparison')
pipe.enable_attention_slicing()
pipe = pipe.to('cuda')
prompt = "an astronaut riding a horse on mars"
output = pipe(prompt)

plt.subplots(2,2,1)
plt.imshow(output.images[0])
plt.title('Stable Diffusion v1.1')
plt.axis('off')
plt.subplots(2,2,2)
plt.imshow(output.images[1])
plt.title('Stable Diffusion v1.2')
plt.axis('off')
plt.subplots(2,2,3)
plt.imshow(output.images[2])
plt.title('Stable Diffusion v1.3')
plt.axis('off')
plt.subplots(2,2,4)
plt.imshow(output.images[3])
plt.title('Stable Diffusion v1.4')
plt.axis('off')

plt.show()
```

As a result, you can look at a grid of all 4 generated images being shown together, that captures a difference the advancement of the training between the 4 checkpoints.

### Magic Mix

Implementation of the [MagicMix: Semantic Mixing with Diffusion Models](https://arxiv.org/abs/2210.16056) paper. This is a Diffusion Pipeline for semantic mixing of an image and a text prompt to create a new concept while preserving the spatial layout and geometry of the subject in the image. The pipeline takes an image that provides the layout semantics and a prompt that provides the content semantics for the mixing process.

There are 3 parameters for the method-
- `mix_factor`: It is the interpolation constant used in the layout generation phase. The greater the value of `mix_factor`, the greater the influence of the prompt on the layout generation process.
- `kmax` and `kmin`: These determine the range for the layout and content generation process. A higher value of kmax results in loss of more information about the layout of the original image and a higher value of kmin results in more steps for content generation process.

Here is an example usage-

```python
from diffusers import DiffusionPipeline, DDIMScheduler
from PIL import Image

pipe = DiffusionPipeline.from_pretrained(
    "CompVis/stable-diffusion-v1-4",
    custom_pipeline="magic_mix",
    scheduler = DDIMScheduler.from_pretrained("CompVis/stable-diffusion-v1-4", subfolder="scheduler"),
).to('cuda')

img = Image.open('phone.jpg')
mix_img = pipe(
    img, 
    prompt = 'bed', 
    kmin = 0.3,
    kmax = 0.5,
    mix_factor = 0.5,
    )
mix_img.save('phone_bed_mix.jpg')
```
The `mix_img` is a PIL image that can be saved locally or displayed directly in a google colab. Generated image is a mix of the layout semantics of the given image and the content semantics of the prompt.

E.g. the above script generates the following image:

`phone.jpg`

![206903102-34e79b9f-9ed2-4fac-bb38-82871343c655](https://user-images.githubusercontent.com/59410571/209578593-141467c7-d831-4792-8b9a-b17dc5e47816.jpg)

`phone_bed_mix.jpg`

![206903104-913a671d-ef53-4ae4-919d-64c3059c8f67](https://user-images.githubusercontent.com/59410571/209578602-70f323fa-05b7-4dd6-b055-e40683e37914.jpg)

For more example generations check out this [demo notebook](https://github.com/daspartho/MagicMix/blob/main/demo.ipynb).


### Stable UnCLIP

UnCLIPPipeline("kakaobrain/karlo-v1-alpha") provide a prior model that can generate clip image embedding from text.
StableDiffusionImageVariationPipeline("lambdalabs/sd-image-variations-diffusers") provide a decoder model than can generate images from clip image embedding.

```python
import torch
from diffusers import DiffusionPipeline

device = torch.device("cpu" if not torch.cuda.is_available() else "cuda")

pipeline = DiffusionPipeline.from_pretrained(
    "kakaobrain/karlo-v1-alpha",
    torch_dtype=torch.float16,
    custom_pipeline="stable_unclip",
    decoder_pipe_kwargs=dict(
        image_encoder=None,
    ),
)
pipeline.to(device)

prompt = "a shiba inu wearing a beret and black turtleneck"
random_generator = torch.Generator(device=device).manual_seed(1000)
output = pipeline(
    prompt=prompt,
    width=512,
    height=512,
    generator=random_generator,
    prior_guidance_scale=4,
    prior_num_inference_steps=25,
    decoder_guidance_scale=8,
    decoder_num_inference_steps=50,
)

image = output.images[0]
image.save("./shiba-inu.jpg")

# debug

# `pipeline.decoder_pipe` is a regular StableDiffusionImageVariationPipeline instance.
# It is used to convert clip image embedding to latents, then fed into VAE decoder.
print(pipeline.decoder_pipe.__class__)
# <class 'diffusers.pipelines.stable_diffusion.pipeline_stable_diffusion_image_variation.StableDiffusionImageVariationPipeline'>

# this pipeline only use prior module in "kakaobrain/karlo-v1-alpha"
# It is used to convert clip text embedding to clip image embedding.
print(pipeline)
# StableUnCLIPPipeline {
#   "_class_name": "StableUnCLIPPipeline",
#   "_diffusers_version": "0.12.0.dev0",
#   "prior": [
#     "diffusers",
#     "PriorTransformer"
#   ],
#   "prior_scheduler": [
#     "diffusers",
#     "UnCLIPScheduler"
#   ],
#   "text_encoder": [
#     "transformers",
#     "CLIPTextModelWithProjection"
#   ],
#   "tokenizer": [
#     "transformers",
#     "CLIPTokenizer"
#   ]
# }

# pipeline.prior_scheduler is the scheduler used for prior in UnCLIP.
print(pipeline.prior_scheduler)
# UnCLIPScheduler {
#   "_class_name": "UnCLIPScheduler",
#   "_diffusers_version": "0.12.0.dev0",
#   "clip_sample": true,
#   "clip_sample_range": 5.0,
#   "num_train_timesteps": 1000,
#   "prediction_type": "sample",
#   "variance_type": "fixed_small_log"
# }
```


`shiba-inu.jpg`


![shiba-inu](https://user-images.githubusercontent.com/16448529/209185639-6e5ec794-ce9d-4883-aa29-bd6852a2abad.jpg)

### UnCLIP Text Interpolation Pipeline

This Diffusion Pipeline takes two prompts and interpolates between the two input prompts using spherical interpolation ( slerp ). The input prompts are converted to text embeddings by the pipeline's text_encoder and the interpolation is done on the resulting text_embeddings over the number of steps specified. Defaults to 5 steps. 

```python
import torch
from diffusers import DiffusionPipeline

device = torch.device("cpu" if not torch.cuda.is_available() else "cuda")

pipe = DiffusionPipeline.from_pretrained(
    "kakaobrain/karlo-v1-alpha",
    torch_dtype=torch.float16,
    custom_pipeline="unclip_text_interpolation"
)
pipe.to(device)

start_prompt = "A photograph of an adult lion"
end_prompt = "A photograph of a lion cub"
#For best results keep the prompts close in length to each other. Of course, feel free to try out with differing lengths.
generator = torch.Generator(device=device).manual_seed(42)

output = pipe(start_prompt, end_prompt, steps = 6, generator = generator, enable_sequential_cpu_offload=False)

for i,image in enumerate(output.images):
    img.save('result%s.jpg' % i)
```

The resulting images in order:-

![result_0](https://huggingface.co/datasets/NagaSaiAbhinay/UnCLIPTextInterpolationSamples/resolve/main/lion_to_cub_0.png)
![result_1](https://huggingface.co/datasets/NagaSaiAbhinay/UnCLIPTextInterpolationSamples/resolve/main/lion_to_cub_1.png)
![result_2](https://huggingface.co/datasets/NagaSaiAbhinay/UnCLIPTextInterpolationSamples/resolve/main/lion_to_cub_2.png)
![result_3](https://huggingface.co/datasets/NagaSaiAbhinay/UnCLIPTextInterpolationSamples/resolve/main/lion_to_cub_3.png)
![result_4](https://huggingface.co/datasets/NagaSaiAbhinay/UnCLIPTextInterpolationSamples/resolve/main/lion_to_cub_4.png)
![result_5](https://huggingface.co/datasets/NagaSaiAbhinay/UnCLIPTextInterpolationSamples/resolve/main/lion_to_cub_5.png)

### UnCLIP Image Interpolation Pipeline

This Diffusion Pipeline takes two images or an image_embeddings tensor of size 2 and interpolates between their embeddings using spherical interpolation ( slerp ). The input images/image_embeddings are converted to image embeddings by the pipeline's image_encoder and the interpolation is done on the resulting image_embeddings over the number of steps specified. Defaults to 5 steps. 

```python
import torch
from diffusers import DiffusionPipeline
from PIL import Image

device = torch.device("cpu" if not torch.cuda.is_available() else "cuda")
dtype = torch.float16 if torch.cuda.is_available() else torch.bfloat16

pipe = DiffusionPipeline.from_pretrained(
    "kakaobrain/karlo-v1-alpha-image-variations",
    torch_dtype=dtype,
    custom_pipeline="unclip_image_interpolation"
)
pipe.to(device)

images = [Image.open('./starry_night.jpg'), Image.open('./flowers.jpg')]
#For best results keep the prompts close in length to each other. Of course, feel free to try out with differing lengths.
generator = torch.Generator(device=device).manual_seed(42)

output = pipe(image = images ,steps = 6, generator = generator)

for i,image in enumerate(output.images):
    image.save('starry_to_flowers_%s.jpg' % i)
```
The original images:-

![starry](https://huggingface.co/datasets/NagaSaiAbhinay/UnCLIPImageInterpolationSamples/resolve/main/starry_night.jpg)
![flowers](https://huggingface.co/datasets/NagaSaiAbhinay/UnCLIPImageInterpolationSamples/resolve/main/flowers.jpg)

The resulting images in order:-

![result0](https://huggingface.co/datasets/NagaSaiAbhinay/UnCLIPImageInterpolationSamples/resolve/main/starry_to_flowers_0.png)
![result1](https://huggingface.co/datasets/NagaSaiAbhinay/UnCLIPImageInterpolationSamples/resolve/main/starry_to_flowers_1.png)
![result2](https://huggingface.co/datasets/NagaSaiAbhinay/UnCLIPImageInterpolationSamples/resolve/main/starry_to_flowers_2.png)
![result3](https://huggingface.co/datasets/NagaSaiAbhinay/UnCLIPImageInterpolationSamples/resolve/main/starry_to_flowers_3.png)
![result4](https://huggingface.co/datasets/NagaSaiAbhinay/UnCLIPImageInterpolationSamples/resolve/main/starry_to_flowers_4.png)
![result5](https://huggingface.co/datasets/NagaSaiAbhinay/UnCLIPImageInterpolationSamples/resolve/main/starry_to_flowers_5.png)

### DDIM Noise Comparative Analysis Pipeline
#### **Research question: What visual concepts do the diffusion models learn from each noise level during training?**  
The [P2 weighting (CVPR 2022)](https://arxiv.org/abs/2204.00227) paper proposed an approach to answer the above question, which is their second contribution.  
The approach consists of the following steps:

1. The input is an image x0.
2. Perturb it to xt using a diffusion process q(xt|x0).
    - `strength` is a value between 0.0 and 1.0, that controls the amount of noise that is added to the input image. Values that approach 1.0 allow for lots of variations but will also produce images that are not semantically consistent with the input.
3. Reconstruct the image with the learned denoising process pθ(ˆx0|xt).
4. Compare x0 and ˆx0 among various t to show how each step contributes to the sample.
The authors used [openai/guided-diffusion](https://github.com/openai/guided-diffusion) model to denoise images in FFHQ dataset. This pipeline extends their second contribution by investigating DDIM on any input image.

```python
import torch
from PIL import Image
import numpy as np

image_path = "path/to/your/image" # images from CelebA-HQ might be better
image_pil = Image.open(image_path)
image_name = image_path.split("/")[-1].split(".")[0]

device = torch.device("cpu" if not torch.cuda.is_available() else "cuda")
pipe = DiffusionPipeline.from_pretrained(
    "google/ddpm-ema-celebahq-256",
    custom_pipeline="ddim_noise_comparative_analysis",
)
pipe = pipe.to(device)

for strength in np.linspace(0.1, 1, 25):
    denoised_image, latent_timestep = pipe(
        image_pil, strength=strength, return_dict=False
    )
    denoised_image = denoised_image[0]
    denoised_image.save(
        f"noise_comparative_analysis_{image_name}_{latent_timestep}.png"
    )
```

Here is the result of this pipeline (which is DDIM) on CelebA-HQ dataset.

![noise-comparative-analysis](https://user-images.githubusercontent.com/67547213/224677066-4474b2ed-56ab-4c27-87c6-de3c0255eb9c.jpeg)

### CLIP Guided Img2Img Stable Diffusion

CLIP guided Img2Img stable diffusion can help to generate more realistic images with an initial image 
by guiding stable diffusion at every denoising step with an additional CLIP model.

The following code requires roughly 12GB of GPU RAM.

```python
from io import BytesIO
import requests
import torch
from diffusers import DiffusionPipeline
from PIL import Image
from transformers import CLIPFeatureExtractor, CLIPModel
feature_extractor = CLIPFeatureExtractor.from_pretrained(
    "laion/CLIP-ViT-B-32-laion2B-s34B-b79K"
)
clip_model = CLIPModel.from_pretrained(
    "laion/CLIP-ViT-B-32-laion2B-s34B-b79K", torch_dtype=torch.float16
)
guided_pipeline = DiffusionPipeline.from_pretrained(
    "CompVis/stable-diffusion-v1-4",
    # custom_pipeline="clip_guided_stable_diffusion",
    custom_pipeline="/home/njindal/diffusers/examples/community/clip_guided_stable_diffusion.py",
    clip_model=clip_model,
    feature_extractor=feature_extractor,
    torch_dtype=torch.float16,
)
guided_pipeline.enable_attention_slicing()
guided_pipeline = guided_pipeline.to("cuda")
prompt = "fantasy book cover, full moon, fantasy forest landscape, golden vector elements, fantasy magic, dark light night, intricate, elegant, sharp focus, illustration, highly detailed, digital painting, concept art, matte, art by WLOP and Artgerm and Albert Bierstadt, masterpiece"
url = "https://raw.githubusercontent.com/CompVis/stable-diffusion/main/assets/stable-samples/img2img/sketch-mountains-input.jpg"
response = requests.get(url)
init_image = Image.open(BytesIO(response.content)).convert("RGB")
image = guided_pipeline(
    prompt=prompt,
    num_inference_steps=30,
    image=init_image,
    strength=0.75,
    guidance_scale=7.5,
    clip_guidance_scale=100,
    num_cutouts=4,
    use_cutouts=False,
).images[0]
display(image)
```

Init Image

![img2img_init_clip_guidance](https://huggingface.co/datasets/njindal/images/resolve/main/clip_guided_img2img_init.jpg)

Output Image

![img2img_clip_guidance](https://huggingface.co/datasets/njindal/images/resolve/main/clip_guided_img2img.jpg)

### TensorRT Text2Image Stable Diffusion Pipeline

The TensorRT Pipeline can be used to accelerate the Text2Image Stable Diffusion Inference run.

NOTE: The ONNX conversions and TensorRT engine build may take up to 30 minutes.

```python
import torch
from diffusers import DDIMScheduler
from diffusers.pipelines.stable_diffusion import StableDiffusionPipeline

# Use the DDIMScheduler scheduler here instead
scheduler = DDIMScheduler.from_pretrained("stabilityai/stable-diffusion-2-1",
                                            subfolder="scheduler")

pipe = StableDiffusionPipeline.from_pretrained("stabilityai/stable-diffusion-2-1",
                                                custom_pipeline="stable_diffusion_tensorrt_txt2img",
                                                revision='fp16',
                                                torch_dtype=torch.float16,
                                                scheduler=scheduler,)

# re-use cached folder to save ONNX models and TensorRT Engines
pipe.set_cached_folder("stabilityai/stable-diffusion-2-1", revision='fp16',)

pipe = pipe.to("cuda")

prompt = "a beautiful photograph of Mt. Fuji during cherry blossom"
image = pipe(prompt).images[0]
image.save('tensorrt_mt_fuji.png')
```

### EDICT Image Editing Pipeline

This pipeline implements the text-guided image editing approach from the paper [EDICT: Exact Diffusion Inversion via Coupled Transformations](https://arxiv.org/abs/2211.12446). You have to pass:
- (`PIL`) `image` you want to edit.
- `base_prompt`: the text prompt describing the current image (before editing).
- `target_prompt`: the text prompt describing with the edits.

```python
from diffusers import DiffusionPipeline, DDIMScheduler
from transformers import CLIPTextModel
import torch, PIL, requests
from io import BytesIO
from IPython.display import display

def center_crop_and_resize(im):

    width, height = im.size
    d = min(width, height)
    left = (width - d) / 2
    upper = (height - d) / 2
    right = (width + d) / 2
    lower = (height + d) / 2

    return im.crop((left, upper, right, lower)).resize((512, 512))

torch_dtype = torch.float16
device = torch.device('cuda' if torch.cuda.is_available() else 'cpu')

# scheduler and text_encoder param values as in the paper
scheduler = DDIMScheduler(
        num_train_timesteps=1000,
        beta_start=0.00085,
        beta_end=0.012,
        beta_schedule="scaled_linear",
        set_alpha_to_one=False,
        clip_sample=False,
)

text_encoder = CLIPTextModel.from_pretrained(
    pretrained_model_name_or_path="openai/clip-vit-large-patch14",
    torch_dtype=torch_dtype,
)

# initialize pipeline
pipeline = DiffusionPipeline.from_pretrained(
    pretrained_model_name_or_path="CompVis/stable-diffusion-v1-4",
    custom_pipeline="edict_pipeline",
    revision="fp16",
    scheduler=scheduler,
    text_encoder=text_encoder,
    leapfrog_steps=True,
    torch_dtype=torch_dtype,
).to(device)

# download image
image_url = "https://huggingface.co/datasets/Joqsan/images/resolve/main/imagenet_dog_1.jpeg"
response = requests.get(image_url)
image = PIL.Image.open(BytesIO(response.content))

# preprocess it
cropped_image = center_crop_and_resize(image)

# define the prompts
base_prompt = "A dog"
target_prompt = "A golden retriever"

# run the pipeline
result_image = pipeline(
      base_prompt=base_prompt, 
      target_prompt=target_prompt, 
      image=cropped_image,
)

display(result_image)
```

Init Image

![img2img_init_edict_text_editing](https://huggingface.co/datasets/Joqsan/images/resolve/main/imagenet_dog_1.jpeg)

Output Image

![img2img_edict_text_editing](https://huggingface.co/datasets/Joqsan/images/resolve/main/imagenet_dog_1_cropped_generated.png)

### Stable Diffusion RePaint

This pipeline uses the [RePaint](https://arxiv.org/abs/2201.09865) logic on the latent space of stable diffusion. It can
be used similarly to other image inpainting pipelines but does not rely on a specific inpainting model. This means you can use
models that are not specifically created for inpainting.

Make sure to use the ```RePaintScheduler``` as shown in the example below.

Disclaimer: The mask gets transferred into latent space, this may lead to unexpected changes on the edge of the masked part.
The inference time is a lot slower.

```py
import PIL
import requests
import torch
from io import BytesIO
from diffusers import StableDiffusionPipeline, RePaintScheduler
def download_image(url):
    response = requests.get(url)
    return PIL.Image.open(BytesIO(response.content)).convert("RGB")
img_url = "https://raw.githubusercontent.com/CompVis/latent-diffusion/main/data/inpainting_examples/overture-creations-5sI6fQgYIuo.png"
mask_url = "https://raw.githubusercontent.com/CompVis/latent-diffusion/main/data/inpainting_examples/overture-creations-5sI6fQgYIuo_mask.png"
init_image = download_image(img_url).resize((512, 512))
mask_image = download_image(mask_url).resize((512, 512))
mask_image = PIL.ImageOps.invert(mask_image)
pipe = StableDiffusionPipeline.from_pretrained(
    "CompVis/stable-diffusion-v1-4", torch_dtype=torch.float16, custom_pipeline="stable_diffusion_repaint",
)
pipe.scheduler = RePaintScheduler.from_config(pipe.scheduler.config)
pipe = pipe.to("cuda")
prompt = "Face of a yellow cat, high resolution, sitting on a park bench"
image = pipe(prompt=prompt, image=init_image, mask_image=mask_image).images[0]
```

### TensorRT Image2Image Stable Diffusion Pipeline

The TensorRT Pipeline can be used to accelerate the Image2Image Stable Diffusion Inference run.

NOTE: The ONNX conversions and TensorRT engine build may take up to 30 minutes.

```python
import requests
from io import BytesIO
from PIL import Image
import torch
from diffusers import DDIMScheduler
from diffusers.pipelines.stable_diffusion import StableDiffusionImg2ImgPipeline

# Use the DDIMScheduler scheduler here instead
scheduler = DDIMScheduler.from_pretrained("stabilityai/stable-diffusion-2-1",
                                            subfolder="scheduler")


pipe = StableDiffusionImg2ImgPipeline.from_pretrained("stabilityai/stable-diffusion-2-1",
                                                custom_pipeline="stable_diffusion_tensorrt_img2img",
                                                revision='fp16',
                                                torch_dtype=torch.float16,
                                                scheduler=scheduler,)

# re-use cached folder to save ONNX models and TensorRT Engines
pipe.set_cached_folder("stabilityai/stable-diffusion-2-1", revision='fp16',)

pipe = pipe.to("cuda")

url = "https://pajoca.com/wp-content/uploads/2022/09/tekito-yamakawa-1.png"
response = requests.get(url)
input_image = Image.open(BytesIO(response.content)).convert("RGB")

prompt = "photorealistic new zealand hills"
image = pipe(prompt, image=input_image, strength=0.75,).images[0]
image.save('tensorrt_img2img_new_zealand_hills.png')
```

### Stable Diffusion Reference

This pipeline uses the Reference Control. Refer to the [sd-webui-controlnet discussion: Reference-only Control](https://github.com/Mikubill/sd-webui-controlnet/discussions/1236)[sd-webui-controlnet discussion: Reference-adain Control](https://github.com/Mikubill/sd-webui-controlnet/discussions/1280).

Based on [this issue](https://github.com/huggingface/diffusers/issues/3566),
- `EulerAncestralDiscreteScheduler` got poor results.

```py
import torch
from diffusers import UniPCMultistepScheduler
from diffusers.utils import load_image

input_image = load_image("https://hf.co/datasets/huggingface/documentation-images/resolve/main/diffusers/input_image_vermeer.png")

pipe = StableDiffusionReferencePipeline.from_pretrained(
       "runwayml/stable-diffusion-v1-5",
       safety_checker=None,
       torch_dtype=torch.float16
       ).to('cuda:0')

pipe.scheduler = UniPCMultistepScheduler.from_config(pipe.scheduler.config)

result_img = pipe(ref_image=input_image,
      prompt="1girl",
      num_inference_steps=20,
      reference_attn=True,
      reference_adain=True).images[0]
```

Reference Image

![reference_image](https://hf.co/datasets/huggingface/documentation-images/resolve/main/diffusers/input_image_vermeer.png)

Output Image of `reference_attn=True` and `reference_adain=False`

![output_image](https://github.com/huggingface/diffusers/assets/24734142/813b5c6a-6d89-46ba-b7a4-2624e240eea5)

Output Image of `reference_attn=False` and `reference_adain=True`

![output_image](https://github.com/huggingface/diffusers/assets/24734142/ffc90339-9ef0-4c4d-a544-135c3e5644da)

Output Image of `reference_attn=True` and `reference_adain=True`

![output_image](https://github.com/huggingface/diffusers/assets/24734142/3c5255d6-867d-4d35-b202-8dfd30cc6827)

### Stable Diffusion ControlNet Reference

This pipeline uses the Reference Control with ControlNet. Refer to the [sd-webui-controlnet discussion: Reference-only Control](https://github.com/Mikubill/sd-webui-controlnet/discussions/1236)[sd-webui-controlnet discussion: Reference-adain Control](https://github.com/Mikubill/sd-webui-controlnet/discussions/1280).

Based on [this issue](https://github.com/huggingface/diffusers/issues/3566),
- `EulerAncestralDiscreteScheduler` got poor results.
- `guess_mode=True` works well for ControlNet v1.1

```py
import cv2
import torch
import numpy as np
from PIL import Image
from diffusers import UniPCMultistepScheduler
from diffusers.utils import load_image

input_image = load_image("https://hf.co/datasets/huggingface/documentation-images/resolve/main/diffusers/input_image_vermeer.png")

# get canny image
image = cv2.Canny(np.array(input_image), 100, 200)
image = image[:, :, None]
image = np.concatenate([image, image, image], axis=2)
canny_image = Image.fromarray(image)

controlnet = ControlNetModel.from_pretrained("lllyasviel/sd-controlnet-canny", torch_dtype=torch.float16)
pipe = StableDiffusionControlNetReferencePipeline.from_pretrained(
       "runwayml/stable-diffusion-v1-5",
       controlnet=controlnet,
       safety_checker=None,
       torch_dtype=torch.float16
       ).to('cuda:0')

pipe.scheduler = UniPCMultistepScheduler.from_config(pipe.scheduler.config)

result_img = pipe(ref_image=input_image,
      prompt="1girl",
      image=canny_image,
      num_inference_steps=20,
      reference_attn=True,
      reference_adain=True).images[0]
```

Reference Image

![reference_image](https://hf.co/datasets/huggingface/documentation-images/resolve/main/diffusers/input_image_vermeer.png)

Output Image

![output_image](https://github.com/huggingface/diffusers/assets/24734142/7b9a5830-f173-4b92-b0cf-73d0e9c01d60)


### Stable Diffusion on IPEX

This diffusion pipeline aims to accelarate the inference of Stable-Diffusion on Intel Xeon CPUs with BF16/FP32 precision using [IPEX](https://github.com/intel/intel-extension-for-pytorch).

To use this pipeline, you need to:
1. Install [IPEX](https://github.com/intel/intel-extension-for-pytorch)

**Note:** For each PyTorch release, there is a corresponding release of the IPEX. Here is the mapping relationship. It is recommended to install Pytorch/IPEX2.0 to get the best performance.

|PyTorch Version|IPEX Version|
|--|--|
|[v2.0.\*](https://github.com/pytorch/pytorch/tree/v2.0.1 "v2.0.1")|[v2.0.\*](https://github.com/intel/intel-extension-for-pytorch/tree/v2.0.100+cpu)|
|[v1.13.\*](https://github.com/pytorch/pytorch/tree/v1.13.0 "v1.13.0")|[v1.13.\*](https://github.com/intel/intel-extension-for-pytorch/tree/v1.13.100+cpu)|

You can simply use pip to install IPEX with the latest version.
```python
python -m pip install intel_extension_for_pytorch
```
**Note:** To install a specific version, run with the following command:
```
python -m pip install intel_extension_for_pytorch==<version_name> -f https://developer.intel.com/ipex-whl-stable-cpu
```

2. After pipeline initialization, `prepare_for_ipex()` should be called to enable IPEX accelaration. Supported inference datatypes are Float32 and BFloat16.

**Note:** The setting of generated image height/width for `prepare_for_ipex()` should be same as the setting of pipeline inference.
```python
pipe = DiffusionPipeline.from_pretrained("runwayml/stable-diffusion-v1-5", custom_pipeline="stable_diffusion_ipex")
# For Float32
pipe.prepare_for_ipex(prompt, dtype=torch.float32, height=512, width=512) #value of image height/width should be consistent with the pipeline inference
# For BFloat16 
pipe.prepare_for_ipex(prompt, dtype=torch.bfloat16, height=512, width=512) #value of image height/width should be consistent with the pipeline inference
```

Then you can use the ipex pipeline in a similar way to the default stable diffusion pipeline.
```python
# For Float32
image = pipe(prompt, num_inference_steps=20, height=512, width=512).images[0] #value of image height/width should be consistent with 'prepare_for_ipex()'
# For BFloat16 
with torch.cpu.amp.autocast(enabled=True, dtype=torch.bfloat16):
    image = pipe(prompt, num_inference_steps=20, height=512, width=512).images[0] #value of image height/width should be consistent with 'prepare_for_ipex()'
```

The following code compares the performance of the original stable diffusion pipeline with the ipex-optimized pipeline.

```python
import torch
import intel_extension_for_pytorch as ipex
from diffusers import StableDiffusionPipeline
import time

prompt = "sailing ship in storm by Rembrandt"
model_id = "runwayml/stable-diffusion-v1-5"
# Helper function for time evaluation
def elapsed_time(pipeline, nb_pass=3, num_inference_steps=20):
    # warmup
    for _ in range(2):
        images = pipeline(prompt, num_inference_steps=num_inference_steps, height=512, width=512).images
    #time evaluation
    start = time.time()
    for _ in range(nb_pass):
        pipeline(prompt, num_inference_steps=num_inference_steps, height=512, width=512)
    end = time.time()
    return (end - start) / nb_pass

##############     bf16 inference performance    ###############

# 1. IPEX Pipeline initialization
pipe = DiffusionPipeline.from_pretrained(model_id, custom_pipeline="stable_diffusion_ipex")
pipe.prepare_for_ipex(prompt, dtype=torch.bfloat16, height=512, width=512)

# 2. Original Pipeline initialization
pipe2 = StableDiffusionPipeline.from_pretrained(model_id)

# 3. Compare performance between Original Pipeline and IPEX Pipeline
with torch.cpu.amp.autocast(enabled=True, dtype=torch.bfloat16):
    latency = elapsed_time(pipe)
    print("Latency of StableDiffusionIPEXPipeline--bf16", latency)
    latency = elapsed_time(pipe2)
    print("Latency of StableDiffusionPipeline--bf16",latency)

##############     fp32 inference performance    ###############

# 1. IPEX Pipeline initialization
pipe3 = DiffusionPipeline.from_pretrained(model_id, custom_pipeline="stable_diffusion_ipex")
pipe3.prepare_for_ipex(prompt, dtype=torch.float32, height=512, width=512)

# 2. Original Pipeline initialization
pipe4 = StableDiffusionPipeline.from_pretrained(model_id)

# 3. Compare performance between Original Pipeline and IPEX Pipeline
latency = elapsed_time(pipe3)
print("Latency of StableDiffusionIPEXPipeline--fp32", latency)
latency = elapsed_time(pipe4)
print("Latency of StableDiffusionPipeline--fp32",latency)

```
  
### CLIP Guided Images Mixing With Stable Diffusion

![clip_guided_images_mixing_examples](https://huggingface.co/datasets/TheDenk/images_mixing/resolve/main/main.png)

CLIP guided stable diffusion images mixing pipeline allows to combine two images using standard diffusion models.  
This approach is using (optional) CoCa model to avoid writing image description.  
[More code examples](https://github.com/TheDenk/images_mixing)


### Stable Diffusion XL Long Weighted Prompt Pipeline

This SDXL pipeline support unlimited length prompt and negative prompt, compatible with A1111 prompt weighted style. 

You can provide both `prompt` and `prompt_2`. if only one prompt is provided, `prompt_2` will be a copy of the provided `prompt`. Here is a sample code to use this pipeline. 

```python
from diffusers import DiffusionPipeline
import torch

pipe = DiffusionPipeline.from_pretrained(
    "stabilityai/stable-diffusion-xl-base-1.0"
    , torch_dtype       = torch.float16
    , use_safetensors   = True
    , variant           = "fp16"
    , custom_pipeline   = "lpw_stable_diffusion_xl",
)

prompt = "photo of a cute (white) cat running on the grass"*20
prompt2 = "chasing (birds:1.5)"*20
prompt = f"{prompt},{prompt2}"
neg_prompt = "blur, low quality, carton, animate"

pipe.to("cuda")
images = pipe(
    prompt                  = prompt 
    , negative_prompt       = neg_prompt 
).images[0]

pipe.to("cpu")
torch.cuda.empty_cache()
images
```

In the above code, the `prompt2` is appended to the `prompt`, which is more than 77 tokens. "birds" are showing up in the result. 
![Stable Diffusion XL Long Weighted Prompt Pipeline sample](https://huggingface.co/datasets/huggingface/documentation-images/resolve/main/diffusers/sdxl_long_weighted_prompt.png)

## Example Images Mixing (with CoCa)
```python
import requests
from io import BytesIO

import PIL
import torch
import open_clip
from open_clip import SimpleTokenizer
from diffusers import DiffusionPipeline
from transformers import CLIPFeatureExtractor, CLIPModel


def download_image(url):
    response = requests.get(url)
    return PIL.Image.open(BytesIO(response.content)).convert("RGB")

# Loading additional models
feature_extractor = CLIPFeatureExtractor.from_pretrained(
    "laion/CLIP-ViT-B-32-laion2B-s34B-b79K"
)
clip_model = CLIPModel.from_pretrained(
    "laion/CLIP-ViT-B-32-laion2B-s34B-b79K", torch_dtype=torch.float16
)
coca_model = open_clip.create_model('coca_ViT-L-14', pretrained='laion2B-s13B-b90k').to('cuda')
coca_model.dtype = torch.float16
coca_transform = open_clip.image_transform(
    coca_model.visual.image_size,
    is_train = False,
    mean = getattr(coca_model.visual, 'image_mean', None),
    std = getattr(coca_model.visual, 'image_std', None),
)
coca_tokenizer = SimpleTokenizer()

# Pipeline creating
mixing_pipeline = DiffusionPipeline.from_pretrained(
    "CompVis/stable-diffusion-v1-4",
    custom_pipeline="clip_guided_images_mixing_stable_diffusion",
    clip_model=clip_model,
    feature_extractor=feature_extractor,
    coca_model=coca_model,
    coca_tokenizer=coca_tokenizer,
    coca_transform=coca_transform,
    torch_dtype=torch.float16,
)
mixing_pipeline.enable_attention_slicing()
mixing_pipeline = mixing_pipeline.to("cuda")

# Pipeline running
generator = torch.Generator(device="cuda").manual_seed(17) 

def download_image(url):
    response = requests.get(url)
    return PIL.Image.open(BytesIO(response.content)).convert("RGB")

content_image = download_image("https://huggingface.co/datasets/TheDenk/images_mixing/resolve/main/boromir.jpg")
style_image = download_image("https://huggingface.co/datasets/TheDenk/images_mixing/resolve/main/gigachad.jpg")

pipe_images = mixing_pipeline(
    num_inference_steps=50,
    content_image=content_image,
    style_image=style_image,
    noise_strength=0.65,
    slerp_latent_style_strength=0.9,
    slerp_prompt_style_strength=0.1,
    slerp_clip_image_style_strength=0.1,
    guidance_scale=9.0,
    batch_size=1,
    clip_guidance_scale=100,
    generator=generator,
).images
```

![image_mixing_result](https://huggingface.co/datasets/TheDenk/images_mixing/resolve/main/boromir_gigachad.png)

### Stable Diffusion Mixture Tiling

This pipeline uses the Mixture. Refer to the [Mixture](https://arxiv.org/abs/2302.02412) paper for more details.
    
```python
from diffusers import LMSDiscreteScheduler, DiffusionPipeline

# Creater scheduler and model (similar to StableDiffusionPipeline)
scheduler = LMSDiscreteScheduler(beta_start=0.00085, beta_end=0.012, beta_schedule="scaled_linear", num_train_timesteps=1000)
pipeline = DiffusionPipeline.from_pretrained("CompVis/stable-diffusion-v1-4", scheduler=scheduler, custom_pipeline="mixture_tiling")
pipeline.to("cuda")

# Mixture of Diffusers generation
image = pipeline(
    prompt=[[
        "A charming house in the countryside, by jakub rozalski, sunset lighting, elegant, highly detailed, smooth, sharp focus, artstation, stunning masterpiece",
        "A dirt road in the countryside crossing pastures, by jakub rozalski, sunset lighting, elegant, highly detailed, smooth, sharp focus, artstation, stunning masterpiece",
        "An old and rusty giant robot lying on a dirt road, by jakub rozalski, dark sunset lighting, elegant, highly detailed, smooth, sharp focus, artstation, stunning masterpiece"
    ]],
    tile_height=640,
    tile_width=640,
    tile_row_overlap=0,
    tile_col_overlap=256,
    guidance_scale=8,
    seed=7178915308,
    num_inference_steps=50,
)["images"][0]
```
![mixture_tiling_results](https://huggingface.co/datasets/kadirnar/diffusers_readme_images/resolve/main/mixture_tiling.png)

### TensorRT Inpainting Stable Diffusion Pipeline

The TensorRT Pipeline can be used to accelerate the Inpainting Stable Diffusion Inference run.

NOTE: The ONNX conversions and TensorRT engine build may take up to 30 minutes.

```python
import requests
from io import BytesIO
from PIL import Image
import torch
from diffusers import PNDMScheduler
from diffusers.pipelines.stable_diffusion import StableDiffusionInpaintPipeline

# Use the PNDMScheduler scheduler here instead
scheduler = PNDMScheduler.from_pretrained("stabilityai/stable-diffusion-2-inpainting", subfolder="scheduler")


pipe = StableDiffusionInpaintPipeline.from_pretrained("stabilityai/stable-diffusion-2-inpainting",
    custom_pipeline="stable_diffusion_tensorrt_inpaint",
    revision='fp16',
    torch_dtype=torch.float16,
    scheduler=scheduler,
    )

# re-use cached folder to save ONNX models and TensorRT Engines
pipe.set_cached_folder("stabilityai/stable-diffusion-2-inpainting", revision='fp16',)

pipe = pipe.to("cuda")

url = "https://raw.githubusercontent.com/CompVis/latent-diffusion/main/data/inpainting_examples/overture-creations-5sI6fQgYIuo.png"
response = requests.get(url)
input_image = Image.open(BytesIO(response.content)).convert("RGB")

mask_url = "https://raw.githubusercontent.com/CompVis/latent-diffusion/main/data/inpainting_examples/overture-creations-5sI6fQgYIuo_mask.png"
response = requests.get(mask_url)
mask_image = Image.open(BytesIO(response.content)).convert("RGB")

prompt = "a mecha robot sitting on a bench"
image = pipe(prompt, image=input_image, mask_image=mask_image, strength=0.75,).images[0]
image.save('tensorrt_inpaint_mecha_robot.png')
```

### Stable Diffusion Mixture Canvas

This pipeline uses the Mixture. Refer to the [Mixture](https://arxiv.org/abs/2302.02412) paper for more details.
    
```python
from PIL import Image
from diffusers import LMSDiscreteScheduler, DiffusionPipeline
from diffusers.pipelines.pipeline_utils import Image2ImageRegion, Text2ImageRegion, preprocess_image


# Load and preprocess guide image
iic_image = preprocess_image(Image.open("input_image.png").convert("RGB"))

# Creater scheduler and model (similar to StableDiffusionPipeline)
scheduler = LMSDiscreteScheduler(beta_start=0.00085, beta_end=0.012, beta_schedule="scaled_linear", num_train_timesteps=1000)
pipeline = DiffusionPipeline.from_pretrained("CompVis/stable-diffusion-v1-4", scheduler=scheduler).to("cuda:0", custom_pipeline="mixture_canvas")
pipeline.to("cuda")

# Mixture of Diffusers generation
output = pipeline(
    canvas_height=800,
    canvas_width=352,
    regions=[
        Text2ImageRegion(0, 800, 0, 352, guidance_scale=8,
            prompt=f"best quality, masterpiece, WLOP, sakimichan, art contest winner on pixiv, 8K, intricate details, wet effects, rain drops, ethereal, mysterious, futuristic, UHD, HDR, cinematic lighting, in a beautiful forest, rainy day, award winning, trending on artstation, beautiful confident cheerful young woman, wearing a futuristic sleeveless dress, ultra beautiful detailed  eyes, hyper-detailed face, complex,  perfect, model,  textured,  chiaroscuro, professional make-up, realistic, figure in frame, "),
        Image2ImageRegion(352-800, 352, 0, 352, reference_image=iic_image, strength=1.0),
    ],
    num_inference_steps=100,
    seed=5525475061,
)["images"][0]
```
![Input_Image](https://huggingface.co/datasets/kadirnar/diffusers_readme_images/resolve/main/input_image.png)
![mixture_canvas_results](https://huggingface.co/datasets/kadirnar/diffusers_readme_images/resolve/main/canvas.png)


### IADB pipeline

This pipeline is the implementation of the [α-(de)Blending: a Minimalist Deterministic Diffusion Model](https://arxiv.org/abs/2305.03486) paper.
It is a simple and minimalist diffusion model.

The following code shows how to use the IADB pipeline to generate images using a pretrained celebahq-256 model.

```python

pipeline_iadb = DiffusionPipeline.from_pretrained("thomasc4/iadb-celebahq-256", custom_pipeline='iadb')

pipeline_iadb = pipeline_iadb.to('cuda')

output = pipeline_iadb(batch_size=4,num_inference_steps=128)
for i in range(len(output[0])):
    plt.imshow(output[0][i])
    plt.show()

```

Sampling with the IADB formulation is easy, and can be done in a few lines (the pipeline already implements it):

```python

def sample_iadb(model, x0, nb_step):
    x_alpha = x0
    for t in range(nb_step):
        alpha = (t/nb_step)
        alpha_next =((t+1)/nb_step)

        d = model(x_alpha, torch.tensor(alpha, device=x_alpha.device))['sample']
        x_alpha = x_alpha + (alpha_next-alpha)*d

    return x_alpha

```

The training loop is also straightforward:

```python

# Training loop
while True:
    x0 = sample_noise()
    x1 = sample_dataset()

    alpha = torch.rand(batch_size)

    # Blend
    x_alpha = (1-alpha) * x0 + alpha * x1

    # Loss
    loss = torch.sum((D(x_alpha, alpha)- (x1-x0))**2)
    optimizer.zero_grad()
    loss.backward()
    optimizer.step()
```

### Zero1to3 pipeline

This pipeline is the implementation of the [Zero-1-to-3: Zero-shot One Image to 3D Object](https://arxiv.org/abs/2303.11328) paper.
The original pytorch-lightning [repo](https://github.com/cvlab-columbia/zero123) and a diffusers [repo](https://github.com/kxhit/zero123-hf).

The following code shows how to use the Zero1to3 pipeline to generate novel view synthesis images using a pretrained stable diffusion model.

```python
import os
import torch
from pipeline_zero1to3 import Zero1to3StableDiffusionPipeline
from diffusers.utils import load_image

model_id = "kxic/zero123-165000" # zero123-105000, zero123-165000, zero123-xl

pipe = Zero1to3StableDiffusionPipeline.from_pretrained(model_id, torch_dtype=torch.float16)

pipe.enable_xformers_memory_efficient_attention()
pipe.enable_vae_tiling()
pipe.enable_attention_slicing()
pipe = pipe.to("cuda")

num_images_per_prompt = 4

# test inference pipeline
# x y z, Polar angle (vertical rotation in degrees) 	Azimuth angle (horizontal rotation in degrees) 	Zoom (relative distance from center)
query_pose1 = [-75.0, 100.0, 0.0]
query_pose2 = [-20.0, 125.0, 0.0]
query_pose3 = [-55.0, 90.0, 0.0]

# load image
# H, W = (256, 256) # H, W = (512, 512)   # zero123 training is 256,256

# for batch input
input_image1 = load_image("./demo/4_blackarm.png") #load_image("https://cvlab-zero123-live.hf.space/file=/home/user/app/configs/4_blackarm.png")
input_image2 = load_image("./demo/8_motor.png") #load_image("https://cvlab-zero123-live.hf.space/file=/home/user/app/configs/8_motor.png")
input_image3 = load_image("./demo/7_london.png") #load_image("https://cvlab-zero123-live.hf.space/file=/home/user/app/configs/7_london.png")
input_images = [input_image1, input_image2, input_image3]
query_poses = [query_pose1, query_pose2, query_pose3]

# # for single input
# H, W = (256, 256)
# input_images = [input_image2.resize((H, W), PIL.Image.NEAREST)]
# query_poses = [query_pose2]


# better do preprocessing
from gradio_new import preprocess_image, create_carvekit_interface
import numpy as np
import PIL.Image as Image

pre_images = []
models = dict()
print('Instantiating Carvekit HiInterface...')
models['carvekit'] = create_carvekit_interface()
if not isinstance(input_images, list):
    input_images = [input_images]
for raw_im in input_images:
    input_im = preprocess_image(models, raw_im, True)
    H, W = input_im.shape[:2]
    pre_images.append(Image.fromarray((input_im * 255.0).astype(np.uint8)))
input_images = pre_images

# infer pipeline, in original zero123 num_inference_steps=76
images = pipe(input_imgs=input_images, prompt_imgs=input_images, poses=query_poses, height=H, width=W,
              guidance_scale=3.0, num_images_per_prompt=num_images_per_prompt, num_inference_steps=50).images


# save imgs
log_dir = "logs"
os.makedirs(log_dir, exist_ok=True)
bs = len(input_images)
i = 0
for obj in range(bs):
    for idx in range(num_images_per_prompt):
        images[i].save(os.path.join(log_dir,f"obj{obj}_{idx}.jpg"))
        i += 1

```

### Stable Diffusion XL Reference

This pipeline uses the Reference . Refer to the [stable_diffusion_reference](https://github.com/huggingface/diffusers/blob/main/examples/community/README.md#stable-diffusion-reference).


```py
import torch
from PIL import Image
from diffusers.utils import load_image
from diffusers import DiffusionPipeline
from diffusers.schedulers import UniPCMultistepScheduler
input_image = load_image("https://hf.co/datasets/huggingface/documentation-images/resolve/main/diffusers/input_image_vermeer.png")

# pipe = DiffusionPipeline.from_pretrained(
#     "stabilityai/stable-diffusion-xl-base-1.0",
#     custom_pipeline="stable_diffusion_xl_reference",
#     torch_dtype=torch.float16,
#     use_safetensors=True,
#     variant="fp16").to('cuda:0')

pipe = StableDiffusionXLReferencePipeline.from_pretrained(
    "stabilityai/stable-diffusion-xl-base-1.0",
    torch_dtype=torch.float16,
    use_safetensors=True,
    variant="fp16").to('cuda:0')

pipe.scheduler = UniPCMultistepScheduler.from_config(pipe.scheduler.config)

result_img = pipe(ref_image=input_image,
      prompt="1girl",
      num_inference_steps=20,
      reference_attn=True,
      reference_adain=True).images[0]
```

Reference Image

![reference_image](https://hf.co/datasets/huggingface/documentation-images/resolve/main/diffusers/input_image_vermeer.png)

Output Image   

`prompt: 1 girl`

`reference_attn=True, reference_adain=True, num_inference_steps=20`
![Output_image](https://github.com/zideliu/diffusers/assets/34944964/743848da-a215-48f9-ae39-b5e2ae49fb13)

Reference Image
![reference_image](https://github.com/huggingface/diffusers/assets/34944964/449bdab6-e744-4fb2-9620-d4068d9a741b)


Output Image 

`prompt: A dog`

`reference_attn=True, reference_adain=False, num_inference_steps=20`
![Output_image](https://github.com/huggingface/diffusers/assets/34944964/fff2f16f-6e91-434b-abcc-5259d866c31e)

Reference Image
![reference_image](https://github.com/huggingface/diffusers/assets/34944964/077ed4fe-2991-4b79-99a1-009f056227d1)

Output Image

`prompt: An astronaut riding a lion`

`reference_attn=True, reference_adain=True, num_inference_steps=20`
![output_image](https://github.com/huggingface/diffusers/assets/34944964/9b2f1aca-886f-49c3-89ec-d2031c8e3670)

### Stable diffusion fabric pipeline

FABRIC approach applicable to a wide range of popular diffusion models, which exploits
the self-attention layer present in the most widely used architectures to condition
the diffusion process on a set of feedback images.


```python
import requests
import torch
from PIL import Image
from io import BytesIO

from diffusers import DiffusionPipeline

# load the pipeline
# make sure you're logged in with `huggingface-cli login`
model_id_or_path = "runwayml/stable-diffusion-v1-5"
#can also be used with dreamlike-art/dreamlike-photoreal-2.0
pipe = DiffusionPipeline.from_pretrained(model_id_or_path, torch_dtype=torch.float16, custom_pipeline="pipeline_fabric").to("cuda")

# let's specify a prompt
prompt = "An astronaut riding an elephant"
negative_prompt = "lowres, cropped"

# call the pipeline
image = pipe(
    prompt=prompt,
    negative_prompt=negative_prompt,
    num_inference_steps=20,
    generator=torch.manual_seed(12)
).images[0]

image.save("horse_to_elephant.jpg")

# let's try another example with feedback
url = "https://raw.githubusercontent.com/ChenWu98/cycle-diffusion/main/data/dalle2/A%20black%20colored%20car.png"
response = requests.get(url)
init_image = Image.open(BytesIO(response.content)).convert("RGB")

prompt = "photo, A blue colored car, fish eye"
liked = [init_image]
## same goes with disliked

# call the pipeline
torch.manual_seed(0)
image = pipe(
    prompt=prompt,
    negative_prompt=negative_prompt,
    liked = liked,
    num_inference_steps=20,
).images[0]

image.save("black_to_blue.png")
```

*With enough feedbacks you can create very similar high quality images.*

The original codebase can be found at [sd-fabric/fabric](https://github.com/sd-fabric/fabric), and available checkpoints are [dreamlike-art/dreamlike-photoreal-2.0](https://huggingface.co/dreamlike-art/dreamlike-photoreal-2.0), [runwayml/stable-diffusion-v1-5](https://huggingface.co/runwayml/stable-diffusion-v1-5), and [stabilityai/stable-diffusion-2-1](https://huggingface.co/stabilityai/stable-diffusion-2-1) (may give unexpected results).

Let's have a look at the images (*512X512*)

| Without Feedback            | With Feedback  (1st image)          |
|---------------------|---------------------|
| ![Image 1](https://huggingface.co/datasets/huggingface/documentation-images/resolve/main/diffusers/fabric_wo_feedback.jpg) | ![Feedback Image 1](https://huggingface.co/datasets/huggingface/documentation-images/resolve/main/diffusers/fabric_w_feedback.png) | 


### Masked Im2Im Stable Diffusion Pipeline

This pipeline reimplements sketch inpaint feature from A1111 for non-inpaint models. The following code reads two images, original and one with mask painted over it. It computes mask as a difference of two images and does the inpainting in the area defined by the mask.

```python
img = PIL.Image.open("./mech.png")
# read image with mask painted over
img_paint = PIL.Image.open("./mech_painted.png")
neq = numpy.any(numpy.array(img) != numpy.array(img_paint), axis=-1)
mask = neq / neq.max()

pipeline = MaskedStableDiffusionImg2ImgPipeline.from_pretrained("frankjoshua/icbinpICantBelieveIts_v8")

# works best with EulerAncestralDiscreteScheduler
pipeline.scheduler = EulerAncestralDiscreteScheduler.from_config(pipeline.scheduler.config)
generator = torch.Generator(device="cpu").manual_seed(4)

prompt = "a man wearing a mask"
result = pipeline(prompt=prompt, image=img_paint, mask=mask, strength=0.75,
                  generator=generator)
result.images[0].save("result.png")
```

original image mech.png

<img src=https://github.com/noskill/diffusers/assets/733626/10ad972d-d655-43cb-8de1-039e3d79e849 width="25%" >

image with mask mech_painted.png

<img src=https://github.com/noskill/diffusers/assets/733626/c334466a-67fe-4377-9ff7-f46021b9c224 width="25%" >

result:

<img src=https://github.com/noskill/diffusers/assets/733626/23a0a71d-51db-471e-926a-107ac62512a8 width="25%" >


### Prompt2Prompt Pipeline

Prompt2Prompt allows the following edits:
- ReplaceEdit (change words in prompt)
- ReplaceEdit with local blend (change words in prompt, keep image part unrelated to changes constant)
- RefineEdit (add words to prompt)
- RefineEdit with local blend (add words to prompt, keep image part unrelated to changes constant)
- ReweightEdit (modulate importance of words)

Here's a full example for `ReplaceEdit``:

```python
import torch
import numpy as np
import matplotlib.pyplot as plt
from diffusers.pipelines import Prompt2PromptPipeline

pipe = Prompt2PromptPipeline.from_pretrained("CompVis/stable-diffusion-v1-4").to("cuda")

prompts = ["A turtle playing with a ball",
           "A monkey playing with a ball"]

cross_attention_kwargs = {
    "edit_type": "replace",
    "cross_replace_steps": 0.4,
    "self_replace_steps": 0.4
}

outputs = pipe(prompt=prompts, height=512, width=512, num_inference_steps=50, cross_attention_kwargs=cross_attention_kwargs)
```

And abbreviated examples for the other edits:

`ReplaceEdit with local blend`
```python
prompts = ["A turtle playing with a ball",
           "A monkey playing with a ball"]

cross_attention_kwargs = {
    "edit_type": "replace",
    "cross_replace_steps": 0.4,
    "self_replace_steps": 0.4,
    "local_blend_words": ["turtle", "monkey"]
}
```

`RefineEdit`
```python
prompts = ["A turtle",
           "A turtle in a forest"]

cross_attention_kwargs = {
    "edit_type": "refine",
    "cross_replace_steps": 0.4,
    "self_replace_steps": 0.4,
}
```

`RefineEdit with local blend`
```python
prompts = ["A turtle",
           "A turtle in a forest"]

cross_attention_kwargs = {
    "edit_type": "refine",
    "cross_replace_steps": 0.4,
    "self_replace_steps": 0.4,
    "local_blend_words": ["in", "a" , "forest"]
}
```

`ReweightEdit`
```python
prompts = ["A smiling turtle"] * 2

edit_kcross_attention_kwargswargs = {
    "edit_type": "reweight",
    "cross_replace_steps": 0.4,
    "self_replace_steps": 0.4,
    "equalizer_words": ["smiling"],
    "equalizer_strengths": [5]
}
```

Side note: See [this GitHub gist](https://gist.github.com/UmerHA/b65bb5fb9626c9c73f3ade2869e36164) if you want to visualize the attention maps.

### Latent Consistency Pipeline

Latent Consistency Models was proposed in [Latent Consistency Models: Synthesizing High-Resolution Images with Few-Step Inference](https://arxiv.org/abs/2310.04378) by *Simian Luo, Yiqin Tan, Longbo Huang, Jian Li, Hang Zhao* from Tsinghua University.

The abstract of the paper reads as follows:

*Latent Diffusion models (LDMs) have achieved remarkable results in synthesizing high-resolution images. However, the iterative sampling process is computationally intensive and leads to slow generation. Inspired by Consistency Models (song et al.), we propose Latent Consistency Models (LCMs), enabling swift inference with minimal steps on any pre-trained LDMs, including Stable Diffusion (rombach et al). Viewing the guided reverse diffusion process as solving an augmented probability flow ODE (PF-ODE), LCMs are designed to directly predict the solution of such ODE in latent space, mitigating the need for numerous iterations and allowing rapid, high-fidelity sampling. Efficiently distilled from pre-trained classifier-free guided diffusion models, a high-quality 768 x 768 2~4-step LCM takes only 32 A100 GPU hours for training. Furthermore, we introduce Latent Consistency Fine-tuning (LCF), a novel method that is tailored for fine-tuning LCMs on customized image datasets. Evaluation on the LAION-5B-Aesthetics dataset demonstrates that LCMs achieve state-of-the-art text-to-image generation performance with few-step inference. Project Page: [this https URL](https://latent-consistency-models.github.io/)*

The model can be used with `diffusers` as follows:

 - *1. Load the model from the community pipeline.*

```py
from diffusers import DiffusionPipeline
import torch

pipe = DiffusionPipeline.from_pretrained("SimianLuo/LCM_Dreamshaper_v7", custom_pipeline="latent_consistency_txt2img", custom_revision="main")

# To save GPU memory, torch.float16 can be used, but it may compromise image quality.
pipe.to(torch_device="cuda", torch_dtype=torch.float32)
```

- 2. Run inference with as little as 4 steps:

```py
prompt = "Self-portrait oil painting, a beautiful cyborg with golden hair, 8k"

# Can be set to 1~50 steps. LCM support fast inference even <= 4 steps. Recommend: 1~8 steps.
num_inference_steps = 4 

images = pipe(prompt=prompt, num_inference_steps=num_inference_steps, guidance_scale=8.0, lcm_origin_steps=50, output_type="pil").images
```

For any questions or feedback, feel free to reach out to [Simian Luo](https://github.com/luosiallen).

You can also try this pipeline directly in the [🚀 official spaces](https://huggingface.co/spaces/SimianLuo/Latent_Consistency_Model).



### Latent Consistency Img2img Pipeline

This pipeline extends the Latent Consistency Pipeline to allow it to take an input image.

```py
from diffusers import DiffusionPipeline
import torch

pipe = DiffusionPipeline.from_pretrained("SimianLuo/LCM_Dreamshaper_v7", custom_pipeline="latent_consistency_img2img")

# To save GPU memory, torch.float16 can be used, but it may compromise image quality.
pipe.to(torch_device="cuda", torch_dtype=torch.float32)
```

- 2. Run inference with as little as 4 steps:

```py
prompt = "Self-portrait oil painting, a beautiful cyborg with golden hair, 8k"


input_image=Image.open("myimg.png")

strength = 0.5 #strength =0 (no change) strength=1 (completely overwrite image)

# Can be set to 1~50 steps. LCM support fast inference even <= 4 steps. Recommend: 1~8 steps.
num_inference_steps = 4 

images = pipe(prompt=prompt, image=input_image, strength=strength, num_inference_steps=num_inference_steps, guidance_scale=8.0, lcm_origin_steps=50, output_type="pil").images
```



### Latent Consistency Interpolation Pipeline

This pipeline extends the Latent Consistency Pipeline to allow for interpolation of the latent space between multiple prompts. It is similar to the [Stable Diffusion Interpolate](https://github.com/huggingface/diffusers/blob/main/examples/community/interpolate_stable_diffusion.py) and [unCLIP Interpolate](https://github.com/huggingface/diffusers/blob/main/examples/community/unclip_text_interpolation.py) community pipelines.

```py
import torch
import numpy as np

from diffusers import DiffusionPipeline

pipe = DiffusionPipeline.from_pretrained("SimianLuo/LCM_Dreamshaper_v7", custom_pipeline="latent_consistency_interpolate")

# To save GPU memory, torch.float16 can be used, but it may compromise image quality.
pipe.to(torch_device="cuda", torch_dtype=torch.float32)

prompts = [
    "Self-portrait oil painting, a beautiful cyborg with golden hair, Margot Robbie, 8k",
    "Self-portrait oil painting, an extremely strong man, body builder, Huge Jackman, 8k",
    "An astronaut floating in space, renaissance art, realistic, high quality, 8k",
    "Oil painting of a cat, cute, dream-like",
    "Hugging face emoji, cute, realistic"
]
num_inference_steps = 4
num_interpolation_steps = 60
seed = 1337

torch.manual_seed(seed)
np.random.seed(seed)

images = pipe(
    prompt=prompts,
    height=512,
    width=512,
    num_inference_steps=num_inference_steps,
    num_interpolation_steps=num_interpolation_steps,
    guidance_scale=8.0,
    embedding_interpolation_type="lerp",
    latent_interpolation_type="slerp",
    process_batch_size=4, # Make it higher or lower based on your GPU memory
    generator=torch.Generator(seed),
)

assert len(images) == (len(prompts) - 1) * num_interpolation_steps
```

###  StableDiffusionUpscaleLDM3D Pipeline
[LDM3D-VR](https://arxiv.org/pdf/2311.03226.pdf) is an extended version of LDM3D. 

The abstract from the paper is:
*Latent diffusion models have proven to be state-of-the-art in the creation and manipulation of visual outputs. However, as far as we know, the generation of depth maps jointly with RGB is still limited. We introduce LDM3D-VR, a suite of diffusion models targeting virtual reality development that includes LDM3D-pano and LDM3D-SR. These models enable the generation of panoramic RGBD based on textual prompts and the upscaling of low-resolution inputs to high-resolution RGBD, respectively. Our models are fine-tuned from existing pretrained models on datasets containing panoramic/high-resolution RGB images, depth maps and captions. Both models are evaluated in comparison to existing related methods*

Two checkpoints are available for use:
- [ldm3d-pano](https://huggingface.co/Intel/ldm3d-pano). This checkpoint enables the generation of panoramic images and requires the StableDiffusionLDM3DPipeline pipeline to be used.
- [ldm3d-sr](https://huggingface.co/Intel/ldm3d-sr). This checkpoint enables the upscaling of RGB and depth images. Can be used in cascade after the original LDM3D pipeline using the StableDiffusionUpscaleLDM3DPipeline pipeline.

'''py
from PIL import Image
import os
import torch
from diffusers import StableDiffusionLDM3DPipeline, DiffusionPipeline

#Generate a rgb/depth output from LDM3D
pipe_ldm3d = StableDiffusionLDM3DPipeline.from_pretrained("Intel/ldm3d-4c")
pipe_ldm3d.to("cuda")

prompt =f"A picture of some lemons on a table"
output = pipe_ldm3d(prompt)
rgb_image, depth_image = output.rgb, output.depth
rgb_image[0].save(f"lemons_ldm3d_rgb.jpg")
depth_image[0].save(f"lemons_ldm3d_depth.png")


#Upscale the previous output to a resolution of (1024, 1024)
pipe_ldm3d_upscale = DiffusionPipeline.from_pretrained("Intel/ldm3d-sr", custom_pipeline="pipeline_stable_diffusion_upscale_ldm3d")

pipe_ldm3d_upscale.to("cuda")

low_res_img = Image.open(f"lemons_ldm3d_rgb.jpg").convert("RGB")
low_res_depth = Image.open(f"lemons_ldm3d_depth.png").convert("L")
outputs = pipe_ldm3d_upscale(prompt="high quality high resolution uhd 4k image", rgb=low_res_img, depth=low_res_depth, num_inference_steps=50, target_res=[1024, 1024])

upscaled_rgb, upscaled_depth =outputs.rgb[0], outputs.depth[0]
upscaled_rgb.save(f"upscaled_lemons_rgb.png")
upscaled_depth.save(f"upscaled_lemons_depth.png")
'''

### ControlNet + T2I Adapter Pipeline
This pipelines combines both ControlNet and T2IAdapter into a single pipeline, where the forward pass is executed once. 
It receives `control_image` and `adapter_image`, as well as `controlnet_conditioning_scale` and `adapter_conditioning_scale`, for the ControlNet and Adapter modules, respectively. Whenever `adapter_conditioning_scale = 0` or `controlnet_conditioning_scale = 0`, it will act as a full ControlNet module or as a full T2IAdapter module, respectively. 

```py
import cv2
import numpy as np
import torch
from controlnet_aux.midas import MidasDetector
from PIL import Image

from diffusers import AutoencoderKL, ControlNetModel, MultiAdapter, T2IAdapter
from diffusers.pipelines.controlnet.multicontrolnet import MultiControlNetModel
from diffusers.utils import load_image
from examples.community.pipeline_stable_diffusion_xl_controlnet_adapter import (
    StableDiffusionXLControlNetAdapterPipeline,
)

controlnet_depth = ControlNetModel.from_pretrained(
    "diffusers/controlnet-depth-sdxl-1.0",
    torch_dtype=torch.float16,
    variant="fp16",
    use_safetensors=True
)
adapter_depth = T2IAdapter.from_pretrained(
  "TencentARC/t2i-adapter-depth-midas-sdxl-1.0", torch_dtype=torch.float16, variant="fp16", use_safetensors=True
)
vae = AutoencoderKL.from_pretrained("madebyollin/sdxl-vae-fp16-fix", torch_dtype=torch.float16, use_safetensors=True)

pipe = StableDiffusionXLControlNetAdapterPipeline.from_pretrained(
    "stabilityai/stable-diffusion-xl-base-1.0",
    controlnet=controlnet_depth,
    adapter=adapter_depth,
    vae=vae,
    variant="fp16",
    use_safetensors=True,
    torch_dtype=torch.float16,
)
pipe = pipe.to("cuda")
pipe.enable_xformers_memory_efficient_attention()
# pipe.enable_freeu(s1=0.6, s2=0.4, b1=1.1, b2=1.2)
midas_depth = MidasDetector.from_pretrained(
  "valhalla/t2iadapter-aux-models", filename="dpt_large_384.pt", model_type="dpt_large"
).to("cuda")

prompt = "a tiger sitting on a park bench"
img_url = "https://raw.githubusercontent.com/CompVis/latent-diffusion/main/data/inpainting_examples/overture-creations-5sI6fQgYIuo.png"

image = load_image(img_url).resize((1024, 1024))

depth_image = midas_depth(
  image, detect_resolution=512, image_resolution=1024
)

strength = 0.5

images = pipe(
    prompt,
    control_image=depth_image,
    adapter_image=depth_image,
    num_inference_steps=30,
    controlnet_conditioning_scale=strength,
    adapter_conditioning_scale=strength,
).images
images[0].save("controlnet_and_adapter.png")

```

### ControlNet + T2I Adapter + Inpainting Pipeline
```py
import cv2
import numpy as np
import torch
from controlnet_aux.midas import MidasDetector
from PIL import Image

from diffusers import AutoencoderKL, ControlNetModel, MultiAdapter, T2IAdapter
from diffusers.pipelines.controlnet.multicontrolnet import MultiControlNetModel
from diffusers.utils import load_image
from examples.community.pipeline_stable_diffusion_xl_controlnet_adapter_inpaint import (
    StableDiffusionXLControlNetAdapterInpaintPipeline,
)

controlnet_depth = ControlNetModel.from_pretrained(
    "diffusers/controlnet-depth-sdxl-1.0",
    torch_dtype=torch.float16,
    variant="fp16",
    use_safetensors=True
)
adapter_depth = T2IAdapter.from_pretrained(
  "TencentARC/t2i-adapter-depth-midas-sdxl-1.0", torch_dtype=torch.float16, variant="fp16", use_safetensors=True
)
vae = AutoencoderKL.from_pretrained("madebyollin/sdxl-vae-fp16-fix", torch_dtype=torch.float16, use_safetensors=True)

pipe = StableDiffusionXLControlNetAdapterInpaintPipeline.from_pretrained(
    "diffusers/stable-diffusion-xl-1.0-inpainting-0.1",
    controlnet=controlnet_depth,
    adapter=adapter_depth,
    vae=vae,
    variant="fp16",
    use_safetensors=True,
    torch_dtype=torch.float16,
)
pipe = pipe.to("cuda")
pipe.enable_xformers_memory_efficient_attention()
# pipe.enable_freeu(s1=0.6, s2=0.4, b1=1.1, b2=1.2)
midas_depth = MidasDetector.from_pretrained(
  "valhalla/t2iadapter-aux-models", filename="dpt_large_384.pt", model_type="dpt_large"
).to("cuda")

prompt = "a tiger sitting on a park bench"
img_url = "https://raw.githubusercontent.com/CompVis/latent-diffusion/main/data/inpainting_examples/overture-creations-5sI6fQgYIuo.png"
mask_url = "https://raw.githubusercontent.com/CompVis/latent-diffusion/main/data/inpainting_examples/overture-creations-5sI6fQgYIuo_mask.png"

image = load_image(img_url).resize((1024, 1024))
mask_image = load_image(mask_url).resize((1024, 1024))

depth_image = midas_depth(
  image, detect_resolution=512, image_resolution=1024
)

strength = 0.4

images = pipe(
    prompt,
    image=image,
    mask_image=mask_image,
    control_image=depth_image,
    adapter_image=depth_image,
    num_inference_steps=30,
    controlnet_conditioning_scale=strength,
    adapter_conditioning_scale=strength,
    strength=0.7,
).images
images[0].save("controlnet_and_adapter_inpaint.png")

```

<<<<<<< HEAD
### SDE Drag pipeline

This pipeline provides drag-and-drop image editing using stochastic differential equations. It enables image editing by inputting prompt, image, mask_image, source_points, and target_points.

![SDE Drag Image](https://github.com/huggingface/diffusers/assets/75928535/bd54f52f-f002-4951-9934-b2a4592771a5)

See [paper](https://arxiv.org/abs/2311.01410), [paper page](https://ml-gsai.github.io/SDE-Drag-demo/), [original repo](https://github.com/ML-GSAI/SDE-Drag) for more infomation.

```py
import PIL
import torch
from diffusers import DDIMScheduler, DiffusionPipeline

# Load the pipeline
model_path = "runwayml/stable-diffusion-v1-5"
scheduler = DDIMScheduler.from_pretrained(model_path, subfolder="scheduler")
pipe = DiffusionPipeline.from_pretrained(model_path, scheduler=scheduler, custom_pipeline="sde_drag")
pipe.to('cuda')

# To save GPU memory, torch.float16 can be used, but it may compromise image quality.
# If not training LoRA, please avoid using torch.float16
# pipe.to(torch.float16)

# Provide prompt, image, mask image, and the starting and target points for drag editing.
prompt = "prompt of the image"
image = PIL.Image.open('/path/to/image')
mask_image = PIL.Image.open('/path/to/mask_image')
source_points = [[123, 456]]
target_points = [[234, 567]]

# train_lora is optional, and in most cases, using train_lora can better preserve consistency with the original image.
pipe.train_lora(prompt, image)

output = pipe(prompt, image, mask_image, source_points, target_points)
output_image = PIL.Image.fromarray(output)
output_image.save("./output.png")

```
=======
### Regional Prompting Pipeline
This pipeline is a port of the [Regional Prompter extension](https://github.com/hako-mikan/sd-webui-regional-prompter) for [Stable Diffusion web UI](https://github.com/AUTOMATIC1111/stable-diffusion-webui) to diffusers.
This code implements a pipeline for the Stable Diffusion model, enabling the division of the canvas into multiple regions, with different prompts applicable to each region. Users can specify regions in two ways: using `Cols` and `Rows` modes for grid-like divisions, or the `Prompt` mode for regions calculated based on prompts.

![sample](https://github.com/hako-mikan/sd-webui-regional-prompter/blob/imgs/rp_pipeline1.png)

### Usage
### Sample Code
```
from from examples.community.regional_prompting_stable_diffusion import RegionalPromptingStableDiffusionPipeline
pipe = RegionalPromptingStableDiffusionPipeline.from_single_file(model_path, vae=vae)

rp_args = {
    "mode":"rows",
    "div": "1;1;1"
}  

prompt ="""
green hair twintail BREAK
red blouse BREAK
blue skirt
"""

images = pipe(
    prompt=prompt,
    negative_prompt=negative_prompt,
    guidance_scale=7.5,
    height = 768,
    width = 512,
    num_inference_steps =20,
    num_images_per_prompt = 1,
    rp_args = rp_args
        ).images

time = time.strftime(r"%Y%m%d%H%M%S")
i = 1
for image in images:
    i += 1
    fileName = f'img-{time}-{i+1}.png'
    image.save(fileName)
```
### Cols, Rows mode
In the Cols, Rows mode, you can split the screen vertically and horizontally and assign prompts to each region. The split ratio can be specified by 'div', and you can set the division ratio like '3;3;2' or '0.1;0.5'. Furthermore, as will be described later, you can also subdivide the split Cols, Rows to specify more complex regions.

In this image, the image is divided into three parts, and a separate prompt is applied to each. The prompts are divided by 'BREAK', and each is applied to the respective region.  
![sample](https://github.com/hako-mikan/sd-webui-regional-prompter/blob/imgs/rp_pipeline2.png)
```
green hair twintail BREAK
red blouse BREAK
blue skirt
```

### 2-Dimentional division
The prompt consists of instructions separated by the term `BREAK` and is assigned to different regions of a two-dimensional space. The image is initially split in the main splitting direction, which in this case is rows, due to the presence of a single semicolon`;`, dividing the space into an upper and a lower section. Additional sub-splitting is then applied, indicated by commas. The upper row is split into ratios of `2:1:1`, while the lower row is split into a ratio of `4:6`. Rows themselves are split in a `1:2` ratio. According to the reference image, the blue sky is designated as the first region, green hair as the second, the bookshelf as the third, and so on, in a sequence based on their position from the top left. The terrarium is placed on the desk in the fourth region, and the orange dress and sofa are in the fifth region, conforming to their respective splits.
```
rp_args = {
    "mode":"rows",
    "div": "1,2,1,1;2,4,6"
}

prompt ="""
blue sky BREAK
green hair BREAK
book shelf BREAK
terrarium on desk BREAK
orange dress and sofa
"""
```
![sample](https://github.com/hako-mikan/sd-webui-regional-prompter/blob/imgs/rp_pipeline4.png)

### Prompt Mode
There are limitations to methods of specifying regions in advance. This is because specifying regions can be a hindrance when designating complex shapes or dynamic compositions. In the region specified by the prompt, the regions is determined after the image generation has begun. This allows us to accommodate compositions and complex regions.
For further infomagen, see [here](https://github.com/hako-mikan/sd-webui-regional-prompter/blob/main/prompt_en.md).
### syntax
```
baseprompt target1 target2 BREAK
effect1, target1 BREAK
effect2 ,target2
```

First, write the base prompt. In the base prompt, write the words (target1, target2) for which you want to create a mask. Next, separate them with BREAK. Next, write the prompt corresponding to target1. Then enter a comma and write target1. The order of the targets in the base prompt and the order of the BREAK-separated targets can be back to back.

```
target2 baseprompt target1  BREAK
effect1, target1 BREAK
effect2 ,target2
```
is also effective.

### Sample
In this example, masks are calculated for shirt, tie, skirt, and color prompts are specified only for those regions.
```
rp_args = {
    "mode":"prompt-ex",
    "save_mask":True,
    "th": "0.4,0.6,0.6",
}

prompt ="""
a girl in street with shirt, tie, skirt BREAK
red, shirt BREAK
green, tie BREAK
blue , skirt 
"""
```
![sample](https://github.com/hako-mikan/sd-webui-regional-prompter/blob/imgs/rp_pipeline3.png)
### threshold
The threshold used to determine the mask created by the prompt. This can be set as many times as there are masks, as the range varies widely depending on the target prompt. If multiple regions are used, enter them separated by commas. For example, hair tends to be ambiguous and requires a small value, while face tends to be large and requires a small value. These should be ordered by BREAK.

```
a lady ,hair, face  BREAK
red, hair BREAK
tanned ,face
```
`threshold : 0.4,0.6`
If only one input is given for multiple regions, they are all assumed to be the same value.

### Prompt and Prompt-EX
The difference is that in Prompt, duplicate regions are added, whereas in Prompt-EX, duplicate regions are overwritten sequentially. Since they are processed in order, setting a TARGET with a large regions first makes it easier for the effect of small regions to remain unmuffled.

### Accuracy
In the case of a 512 x 512 image, Attention mode reduces the size of the region to about 8 x 8 pixels deep in the U-Net, so that small regions get mixed up; Latent mode calculates 64*64, so that the region is exact.  
```
girl hair twintail frills,ribbons, dress, face BREAK
girl, ,face
```

### Mask
When an image is generated, the generated mask is displayed. It is generated at the same size as the image, but is actually used at a much smaller size.


### Use common prompt
You can attach the prompt up to ADDCOMM to all prompts by separating it first with ADDCOMM. This is useful when you want to include elements common to all regions. For example, when generating pictures of three people with different appearances, it's necessary to include the instruction of 'three people' in all regions. It's also useful when inserting quality tags and other things."For example, if you write as follows:
```
best quality, 3persons in garden, ADDCOMM
a girl white dress BREAK
a boy blue shirt BREAK
an old man red suit
```
If common is enabled, this prompt is converted to the following:
```
best quality, 3persons in garden, a girl white dress BREAK
best quality, 3persons in garden, a boy blue shirt BREAK
best quality, 3persons in garden, an old man red suit
```
### Negative prompt
Negative prompts are equally effective across all regions, but it is possible to set region-specific prompts for negative prompts as well. The number of BREAKs must be the same as the number of prompts. If the number of prompts does not match, the negative prompts will be used without being divided into regions.

### Parameters
To activate Regional Prompter, it is necessary to enter settings in rp_args. The items that can be set are as follows. rp_args is a dictionary type.

### Input Parameters
Parameters are specified through the `rp_arg`(dictionary type).  

```
rp_args = {
    "mode":"rows",
    "div": "1;1;1"
}  

pipe(prompt =prompt, rp_args = rp_args)
```



### Required Parameters
- `mode`: Specifies the method for defining regions. Choose from `Cols`, `Rows`, `Prompt` or `Prompt-Ex`. This parameter is case-insensitive.
- `divide`: Used in `Cols` and `Rows` modes. Details on how to specify this are provided under the respective `Cols` and `Rows` sections.
- `th`: Used in `Prompt` mode. The method of specification is detailed under the `Prompt` section.

### Optional Parameters
- `save_mask`: In `Prompt` mode, choose whether to output the generated mask along with the image. The default is `False`.

The Pipeline supports `compel` syntax. Input prompts using the `compel` structure will be automatically applied and processed.

## Diffusion Posterior Sampling Pipeline
* Reference paper
    ```
    @article{chung2022diffusion,
    title={Diffusion posterior sampling for general noisy inverse problems},
    author={Chung, Hyungjin and Kim, Jeongsol and Mccann, Michael T and Klasky, Marc L and Ye, Jong Chul},
    journal={arXiv preprint arXiv:2209.14687},
    year={2022}
    }
    ```
* This pipeline allows zero-shot conditional sampling from the posterior distribution $p(x|y)$, given observation on $y$, unconditional generative model $p(x)$ and differentiable operator $y=f(x)$.
* For example, $f(.)$ can be downsample operator, then $y$ is a downsampled image, and the pipeline becomes a super-resolution pipeline.
* To use this pipeline, you need to know your operator $f(.)$ and corrupted image $y$, and pass them during the call. For example, as in the main function of dps_pipeline.py, you need to first define the Gaussian blurring operator $f(.)$. The operator should be a callable nn.Module, with all the parameter gradient disabled:
    ```python
    import torch.nn.functional as F
    import scipy
    from torch import nn

    # define the Gaussian blurring operator first
    class GaussialBlurOperator(nn.Module):
        def __init__(self, kernel_size, intensity):
            super().__init__()

            class Blurkernel(nn.Module):
                def __init__(self, blur_type='gaussian', kernel_size=31, std=3.0):
                    super().__init__()
                    self.blur_type = blur_type
                    self.kernel_size = kernel_size
                    self.std = std
                    self.seq = nn.Sequential(
                        nn.ReflectionPad2d(self.kernel_size//2),
                        nn.Conv2d(3, 3, self.kernel_size, stride=1, padding=0, bias=False, groups=3)
                    )
                    self.weights_init()

                def forward(self, x):
                    return self.seq(x)

                def weights_init(self):
                    if self.blur_type == "gaussian":
                        n = np.zeros((self.kernel_size, self.kernel_size))
                        n[self.kernel_size // 2,self.kernel_size // 2] = 1
                        k = scipy.ndimage.gaussian_filter(n, sigma=self.std)
                        k = torch.from_numpy(k)
                        self.k = k
                        for name, f in self.named_parameters():
                            f.data.copy_(k)
                    elif self.blur_type == "motion":
                        k = Kernel(size=(self.kernel_size, self.kernel_size), intensity=self.std).kernelMatrix
                        k = torch.from_numpy(k)
                        self.k = k
                        for name, f in self.named_parameters():
                            f.data.copy_(k)

                def update_weights(self, k):
                    if not torch.is_tensor(k):
                        k = torch.from_numpy(k)
                    for name, f in self.named_parameters():
                        f.data.copy_(k)

                def get_kernel(self):
                    return self.k
                
            self.kernel_size = kernel_size
            self.conv = Blurkernel(blur_type='gaussian',
                                kernel_size=kernel_size,
                                std=intensity)
            self.kernel = self.conv.get_kernel()
            self.conv.update_weights(self.kernel.type(torch.float32))

            for param in self.parameters():
                param.requires_grad=False

        def forward(self, data, **kwargs):
            return self.conv(data)

        def transpose(self, data, **kwargs):
            return data

        def get_kernel(self):
            return self.kernel.view(1, 1, self.kernel_size, self.kernel_size)
    ```
* Next, you should obtain the corrupted image $y$ by the operator. In this example, we generate $y$ from the source image $x$. However in practice, having the operator $f(.)$ and corrupted image $y$ is enough:
    ```python
    # set up source image
    src = Image.open('sample.png')
    # read image into [1,3,H,W]
    src = torch.from_numpy(np.array(src, dtype=np.float32)).permute(2,0,1)[None]
    # normalize image to [-1,1]
    src = (src / 127.5) - 1.0
    src = src.to("cuda")

    # set up operator and measurement
    operator = GaussialBlurOperator(kernel_size=61, intensity=3.0).to("cuda")
    measurement = operator(src)

    # save the source and corrupted images
    save_image((src+1.0)/2.0, "dps_src.png")
    save_image((measurement+1.0)/2.0, "dps_mea.png")
    ```
* We provide an example pair of saved source and corrupted images, using the Gaussian blur operator above
    * Source image:
    * ![sample](https://github.com/tongdaxu/Images/assets/22267548/4d2a1216-08d1-4aeb-9ce3-7a2d87561d65)
    * Gaussian blurred image:
    * ![ddpm_generated_image](https://github.com/tongdaxu/Images/assets/22267548/65076258-344b-4ed8-b704-a04edaade8ae)
    * You can download those image to run the example on your own.
* Next, we need to define a loss function used for diffusion posterior sample. For most of the cases, the RMSE is fine:
    ```python
    def RMSELoss(yhat, y):
        return torch.sqrt(torch.sum((yhat-y)**2))
    ```
* And next, as any other diffusion models, we need the score estimator and scheduler. As we are working with $256x256$ face images, we use ddmp-celebahq-256:
    ```python
    # set up scheduler
    scheduler = DDPMScheduler.from_pretrained("google/ddpm-celebahq-256")
    scheduler.set_timesteps(1000)

    # set up model
    model = UNet2DModel.from_pretrained("google/ddpm-celebahq-256").to("cuda")
    ```
* And finally, run the pipeline:
    ```python
    # finally, the pipeline
    dpspipe = DPSPipeline(model, scheduler)
    image = dpspipe(
        measurement = measurement,
        operator = operator,
        loss_fn = RMSELoss,
        zeta = 1.0,
    ).images[0]
    image.save("dps_generated_image.png")
    ```
* The zeta is a hyperparameter that is in range of $[0,1]$. It need to be tuned for best effect. By setting zeta=1, you should be able to have the reconstructed result:
    * Reconstructed image:
    * ![sample](https://github.com/tongdaxu/Images/assets/22267548/0ceb5575-d42e-4f0b-99c0-50e69c982209)
* The reconstruction is perceptually similar to the source image, but different in details.
* In dps_pipeline.py, we also provide a super-resolution example, which should produce:
    * Downsampled image: 
    * ![dps_mea](https://github.com/tongdaxu/Images/assets/22267548/ff6a33d6-26f0-42aa-88ce-f8a76ba45a13)
    * Reconstructed image:
    * ![dps_generated_image](https://github.com/tongdaxu/Images/assets/22267548/b74f084d-93f4-4845-83d8-44c0fa758a5f)

### AnimateDiff ControlNet Pipeline

This pipeline combines AnimateDiff and ControlNet. Enjoy precise motion control for your videos! Refer to [this](https://github.com/huggingface/diffusers/issues/5866) issue for more details.

```py
import torch
from diffusers import AutoencoderKL, ControlNetModel, MotionAdapter
from diffusers.pipelines import DiffusionPipeline
from diffusers.schedulers import DPMSolverMultistepScheduler
from PIL import Image

motion_id = "guoyww/animatediff-motion-adapter-v1-5-2"
adapter = MotionAdapter.from_pretrained(motion_id)
controlnet = ControlNetModel.from_pretrained("lllyasviel/control_v11p_sd15_openpose", torch_dtype=torch.float16)
vae = AutoencoderKL.from_pretrained("stabilityai/sd-vae-ft-mse", torch_dtype=torch.float16)

model_id = "SG161222/Realistic_Vision_V5.1_noVAE"
pipe = DiffusionPipeline.from_pretrained(
    model_id,
    motion_adapter=adapter,
    controlnet=controlnet,
    vae=vae,
    custom_pipeline="pipeline_animatediff_controlnet",
).to(device="cuda", dtype=torch.float16)
pipe.scheduler = DPMSolverMultistepScheduler.from_pretrained(
    model_id, subfolder="scheduler", clip_sample=False, timestep_spacing="linspace", steps_offset=1
)
pipe.enable_vae_slicing()

conditioning_frames = []
for i in range(1, 16 + 1):
    conditioning_frames.append(Image.open(f"frame_{i}.png"))

prompt = "astronaut in space, dancing"
negative_prompt = "bad quality, worst quality, jpeg artifacts, ugly"
result = pipe(
    prompt=prompt,
    negative_prompt=negative_prompt,
    width=512,
    height=768,
    conditioning_frames=conditioning_frames,
    num_inference_steps=12,
).frames[0]

from diffusers.utils import export_to_gif
export_to_gif(result.frames[0], "result.gif")
```

<table>
  <tr><td colspan="2" align=center><b>Conditioning Frames</b></td></tr>
  <tr align=center>
    <td align=center><img src="https://user-images.githubusercontent.com/7365912/265043418-23291941-864d-495a-8ba8-d02e05756396.gif" alt="input-frames"></td>
  </tr>
  <tr><td colspan="2" align=center><b>AnimateDiff model: SG161222/Realistic_Vision_V5.1_noVAE</b></td></tr>
  <tr>
    <td align=center><img src="https://github.com/huggingface/diffusers/assets/72266394/baf301e2-d03c-4129-bd84-203a1de2b2be" alt="gif-1"></td>
    <td align=center><img src="https://github.com/huggingface/diffusers/assets/72266394/9f923475-ecaf-452b-92c8-4e42171182d8" alt="gif-2"></td>
  </tr>
  <tr><td colspan="2" align=center><b>AnimateDiff model: CardosAnime</b></td></tr>
  <tr>
    <td align=center><img src="https://github.com/huggingface/diffusers/assets/72266394/b2c41028-38a0-45d6-86ed-fec7446b87f7" alt="gif-1"></td>
    <td align=center><img src="https://github.com/huggingface/diffusers/assets/72266394/eb7d2952-72e4-44fa-b664-077c79b4fc70" alt="gif-2"></td>
  </tr>
</table>
### DemoFusion
This pipeline is the official implementation of [DemoFusion: Democratising High-Resolution Image Generation With No $$$](https://arxiv.org/abs/2311.16973).
The original repo can be found at [repo](https://github.com/PRIS-CV/DemoFusion).
- `view_batch_size` (`int`, defaults to 16):
  The batch size for multiple denoising paths. Typically, a larger batch size can result in higher efficiency but comes with increased GPU memory requirements.

- `stride` (`int`, defaults to 64):
  The stride of moving local patches. A smaller stride is better for alleviating seam issues, but it also introduces additional computational overhead and inference time.

- `cosine_scale_1` (`float`, defaults to 3):
  Control the strength of skip-residual. For specific impacts, please refer to Appendix C in the DemoFusion paper.

- `cosine_scale_2` (`float`, defaults to 1):
  Control the strength of dilated sampling. For specific impacts, please refer to Appendix C in the DemoFusion paper.

- `cosine_scale_3` (`float`, defaults to 1):
  Control the strength of the Gaussian filter. For specific impacts, please refer to Appendix C in the DemoFusion paper.

- `sigma` (`float`, defaults to 1):
  The standard value of the Gaussian filter. Larger sigma promotes the global guidance of dilated sampling, but has the potential of over-smoothing.

- `multi_decoder` (`bool`, defaults to True):
  Determine whether to use a tiled decoder. Generally, when the resolution exceeds 3072x3072, a tiled decoder becomes necessary.

- `show_image` (`bool`, defaults to False):
  Determine whether to show intermediate results during generation.
```
from diffusers import DiffusionPipeline

pipe = DiffusionPipeline.from_pretrained(
    "stabilityai/stable-diffusion-xl-base-1.0",
    custom_pipeline="pipeline_demofusion_sdxl",
    custom_revision="main",
    torch_dtype=torch.float16,
)
pipe = pipe.to("cuda")

prompt = "Envision a portrait of an elderly woman, her face a canvas of time, framed by a headscarf with muted tones of rust and cream. Her eyes, blue like faded denim. Her attire, simple yet dignified."
negative_prompt = "blurry, ugly, duplicate, poorly drawn, deformed, mosaic"

images = pipe(
    prompt, 
    negative_prompt=negative_prompt,
    height=3072, 
    width=3072, 
    view_batch_size=16, 
    stride=64,
    num_inference_steps=50, 
    guidance_scale=7.5,
    cosine_scale_1=3, 
    cosine_scale_2=1, 
    cosine_scale_3=1, 
    sigma=0.8,
    multi_decoder=True, 
    show_image=True
)
```
You can display and save the generated images as:
```
def image_grid(imgs, save_path=None):

    w = 0
    for i, img in enumerate(imgs):
        h_, w_ = imgs[i].size
        w += w_
    h = h_
    grid = Image.new('RGB', size=(w, h))
    grid_w, grid_h = grid.size

    w = 0
    for i, img in enumerate(imgs):
        h_, w_ = imgs[i].size
        grid.paste(img, box=(w, h - h_))
        if save_path != None:
            img.save(save_path + "/img_{}.jpg".format((i + 1) * 1024))
        w += w_
        
    return grid

image_grid(images, save_path="./outputs/")
```
 ![output_example](https://github.com/PRIS-CV/DemoFusion/blob/main/output_example.png)
>>>>>>> 664e931b
<|MERGE_RESOLUTION|>--- conflicted
+++ resolved
@@ -48,15 +48,11 @@
 |   Latent Consistency Pipeline                                                                                                    | Implementation of [Latent Consistency Models: Synthesizing High-Resolution Images with Few-Step Inference](https://arxiv.org/abs/2310.04378)                                                                                                                                                                                                                                                                                                                                                                                                                                      | [Latent Consistency Pipeline](#latent-consistency-pipeline)      | - |              [Simian Luo](https://github.com/luosiallen) |
 |   Latent Consistency Img2img Pipeline                                                                                                    | Img2img pipeline for Latent Consistency Models                                                                                                                                                                                                                                                                                                                                                                                                                                    | [Latent Consistency Img2Img Pipeline](#latent-consistency-img2img-pipeline)      | - |              [Logan Zoellner](https://github.com/nagolinc) |
 |   Latent Consistency Interpolation Pipeline                                                                                                    | Interpolate the latent space of Latent Consistency Models with multiple prompts                                                                                                                                                                                                                                                                                                                                                                                                                                    | [Latent Consistency Interpolation Pipeline](#latent-consistency-interpolation-pipeline) | [![Open In Colab](https://colab.research.google.com/assets/colab-badge.svg)](https://colab.research.google.com/drive/1pK3NrLWJSiJsBynLns1K1-IDTW9zbPvl?usp=sharing) | [Aryan V S](https://github.com/a-r-r-o-w) |
-<<<<<<< HEAD
-| SDE Drag Pipeline | The pipeline supports drag editing of images using stochastic differential equations | [SDE Drag Pipeline](#sde-drag-pipeline) | - | [NieShen](https://github.com/NieShenRuc) [Fengqi Zhu](https://github.com/Monohydroxides) |
-
-=======
+| SDE Drag Pipeline                                                                                                                         | The pipeline supports drag editing of images using stochastic differential equations                                                                                                                                                                                                                                                                                                                                                                                                                | [SDE Drag Pipeline](#sde-drag-pipeline)                                                     | - | [NieShen](https://github.com/NieShenRuc) [Fengqi Zhu](https://github.com/Monohydroxides) |
 |   Regional Prompting Pipeline                                                                                               | Assign multiple prompts for different regions                                                                                                                                                                                                                                                                                                                                                    |  [Regional Prompting Pipeline](#regional-prompting-pipeline) | - | [hako-mikan](https://github.com/hako-mikan) |
 | LDM3D-sr (LDM3D upscaler)                                                                                                             | Upscale low resolution RGB and depth inputs to high resolution                                                                                                                                                                                                                                                                                                                                                                                                                              | [StableDiffusionUpscaleLDM3D Pipeline](https://github.com/estelleafl/diffusers/tree/ldm3d_upscaler_community/examples/community#stablediffusionupscaleldm3d-pipeline)                                                                             | -                                                                                                                                                                                                             |                                                        [Estelle Aflalo](https://github.com/estelleafl) |
 | AnimateDiff ControlNet Pipeline                                                                                                    | Combines AnimateDiff with precise motion control using ControlNets                                                                                                                                                                                                                                                                                                                                                                                                                                    | [AnimateDiff ControlNet Pipeline](#animatediff-controlnet-pipeline) | [![Open In Colab](https://colab.research.google.com/assets/colab-badge.svg)](https://colab.research.google.com/drive/1SKboYeGjEQmQPWoFC0aLYpBlYdHXkvAu?usp=sharing) | [Aryan V S](https://github.com/a-r-r-o-w) and [Edoardo Botta](https://github.com/EdoardoBotta) |
 |   DemoFusion Pipeline                                                                                                    | Implementation of [DemoFusion: Democratising High-Resolution Image Generation With No $$$](https://arxiv.org/abs/2311.16973)                                                                                                                                                                                                                                                                                                                                                                                                                                      | [DemoFusion Pipeline](#DemoFusion)      | - |              [Ruoyi Du](https://github.com/RuoyiDu) |
->>>>>>> 664e931b
 
 To load a custom pipeline you just need to pass the `custom_pipeline` argument to `DiffusionPipeline`, as one of the files in `diffusers/examples/community`. Feel free to send a PR with your own pipelines, we will merge them quickly.
 ```py
@@ -2528,46 +2524,6 @@
 
 ```
 
-<<<<<<< HEAD
-### SDE Drag pipeline
-
-This pipeline provides drag-and-drop image editing using stochastic differential equations. It enables image editing by inputting prompt, image, mask_image, source_points, and target_points.
-
-![SDE Drag Image](https://github.com/huggingface/diffusers/assets/75928535/bd54f52f-f002-4951-9934-b2a4592771a5)
-
-See [paper](https://arxiv.org/abs/2311.01410), [paper page](https://ml-gsai.github.io/SDE-Drag-demo/), [original repo](https://github.com/ML-GSAI/SDE-Drag) for more infomation.
-
-```py
-import PIL
-import torch
-from diffusers import DDIMScheduler, DiffusionPipeline
-
-# Load the pipeline
-model_path = "runwayml/stable-diffusion-v1-5"
-scheduler = DDIMScheduler.from_pretrained(model_path, subfolder="scheduler")
-pipe = DiffusionPipeline.from_pretrained(model_path, scheduler=scheduler, custom_pipeline="sde_drag")
-pipe.to('cuda')
-
-# To save GPU memory, torch.float16 can be used, but it may compromise image quality.
-# If not training LoRA, please avoid using torch.float16
-# pipe.to(torch.float16)
-
-# Provide prompt, image, mask image, and the starting and target points for drag editing.
-prompt = "prompt of the image"
-image = PIL.Image.open('/path/to/image')
-mask_image = PIL.Image.open('/path/to/mask_image')
-source_points = [[123, 456]]
-target_points = [[234, 567]]
-
-# train_lora is optional, and in most cases, using train_lora can better preserve consistency with the original image.
-pipe.train_lora(prompt, image)
-
-output = pipe(prompt, image, mask_image, source_points, target_points)
-output_image = PIL.Image.fromarray(output)
-output_image.save("./output.png")
-
-```
-=======
 ### Regional Prompting Pipeline
 This pipeline is a port of the [Regional Prompter extension](https://github.com/hako-mikan/sd-webui-regional-prompter) for [Stable Diffusion web UI](https://github.com/AUTOMATIC1111/stable-diffusion-webui) to diffusers.
 This code implements a pipeline for the Stable Diffusion model, enabling the division of the canvas into multiple regions, with different prompts applicable to each region. Users can specify regions in two ways: using `Cols` and `Rows` modes for grid-like divisions, or the `Prompt` mode for regions calculated based on prompts.
@@ -3031,4 +2987,42 @@
 image_grid(images, save_path="./outputs/")
 ```
  ![output_example](https://github.com/PRIS-CV/DemoFusion/blob/main/output_example.png)
->>>>>>> 664e931b
+
+### SDE Drag pipeline
+
+This pipeline provides drag-and-drop image editing using stochastic differential equations. It enables image editing by inputting prompt, image, mask_image, source_points, and target_points.
+
+![SDE Drag Image](https://github.com/huggingface/diffusers/assets/75928535/bd54f52f-f002-4951-9934-b2a4592771a5)
+
+See [paper](https://arxiv.org/abs/2311.01410), [paper page](https://ml-gsai.github.io/SDE-Drag-demo/), [original repo](https://github.com/ML-GSAI/SDE-Drag) for more infomation.
+
+```py
+import PIL
+import torch
+from diffusers import DDIMScheduler, DiffusionPipeline
+
+# Load the pipeline
+model_path = "runwayml/stable-diffusion-v1-5"
+scheduler = DDIMScheduler.from_pretrained(model_path, subfolder="scheduler")
+pipe = DiffusionPipeline.from_pretrained(model_path, scheduler=scheduler, custom_pipeline="sde_drag")
+pipe.to('cuda')
+
+# To save GPU memory, torch.float16 can be used, but it may compromise image quality.
+# If not training LoRA, please avoid using torch.float16
+# pipe.to(torch.float16)
+
+# Provide prompt, image, mask image, and the starting and target points for drag editing.
+prompt = "prompt of the image"
+image = PIL.Image.open('/path/to/image')
+mask_image = PIL.Image.open('/path/to/mask_image')
+source_points = [[123, 456]]
+target_points = [[234, 567]]
+
+# train_lora is optional, and in most cases, using train_lora can better preserve consistency with the original image.
+pipe.train_lora(prompt, image)
+
+output = pipe(prompt, image, mask_image, source_points, target_points)
+output_image = PIL.Image.fromarray(output)
+output_image.save("./output.png")
+
+```