--- conflicted
+++ resolved
@@ -1,1167 +1,985 @@
-<<<<<<< HEAD
-#tested for diffusers >=0.28.0
-import math
-from typing import Any, Callable, Dict, List, Optional, Tuple, Union
-=======
-# tested for diffusers >=0.28.0
-import math
-from typing import Dict, List, Optional, Union
->>>>>>> dedb55ab
-
-import numpy as np
-import PIL.Image
-import torch
-
-import torchvision.transforms.functional as FF
-from packaging import version
-from transformers import CLIPImageProcessor, CLIPTextModel, CLIPTokenizer
-
-<<<<<<< HEAD
-from diffusers import StableDiffusionPipeline
-
-from diffusers import AutoencoderKL, DiffusionPipeline, UNet2DConditionModel
-from diffusers.configuration_utils import FrozenDict, deprecate
-from diffusers.image_processor import VaeImageProcessor
-from diffusers.loaders import FromSingleFileMixin, IPAdapterMixin, LoraLoaderMixin, TextualInversionLoaderMixin
-
-from diffusers.models.lora import adjust_lora_scale_text_encoder
-
-from diffusers.models.attention import BasicTransformerBlock
-from diffusers.models.unets.unet_2d_blocks import CrossAttnDownBlock2D, CrossAttnUpBlock2D, DownBlock2D, UpBlock2D
-from diffusers.pipelines.stable_diffusion import StableDiffusionPipelineOutput
-from diffusers.pipelines.stable_diffusion.pipeline_stable_diffusion import rescale_noise_cfg
-
-from diffusers.utils import PIL_INTERPOLATION, logging
-
-from diffusers.pipelines.stable_diffusion.safety_checker import StableDiffusionSafetyChecker
-from diffusers.schedulers import KarrasDiffusionSchedulers
-from diffusers.utils import (
-    PIL_INTERPOLATION,
-=======
-from diffusers import AutoencoderKL, DiffusionPipeline, StableDiffusionPipeline, UNet2DConditionModel
-from diffusers.configuration_utils import FrozenDict, deprecate
-from diffusers.image_processor import VaeImageProcessor
-from diffusers.loaders import FromSingleFileMixin, IPAdapterMixin, LoraLoaderMixin, TextualInversionLoaderMixin
-from diffusers.models.lora import adjust_lora_scale_text_encoder
-from diffusers.pipelines.stable_diffusion.safety_checker import StableDiffusionSafetyChecker
-from diffusers.schedulers import KarrasDiffusionSchedulers
-from diffusers.utils import (
->>>>>>> dedb55ab
-    USE_PEFT_BACKEND,
-    logging,
-    scale_lora_layers,
-    unscale_lora_layers,
-)
-
-<<<<<<< HEAD
-from diffusers.utils.torch_utils import randn_tensor
-=======
->>>>>>> dedb55ab
-
-logger = logging.get_logger(__name__)  # pylint: disable=invalid-name
-
-logger = logging.get_logger(__name__)  # pylint: disable=invalid-name
-
-try:
-    from compel import Compel
-except ImportError:
-    Compel = None
-
-KCOMM = "ADDCOMM"
-KBRK = "BREAK"
-
-
-class RegionalPromptingStableDiffusionPipeline(
-    DiffusionPipeline, TextualInversionLoaderMixin, LoraLoaderMixin, IPAdapterMixin, FromSingleFileMixin
-):
-    r"""
-    Args for Regional Prompting Pipeline:
-        rp_args:dict
-        Required
-            rp_args["mode"]: cols, rows, prompt, prompt-ex
-        for cols, rows mode
-            rp_args["div"]: ex) 1;1;1(Divide into 3 regions)
-        for prompt, prompt-ex mode
-            rp_args["th"]: ex) 0.5,0.5,0.6 (threshold for prompt mode)
-
-        Optional
-            rp_args["save_mask"]: True/False (save masks in prompt mode)
-
-    Pipeline for text-to-image generation using Stable Diffusion.
-
-    This model inherits from [`DiffusionPipeline`]. Check the superclass documentation for the generic methods the
-    library implements for all the pipelines (such as downloading or saving, running on a particular device, etc.)
-
-    Args:
-        vae ([`AutoencoderKL`]):
-            Variational Auto-Encoder (VAE) Model to encode and decode images to and from latent representations.
-        text_encoder ([`CLIPTextModel`]):
-            Frozen text-encoder. Stable Diffusion uses the text portion of
-            [CLIP](https://huggingface.co/docs/transformers/model_doc/clip#transformers.CLIPTextModel), specifically
-            the [clip-vit-large-patch14](https://huggingface.co/openai/clip-vit-large-patch14) variant.
-        tokenizer (`CLIPTokenizer`):
-            Tokenizer of class
-            [CLIPTokenizer](https://huggingface.co/docs/transformers/v4.21.0/en/model_doc/clip#transformers.CLIPTokenizer).
-        unet ([`UNet2DConditionModel`]): Conditional U-Net architecture to denoise the encoded image latents.
-        scheduler ([`SchedulerMixin`]):
-            A scheduler to be used in combination with `unet` to denoise the encoded image latents. Can be one of
-            [`DDIMScheduler`], [`LMSDiscreteScheduler`], or [`PNDMScheduler`].
-        safety_checker ([`StableDiffusionSafetyChecker`]):
-            Classification module that estimates whether generated images could be considered offensive or harmful.
-            Please, refer to the [model card](https://huggingface.co/CompVis/stable-diffusion-v1-4) for details.
-        feature_extractor ([`CLIPImageProcessor`]):
-            Model that extracts features from generated images to be used as inputs for the `safety_checker`.
-    """
-
-    def __init__(
-        self,
-        vae: AutoencoderKL,
-        text_encoder: CLIPTextModel,
-        tokenizer: CLIPTokenizer,
-        unet: UNet2DConditionModel,
-        scheduler: KarrasDiffusionSchedulers,
-        safety_checker: StableDiffusionSafetyChecker,
-        feature_extractor: CLIPImageProcessor,
-        requires_safety_checker: bool = True,
-    ):
-        # super().__init__(
-        #     vae,
-        #     text_encoder,
-        #     tokenizer,
-        #     unet,
-        #     scheduler,
-        #     safety_checker,
-        #     feature_extractor,
-        #     requires_safety_checker,
-        # )
-
-        super().__init__()
-
-        if hasattr(scheduler.config, "steps_offset") and scheduler.config.steps_offset != 1:
-            deprecation_message = (
-                f"The configuration file of this scheduler: {scheduler} is outdated. `steps_offset`"
-                f" should be set to 1 instead of {scheduler.config.steps_offset}. Please make sure "
-                "to update the config accordingly as leaving `steps_offset` might led to incorrect results"
-                " in future versions. If you have downloaded this checkpoint from the Hugging Face Hub,"
-                " it would be very nice if you could open a Pull request for the `scheduler/scheduler_config.json`"
-                " file"
-            )
-            deprecate("steps_offset!=1", "1.0.0", deprecation_message, standard_warn=False)
-            new_config = dict(scheduler.config)
-            new_config["steps_offset"] = 1
-            scheduler._internal_dict = FrozenDict(new_config)
-
-        if hasattr(scheduler.config, "skip_prk_steps") and scheduler.config.skip_prk_steps is False:
-            deprecation_message = (
-                f"The configuration file of this scheduler: {scheduler} has not set the configuration"
-                " `skip_prk_steps`. `skip_prk_steps` should be set to True in the configuration file. Please make"
-                " sure to update the config accordingly as not setting `skip_prk_steps` in the config might lead to"
-                " incorrect results in future versions. If you have downloaded this checkpoint from the Hugging Face"
-                " Hub, it would be very nice if you could open a Pull request for the"
-                " `scheduler/scheduler_config.json` file"
-            )
-            deprecate(
-                "skip_prk_steps not set",
-                "1.0.0",
-                deprecation_message,
-                standard_warn=False,
-            )
-            new_config = dict(scheduler.config)
-            new_config["skip_prk_steps"] = True
-            scheduler._internal_dict = FrozenDict(new_config)
-
-        if safety_checker is None and requires_safety_checker:
-            logger.warning(
-                f"You have disabled the safety checker for {self.__class__} by passing `safety_checker=None`. Ensure"
-                " that you abide to the conditions of the Stable Diffusion license and do not expose unfiltered"
-                " results in services or applications open to the public. Both the diffusers team and Hugging Face"
-                " strongly recommend to keep the safety filter enabled in all public facing circumstances, disabling"
-                " it only for use-cases that involve analyzing network behavior or auditing its results. For more"
-                " information, please have a look at https://github.com/huggingface/diffusers/pull/254 ."
-            )
-
-        if safety_checker is not None and feature_extractor is None:
-            raise ValueError(
-                "Make sure to define a feature extractor when loading {self.__class__} if you want to use the safety"
-                " checker. If you do not want to use the safety checker, you can pass `'safety_checker=None'` instead."
-            )
-
-        is_unet_version_less_0_9_0 = hasattr(unet.config, "_diffusers_version") and version.parse(
-            version.parse(unet.config._diffusers_version).base_version
-        ) < version.parse("0.9.0.dev0")
-        is_unet_sample_size_less_64 = hasattr(unet.config, "sample_size") and unet.config.sample_size < 64
-        if is_unet_version_less_0_9_0 and is_unet_sample_size_less_64:
-            deprecation_message = (
-                "The configuration file of the unet has set the default `sample_size` to smaller than"
-                " 64 which seems highly unlikely .If you're checkpoint is a fine-tuned version of any of the"
-                " following: \n- CompVis/stable-diffusion-v1-4 \n- CompVis/stable-diffusion-v1-3 \n-"
-                " CompVis/stable-diffusion-v1-2 \n- CompVis/stable-diffusion-v1-1 \n- runwayml/stable-diffusion-v1-5"
-                " \n- runwayml/stable-diffusion-inpainting \n you should change 'sample_size' to 64 in the"
-                " configuration file. Please make sure to update the config accordingly as leaving `sample_size=32`"
-                " in the config might lead to incorrect results in future versions. If you have downloaded this"
-                " checkpoint from the Hugging Face Hub, it would be very nice if you could open a Pull request for"
-                " the `unet/config.json` file"
-            )
-            deprecate("sample_size<64", "1.0.0", deprecation_message, standard_warn=False)
-            new_config = dict(unet.config)
-            new_config["sample_size"] = 64
-            unet._internal_dict = FrozenDict(new_config)
-        # Check shapes, assume num_channels_latents == 4, num_channels_mask == 1, num_channels_masked == 4
-        if unet.config.in_channels != 4:
-            logger.warning(
-                f"You have loaded a UNet with {unet.config.in_channels} input channels, whereas by default,"
-                f" {self.__class__} assumes that `pipeline.unet` has 4 input channels: 4 for `num_channels_latents`,"
-                ". If you did not intend to modify"
-                " this behavior, please check whether you have loaded the right checkpoint."
-            )
-
-        self.register_modules(
-            vae=vae,
-            text_encoder=text_encoder,
-            tokenizer=tokenizer,
-            unet=unet,
-            scheduler=scheduler,
-            safety_checker=safety_checker,
-            feature_extractor=feature_extractor,
-        )
-        self.vae_scale_factor = 2 ** (len(self.vae.config.block_out_channels) - 1)
-        self.image_processor = VaeImageProcessor(vae_scale_factor=self.vae_scale_factor)
-        self.register_to_config(requires_safety_checker=requires_safety_checker)
-
-<<<<<<< HEAD
-    def _default_height_width(
-        self,
-        height: Optional[int],
-        width: Optional[int],
-        image: Union[PIL.Image.Image, torch.Tensor, List[PIL.Image.Image]],
-    ) -> Tuple[int, int]:
-        r"""
-        Calculate the default height and width for the given image.
-        Args:
-            height (int or None): The desired height of the image. If None, the height will be determined based on the input image.
-            width (int or None): The desired width of the image. If None, the width will be determined based on the input image.
-            image (PIL.Image.Image or torch.Tensor or list[PIL.Image.Image]): The input image or a list of images.
-        Returns:
-            Tuple[int, int]: A tuple containing the calculated height and width.
-        """
-        # Copied from diffusers.pipelines.stable_diffusion.pipeline_stable_diffusion.StableDiffusionPipeline.check_inputs
-=======
-    # Copied from diffusers.pipelines.stable_diffusion.pipeline_stable_diffusion.StableDiffusionPipeline.check_inputs
->>>>>>> dedb55ab
-    def check_inputs(
-        self,
-        prompt: Optional[Union[str, List[str]]],
-        height: int,
-        width: int,
-        callback_steps: Optional[int],
-        negative_prompt: Optional[str] = None,
-        prompt_embeds: Optional[torch.FloatTensor] = None,
-        negative_prompt_embeds: Optional[torch.FloatTensor] = None,
-        ip_adapter_image: Optional[torch.Tensor] = None,
-        ip_adapter_image_embeds: Optional[torch.FloatTensor] = None,
-        callback_on_step_end_tensor_inputs: Optional[List[str]] = None,
-    ) -> None:
-        """
-        Check the validity of the input arguments for the diffusion model.
-        Args:
-            prompt (Optional[Union[str, List[str]]]): The prompt text or list of prompt texts.
-            height (int): The height of the input image.
-            width (int): The width of the input image.
-            callback_steps (Optional[int]): The number of steps to perform the callback on.
-            negative_prompt (Optional[str]): The negative prompt text.
-            prompt_embeds (Optional[torch.FloatTensor]): The prompt embeddings.
-            negative_prompt_embeds (Optional[torch.FloatTensor]): The negative prompt embeddings.
-            ip_adapter_image (Optional[torch.Tensor]): The input adapter image.
-            ip_adapter_image_embeds (Optional[torch.FloatTensor]): The input adapter image embeddings.
-            callback_on_step_end_tensor_inputs (Optional[List[str]]): The list of tensor inputs to perform the callback on.
-        Raises:
-            ValueError: If `height` or `width` is not divisible by 8.
-            ValueError: If `callback_steps` is not a positive integer.
-            ValueError: If `callback_on_step_end_tensor_inputs` contains invalid tensor inputs.
-            ValueError: If both `prompt` and `prompt_embeds` are provided.
-            ValueError: If neither `prompt` nor `prompt_embeds` are provided.
-            ValueError: If `prompt` is not of type `str` or `list`.
-            ValueError: If both `negative_prompt` and `negative_prompt_embeds` are provided.
-            ValueError: If both `prompt_embeds` and `negative_prompt_embeds` are provided and have different shapes.
-            ValueError: If both `ip_adapter_image` and `ip_adapter_image_embeds` are provided.
-        Returns:
-            None
-        """
-        if height % 8 != 0 or width % 8 != 0:
-            raise ValueError(f"`height` and `width` have to be divisible by 8 but are {height} and {width}.")
-
-        if callback_steps is not None and (not isinstance(callback_steps, int) or callback_steps <= 0):
-            raise ValueError(
-                f"`callback_steps` has to be a positive integer but is {callback_steps} of type"
-                f" {type(callback_steps)}."
-            )
-        if callback_on_step_end_tensor_inputs is not None and not all(
-            k in self._callback_tensor_inputs for k in callback_on_step_end_tensor_inputs
-        ):
-            raise ValueError(
-                f"`callback_on_step_end_tensor_inputs` has to be in {self._callback_tensor_inputs}, but found {[k for k in callback_on_step_end_tensor_inputs if k not in self._callback_tensor_inputs]}"
-            )
-
-        if prompt is not None and prompt_embeds is not None:
-            raise ValueError(
-                f"Cannot forward both `prompt`: {prompt} and `prompt_embeds`: {prompt_embeds}. Please make sure to"
-                " only forward one of the two."
-            )
-        elif prompt is None and prompt_embeds is None:
-            raise ValueError(
-                "Provide either `prompt` or `prompt_embeds`. Cannot leave both `prompt` and `prompt_embeds` undefined."
-            )
-        elif prompt is not None and (not isinstance(prompt, str) and not isinstance(prompt, list)):
-            raise ValueError(f"`prompt` has to be of type `str` or `list` but is {type(prompt)}")
-
-        if negative_prompt is not None and negative_prompt_embeds is not None:
-            raise ValueError(
-                f"Cannot forward both `negative_prompt`: {negative_prompt} and `negative_prompt_embeds`:"
-                f" {negative_prompt_embeds}. Please make sure to only forward one of the two."
-            )
-
-        if prompt_embeds is not None and negative_prompt_embeds is not None:
-            if prompt_embeds.shape != negative_prompt_embeds.shape:
-                raise ValueError(
-                    "`prompt_embeds` and `negative_prompt_embeds` must have the same shape when passed directly, but"
-                    f" got: `prompt_embeds` {prompt_embeds.shape} != `negative_prompt_embeds`"
-                    f" {negative_prompt_embeds.shape}."
-                )
-
-        if ip_adapter_image is not None and ip_adapter_image_embeds is not None:
-            raise ValueError(
-                "Provide either `ip_adapter_image` or `ip_adapter_image_embeds`. Cannot leave both `ip_adapter_image` and `ip_adapter_image_embeds` defined."
-            )
-
-<<<<<<< HEAD
-    # Copied from diffusers.pipelines.stable_diffusion.pipeline_stable_diffusion.StableDiffusionPipeline._encode_prompt
-    def _encode_prompt(
-        self,
-        prompt: Union[str, List[str]],
-        device: torch.device,
-        num_images_per_prompt: int,
-        do_classifier_free_guidance: bool,
-        negative_prompt: Optional[Union[str, List[str]]] = None,
-        prompt_embeds: Optional[torch.FloatTensor] = None,
-        negative_prompt_embeds: Optional[torch.FloatTensor] = None,
-        lora_scale: Optional[float] = None,
-        **kwargs,
-    ) -> torch.FloatTensor:
-        r"""
-        Encodes the prompt into embeddings.
-        Args:
-            prompt (Union[str, List[str]]): The prompt text or a list of prompt texts.
-            device (torch.device): The device to use for encoding.
-            num_images_per_prompt (int): The number of images per prompt.
-            do_classifier_free_guidance (bool): Whether to use classifier-free guidance.
-            negative_prompt (Optional[Union[str, List[str]]], optional): The negative prompt text or a list of negative prompt texts. Defaults to None.
-            prompt_embeds (Optional[torch.FloatTensor], optional): The prompt embeddings. Defaults to None.
-            negative_prompt_embeds (Optional[torch.FloatTensor], optional): The negative prompt embeddings. Defaults to None.
-            lora_scale (Optional[float], optional): The LoRA scale. Defaults to None.
-            **kwargs: Additional keyword arguments.
-        Returns:
-            torch.FloatTensor: The encoded prompt embeddings.
-        """
-        deprecation_message = "`_encode_prompt()` is deprecated and it will be removed in a future version. Use `encode_prompt()` instead. Also, be aware that the output format changed from a concatenated tensor to a tuple."
-        deprecate("_encode_prompt()", "1.0.0", deprecation_message, standard_warn=False)
-
-        prompt_embeds_tuple = self.encode_prompt(
-            prompt=prompt,
-            device=device,
-            num_images_per_prompt=num_images_per_prompt,
-            do_classifier_free_guidance=do_classifier_free_guidance,
-            negative_prompt=negative_prompt,
-            prompt_embeds=prompt_embeds,
-            negative_prompt_embeds=negative_prompt_embeds,
-            lora_scale=lora_scale,
-            **kwargs,
-        )
-
-        # concatenate for backwards comp
-        prompt_embeds = torch.cat([prompt_embeds_tuple[1], prompt_embeds_tuple[0]])
-
-        return prompt_embeds
-
-=======
->>>>>>> dedb55ab
-    # Copied from diffusers.pipelines.stable_diffusion.pipeline_stable_diffusion.StableDiffusionPipeline.encode_prompt
-    def encode_prompt(
-        self,
-        prompt: Optional[str],
-        device: torch.device,
-        num_images_per_prompt: int,
-        do_classifier_free_guidance: bool,
-        negative_prompt: Optional[str] = None,
-        prompt_embeds: Optional[torch.FloatTensor] = None,
-        negative_prompt_embeds: Optional[torch.FloatTensor] = None,
-        lora_scale: Optional[float] = None,
-        clip_skip: Optional[int] = None,
-    ) -> torch.FloatTensor:
-        r"""
-        Encodes the prompt into text encoder hidden states.
-        Args:
-            prompt (`str` or `List[str]`, *optional*):
-                prompt to be encoded
-            device: (`torch.device`):
-                torch device
-            num_images_per_prompt (`int`):
-                number of images that should be generated per prompt
-            do_classifier_free_guidance (`bool`):
-                whether to use classifier free guidance or not
-            negative_prompt (`str` or `List[str]`, *optional*):
-                The prompt or prompts not to guide the image generation. If not defined, one has to pass
-                `negative_prompt_embeds` instead. Ignored when not using guidance (i.e., ignored if `guidance_scale` is
-                less than `1`).
-            prompt_embeds (`torch.FloatTensor`, *optional*):
-                Pre-generated text embeddings. Can be used to easily tweak text inputs, *e.g.* prompt weighting. If not
-                provided, text embeddings will be generated from `prompt` input argument.
-            negative_prompt_embeds (`torch.FloatTensor`, *optional*):
-                Pre-generated negative text embeddings. Can be used to easily tweak text inputs, *e.g.* prompt
-                weighting. If not provided, negative_prompt_embeds will be generated from `negative_prompt` input
-                argument.
-            lora_scale (`float`, *optional*):
-                A LoRA scale that will be applied to all LoRA layers of the text encoder if LoRA layers are loaded.
-            clip_skip (`int`, *optional*):
-                Number of layers to be skipped from CLIP while computing the prompt embeddings. A value of 1 means that
-                the output of the pre-final layer will be used for computing the prompt embeddings.
-        """
-        # set lora scale so that monkey patched LoRA
-        # function of text encoder can correctly access it
-        if lora_scale is not None and isinstance(self, LoraLoaderMixin):
-            self._lora_scale = lora_scale
-
-            # dynamically adjust the LoRA scale
-            if not USE_PEFT_BACKEND:
-                adjust_lora_scale_text_encoder(self.text_encoder, lora_scale)
-            else:
-                scale_lora_layers(self.text_encoder, lora_scale)
-
-        if prompt is not None and isinstance(prompt, str):
-            batch_size = 1
-        elif prompt is not None and isinstance(prompt, list):
-            batch_size = len(prompt)
-        else:
-            batch_size = prompt_embeds.shape[0]
-
-        if prompt_embeds is None:
-            # textual inversion: process multi-vector tokens if necessary
-            if isinstance(self, TextualInversionLoaderMixin):
-                prompt = self.maybe_convert_prompt(prompt, self.tokenizer)
-
-            text_inputs = self.tokenizer(
-                prompt,
-                padding="max_length",
-                max_length=self.tokenizer.model_max_length,
-                truncation=True,
-                return_tensors="pt",
-            )
-            text_input_ids = text_inputs.input_ids
-            untruncated_ids = self.tokenizer(prompt, padding="longest", return_tensors="pt").input_ids
-
-            if untruncated_ids.shape[-1] >= text_input_ids.shape[-1] and not torch.equal(
-                text_input_ids, untruncated_ids
-            ):
-                removed_text = self.tokenizer.batch_decode(
-                    untruncated_ids[:, self.tokenizer.model_max_length - 1 : -1]
-                )
-                logger.warning(
-                    "The following part of your input was truncated because CLIP can only handle sequences up to"
-                    f" {self.tokenizer.model_max_length} tokens: {removed_text}"
-                )
-
-            if hasattr(self.text_encoder.config, "use_attention_mask") and self.text_encoder.config.use_attention_mask:
-                attention_mask = text_inputs.attention_mask.to(device)
-            else:
-                attention_mask = None
-
-            if clip_skip is None:
-                prompt_embeds = self.text_encoder(text_input_ids.to(device), attention_mask=attention_mask)
-                prompt_embeds = prompt_embeds[0]
-            else:
-                prompt_embeds = self.text_encoder(
-                    text_input_ids.to(device), attention_mask=attention_mask, output_hidden_states=True
-                )
-                # Access the `hidden_states` first, that contains a tuple of
-                # all the hidden states from the encoder layers. Then index into
-                # the tuple to access the hidden states from the desired layer.
-                prompt_embeds = prompt_embeds[-1][-(clip_skip + 1)]
-                # We also need to apply the final LayerNorm here to not mess with the
-                # representations. The `last_hidden_states` that we typically use for
-                # obtaining the final prompt representations passes through the LayerNorm
-                # layer.
-                prompt_embeds = self.text_encoder.text_model.final_layer_norm(prompt_embeds)
-
-        if self.text_encoder is not None:
-            prompt_embeds_dtype = self.text_encoder.dtype
-        elif self.unet is not None:
-            prompt_embeds_dtype = self.unet.dtype
-        else:
-            prompt_embeds_dtype = prompt_embeds.dtype
-
-        prompt_embeds = prompt_embeds.to(dtype=prompt_embeds_dtype, device=device)
-
-        bs_embed, seq_len, _ = prompt_embeds.shape
-        # duplicate text embeddings for each generation per prompt, using mps friendly method
-        prompt_embeds = prompt_embeds.repeat(1, num_images_per_prompt, 1)
-        prompt_embeds = prompt_embeds.view(bs_embed * num_images_per_prompt, seq_len, -1)
-
-        # get unconditional embeddings for classifier free guidance
-        if do_classifier_free_guidance and negative_prompt_embeds is None:
-            uncond_tokens: List[str]
-            if negative_prompt is None:
-                uncond_tokens = [""] * batch_size
-            elif prompt is not None and type(prompt) is not type(negative_prompt):
-                raise TypeError(
-                    f"`negative_prompt` should be the same type to `prompt`, but got {type(negative_prompt)} !="
-                    f" {type(prompt)}."
-                )
-            elif isinstance(negative_prompt, str):
-                uncond_tokens = [negative_prompt]
-            elif batch_size != len(negative_prompt):
-                raise ValueError(
-                    f"`negative_prompt`: {negative_prompt} has batch size {len(negative_prompt)}, but `prompt`:"
-                    f" {prompt} has batch size {batch_size}. Please make sure that passed `negative_prompt` matches"
-                    " the batch size of `prompt`."
-                )
-            else:
-                uncond_tokens = negative_prompt
-
-            # textual inversion: process multi-vector tokens if necessary
-            if isinstance(self, TextualInversionLoaderMixin):
-                uncond_tokens = self.maybe_convert_prompt(uncond_tokens, self.tokenizer)
-
-            max_length = prompt_embeds.shape[1]
-            uncond_input = self.tokenizer(
-                uncond_tokens,
-                padding="max_length",
-                max_length=max_length,
-                truncation=True,
-                return_tensors="pt",
-            )
-
-            if hasattr(self.text_encoder.config, "use_attention_mask") and self.text_encoder.config.use_attention_mask:
-                attention_mask = uncond_input.attention_mask.to(device)
-            else:
-                attention_mask = None
-
-            negative_prompt_embeds = self.text_encoder(
-                uncond_input.input_ids.to(device),
-                attention_mask=attention_mask,
-            )
-            negative_prompt_embeds = negative_prompt_embeds[0]
-
-        if do_classifier_free_guidance:
-            # duplicate unconditional embeddings for each generation per prompt, using mps friendly method
-            seq_len = negative_prompt_embeds.shape[1]
-
-            negative_prompt_embeds = negative_prompt_embeds.to(dtype=prompt_embeds_dtype, device=device)
-
-            negative_prompt_embeds = negative_prompt_embeds.repeat(1, num_images_per_prompt, 1)
-            negative_prompt_embeds = negative_prompt_embeds.view(batch_size * num_images_per_prompt, seq_len, -1)
-
-        if isinstance(self, LoraLoaderMixin) and USE_PEFT_BACKEND:
-            # Retrieve the original scale by scaling back the LoRA layers
-            unscale_lora_layers(self.text_encoder, lora_scale)
-
-        return prompt_embeds, negative_prompt_embeds
-<<<<<<< HEAD
-
-    # Copied from diffusers.pipelines.stable_diffusion.pipeline_stable_diffusion.StableDiffusionPipeline.prepare_latents
-    def prepare_latents(
-        self,
-        batch_size: int,
-        num_channels_latents: int,
-        height: int,
-        width: int,
-        dtype: torch.dtype,
-        device: torch.device,
-        generator: Union[torch.Generator, List[torch.Generator]],
-        latents: Optional[torch.Tensor] = None,
-    ) -> torch.Tensor:
-        r"""
-        Prepare the latent vectors for diffusion.
-        Args:
-            batch_size (int): The number of samples in the batch.
-            num_channels_latents (int): The number of channels in the latent vectors.
-            height (int): The height of the latent vectors.
-            width (int): The width of the latent vectors.
-            dtype (torch.dtype): The data type of the latent vectors.
-            device (torch.device): The device to place the latent vectors on.
-            generator (Union[torch.Generator, List[torch.Generator]]): The generator(s) to use for random number generation.
-            latents (Optional[torch.Tensor]): The pre-existing latent vectors. If None, new latent vectors will be generated.
-        Returns:
-            torch.Tensor: The prepared latent vectors.
-        """
-        shape = (batch_size, num_channels_latents, height // self.vae_scale_factor, width // self.vae_scale_factor)
-        if isinstance(generator, list) and len(generator) != batch_size:
-            raise ValueError(
-                f"You have passed a list of generators of length {len(generator)}, but requested an effective batch"
-                f" size of {batch_size}. Make sure the batch size matches the length of the generators."
-            )
-
-        if latents is None:
-            latents = randn_tensor(shape, generator=generator, device=device, dtype=dtype)
-        else:
-            latents = latents.to(device)
-
-        # scale the initial noise by the standard deviation required by the scheduler
-        latents = latents * self.scheduler.init_noise_sigma
-        return latents
-
-    # Copied from diffusers.pipelines.stable_diffusion.pipeline_stable_diffusion.StableDiffusionPipeline.prepare_extra_step_kwargs
-    def prepare_extra_step_kwargs(
-        self, generator: Union[torch.Generator, List[torch.Generator]], eta: float
-    ) -> Dict[str, Any]:
-        r"""
-        Prepare extra keyword arguments for the scheduler step.
-        Args:
-            generator (Union[torch.Generator, List[torch.Generator]]): The generator used for sampling.
-            eta (float): The value of eta (η) used with the DDIMScheduler. Should be between 0 and 1.
-        Returns:
-            Dict[str, Any]: A dictionary containing the extra keyword arguments for the scheduler step.
-        """
-        # prepare extra kwargs for the scheduler step, since not all schedulers have the same signature
-        # eta (η) is only used with the DDIMScheduler, it will be ignored for other schedulers.
-        # eta corresponds to η in DDIM paper: https://arxiv.org/abs/2010.02502
-        # and should be between [0, 1]
-
-        accepts_eta = "eta" in set(inspect.signature(self.scheduler.step).parameters.keys())
-        extra_step_kwargs = {}
-        if accepts_eta:
-            extra_step_kwargs["eta"] = eta
-
-        # check if the scheduler accepts generator
-        accepts_generator = "generator" in set(inspect.signature(self.scheduler.step).parameters.keys())
-        if accepts_generator:
-            extra_step_kwargs["generator"] = generator
-        return extra_step_kwargs
-
-=======
->>>>>>> dedb55ab
-
-    @torch.no_grad()
-    def __call__(
-        self,
-        prompt: str,
-        height: int = 512,
-        width: int = 512,
-        num_inference_steps: int = 50,
-        guidance_scale: float = 7.5,
-        negative_prompt: str = None,
-        num_images_per_prompt: Optional[int] = 1,
-        eta: float = 0.0,
-        generator: Optional[torch.Generator] = None,
-        latents: Optional[torch.Tensor] = None,
-        output_type: Optional[str] = "pil",
-        return_dict: bool = True,
-        rp_args: Dict[str, str] = None,
-    ):
-        active = KBRK in prompt[0] if isinstance(prompt, list) else KBRK in prompt
-        if negative_prompt is None:
-            negative_prompt = "" if isinstance(prompt, str) else [""] * len(prompt)
-
-        device = self._execution_device
-        regions = 0
-
-        self.power = int(rp_args["power"]) if "power" in rp_args else 1
-
-        prompts = prompt if isinstance(prompt, list) else [prompt]
-        n_prompts = negative_prompt if isinstance(negative_prompt, list) else [negative_prompt]
-        self.batch = batch = num_images_per_prompt * len(prompts)
-        all_prompts_cn, all_prompts_p = promptsmaker(prompts, num_images_per_prompt)
-        all_n_prompts_cn, _ = promptsmaker(n_prompts, num_images_per_prompt)
-
-        equal = len(all_prompts_cn) == len(all_n_prompts_cn)
-
-        if Compel:
-            compel = Compel(tokenizer=self.tokenizer, text_encoder=self.text_encoder)
-
-            def getcompelembs(prps):
-                embl = []
-                for prp in prps:
-                    embl.append(compel.build_conditioning_tensor(prp))
-                return torch.cat(embl)
-
-            conds = getcompelembs(all_prompts_cn)
-            unconds = getcompelembs(all_n_prompts_cn)
-            embs = getcompelembs(prompts)
-            n_embs = getcompelembs(n_prompts)
-            prompt = negative_prompt = None
-        else:
-            conds = self.encode_prompt(prompts, device, 1, True)[0]
-            unconds = (
-                self.encode_prompt(n_prompts, device, 1, True)[0]
-                if equal
-                else self.encode_prompt(all_n_prompts_cn, device, 1, True)[0]
-            )
-            embs = n_embs = None
-
-        if not active:
-            pcallback = None
-            mode = None
-        else:
-            if any(x in rp_args["mode"].upper() for x in ["COL", "ROW"]):
-                mode = "COL" if "COL" in rp_args["mode"].upper() else "ROW"
-                ocells, icells, regions = make_cells(rp_args["div"])
-
-            elif "PRO" in rp_args["mode"].upper():
-                regions = len(all_prompts_p[0])
-                mode = "PROMPT"
-                reset_attnmaps(self)
-                self.ex = "EX" in rp_args["mode"].upper()
-                self.target_tokens = target_tokens = tokendealer(self, all_prompts_p)
-                thresholds = [float(x) for x in rp_args["th"].split(",")]
-
-            orig_hw = (height, width)
-            revers = True
-
-            def pcallback(s_self, step: int, timestep: int, latents: torch.Tensor, selfs=None):
-                if "PRO" in mode:  # in Prompt mode, make masks from sum of attension maps
-                    self.step = step
-
-                    if len(self.attnmaps_sizes) > 3:
-                        self.history[step] = self.attnmaps.copy()
-                        for hw in self.attnmaps_sizes:
-                            allmasks = []
-                            basemasks = [None] * batch
-                            for tt, th in zip(target_tokens, thresholds):
-                                for b in range(batch):
-                                    key = f"{tt}-{b}"
-                                    _, mask, _ = makepmask(self, self.attnmaps[key], hw[0], hw[1], th, step)
-                                    mask = mask.unsqueeze(0).unsqueeze(-1)
-                                    if self.ex:
-                                        allmasks[b::batch] = [x - mask for x in allmasks[b::batch]]
-                                        allmasks[b::batch] = [torch.where(x > 0, 1, 0) for x in allmasks[b::batch]]
-                                    allmasks.append(mask)
-                                    basemasks[b] = mask if basemasks[b] is None else basemasks[b] + mask
-                            basemasks = [1 - mask for mask in basemasks]
-                            basemasks = [torch.where(x > 0, 1, 0) for x in basemasks]
-                            allmasks = basemasks + allmasks
-
-                            self.attnmasks[hw] = torch.cat(allmasks)
-                        self.maskready = True
-                return latents
-
-            def hook_forward(module):
-                # diffusers==0.23.2
-                def forward(
-                    hidden_states: torch.Tensor,
-                    encoder_hidden_states: Optional[torch.Tensor] = None,
-                    attention_mask: Optional[torch.Tensor] = None,
-                    temb: Optional[torch.Tensor] = None,
-                    scale: float = 1.0,
-                ) -> torch.Tensor:
-                    attn = module
-                    xshape = hidden_states.shape
-                    self.hw = (h, w) = split_dims(xshape[1], *orig_hw)
-
-                    if revers:
-                        nx, px = hidden_states.chunk(2)
-                    else:
-                        px, nx = hidden_states.chunk(2)
-
-                    if equal:
-                        hidden_states = torch.cat(
-                            [px for i in range(regions)] + [nx for i in range(regions)],
-                            0,
-                        )
-                        encoder_hidden_states = torch.cat([conds] + [unconds])
-                    else:
-                        hidden_states = torch.cat([px for i in range(regions)] + [nx], 0)
-                        encoder_hidden_states = torch.cat([conds] + [unconds])
-
-                    residual = hidden_states
-
-                    args = () if USE_PEFT_BACKEND else (scale,)
-
-                    if attn.spatial_norm is not None:
-                        hidden_states = attn.spatial_norm(hidden_states, temb)
-
-                    input_ndim = hidden_states.ndim
-
-                    if input_ndim == 4:
-                        batch_size, channel, height, width = hidden_states.shape
-                        hidden_states = hidden_states.view(batch_size, channel, height * width).transpose(1, 2)
-
-                    batch_size, sequence_length, _ = (
-                        hidden_states.shape if encoder_hidden_states is None else encoder_hidden_states.shape
-                    )
-
-                    if attention_mask is not None:
-                        attention_mask = attn.prepare_attention_mask(attention_mask, sequence_length, batch_size)
-                        attention_mask = attention_mask.view(batch_size, attn.heads, -1, attention_mask.shape[-1])
-
-                    if attn.group_norm is not None:
-                        hidden_states = attn.group_norm(hidden_states.transpose(1, 2)).transpose(1, 2)
-
-                    args = () if USE_PEFT_BACKEND else (scale,)
-                    query = attn.to_q(hidden_states, *args)
-
-                    if encoder_hidden_states is None:
-                        encoder_hidden_states = hidden_states
-                    elif attn.norm_cross:
-                        encoder_hidden_states = attn.norm_encoder_hidden_states(encoder_hidden_states)
-
-                    key = attn.to_k(encoder_hidden_states, *args)
-                    value = attn.to_v(encoder_hidden_states, *args)
-
-                    inner_dim = key.shape[-1]
-                    head_dim = inner_dim // attn.heads
-
-                    query = query.view(batch_size, -1, attn.heads, head_dim).transpose(1, 2)
-
-                    key = key.view(batch_size, -1, attn.heads, head_dim).transpose(1, 2)
-                    value = value.view(batch_size, -1, attn.heads, head_dim).transpose(1, 2)
-
-                    # the output of sdp = (batch, num_heads, seq_len, head_dim)
-                    # TODO: add support for attn.scale when we move to Torch 2.1
-                    hidden_states = scaled_dot_product_attention(
-                        self,
-                        query,
-                        key,
-                        value,
-                        attn_mask=attention_mask,
-                        dropout_p=0.0,
-                        is_causal=False,
-                        getattn="PRO" in mode,
-                    )
-
-                    hidden_states = hidden_states.transpose(1, 2).reshape(batch_size, -1, attn.heads * head_dim)
-                    hidden_states = hidden_states.to(query.dtype)
-
-                    # linear proj
-                    hidden_states = attn.to_out[0](hidden_states, *args)
-                    # dropout
-                    hidden_states = attn.to_out[1](hidden_states)
-
-                    if input_ndim == 4:
-                        hidden_states = hidden_states.transpose(-1, -2).reshape(batch_size, channel, height, width)
-
-                    if attn.residual_connection:
-                        hidden_states = hidden_states + residual
-
-                    hidden_states = hidden_states / attn.rescale_output_factor
-
-                    #### Regional Prompting Col/Row mode
-                    if any(x in mode for x in ["COL", "ROW"]):
-                        reshaped = hidden_states.reshape(hidden_states.size()[0], h, w, hidden_states.size()[2])
-                        center = reshaped.shape[0] // 2
-                        px = reshaped[0:center] if equal else reshaped[0:-batch]
-                        nx = reshaped[center:] if equal else reshaped[-batch:]
-                        outs = [px, nx] if equal else [px]
-                        for out in outs:
-                            c = 0
-                            for i, ocell in enumerate(ocells):
-                                for icell in icells[i]:
-                                    if "ROW" in mode:
-                                        out[
-                                            0:batch,
-                                            int(h * ocell[0]) : int(h * ocell[1]),
-                                            int(w * icell[0]) : int(w * icell[1]),
-                                            :,
-                                        ] = out[
-                                            c * batch : (c + 1) * batch,
-                                            int(h * ocell[0]) : int(h * ocell[1]),
-                                            int(w * icell[0]) : int(w * icell[1]),
-                                            :,
-                                        ]
-                                    else:
-                                        out[
-                                            0:batch,
-                                            int(h * icell[0]) : int(h * icell[1]),
-                                            int(w * ocell[0]) : int(w * ocell[1]),
-                                            :,
-                                        ] = out[
-                                            c * batch : (c + 1) * batch,
-                                            int(h * icell[0]) : int(h * icell[1]),
-                                            int(w * ocell[0]) : int(w * ocell[1]),
-                                            :,
-                                        ]
-                                    c += 1
-                        px, nx = (px[0:batch], nx[0:batch]) if equal else (px[0:batch], nx)
-                        hidden_states = torch.cat([nx, px], 0) if revers else torch.cat([px, nx], 0)
-                        hidden_states = hidden_states.reshape(xshape)
-
-                    #### Regional Prompting Prompt mode
-                    elif "PRO" in mode:
-                        px, nx = (
-                            torch.chunk(hidden_states) if equal else hidden_states[0:-batch],
-                            hidden_states[-batch:],
-                        )
-
-                        if (h, w) in self.attnmasks and self.maskready:
-
-                            def mask(input):
-                                out = torch.multiply(input, self.attnmasks[(h, w)])
-                                for b in range(batch):
-                                    for r in range(1, regions):
-                                        out[b] = out[b] + out[r * batch + b]
-                                return out
-
-                            px, nx = (mask(px), mask(nx)) if equal else (mask(px), nx)
-                        px, nx = (px[0:batch], nx[0:batch]) if equal else (px[0:batch], nx)
-                        hidden_states = torch.cat([nx, px], 0) if revers else torch.cat([px, nx], 0)
-                    return hidden_states
-
-                return forward
-
-            def hook_forwards(root_module: torch.nn.Module):
-                for name, module in root_module.named_modules():
-                    if "attn2" in name and module.__class__.__name__ == "Attention":
-                        module.forward = hook_forward(module)
-
-            hook_forwards(self.unet)
-
-        output = StableDiffusionPipeline(**self.components)(
-            prompt=prompt,
-            prompt_embeds=embs,
-            negative_prompt=negative_prompt,
-            negative_prompt_embeds=n_embs,
-            height=height,
-            width=width,
-            num_inference_steps=num_inference_steps,
-            guidance_scale=guidance_scale,
-            num_images_per_prompt=num_images_per_prompt,
-            eta=eta,
-            generator=generator,
-            latents=latents,
-            output_type=output_type,
-            return_dict=return_dict,
-            callback_on_step_end=pcallback,
-        )
-
-        if "save_mask" in rp_args:
-            save_mask = rp_args["save_mask"]
-        else:
-            save_mask = False
-
-        if mode == "PROMPT" and save_mask:
-            saveattnmaps(
-                self,
-                output,
-                height,
-                width,
-                thresholds,
-                num_inference_steps // 2,
-                regions,
-            )
-
-        return output
-
-
-### Make prompt list for each regions
-def promptsmaker(prompts, batch):
-    out_p = []
-    plen = len(prompts)
-    for prompt in prompts:
-        add = ""
-        if KCOMM in prompt:
-            add, prompt = prompt.split(KCOMM)
-            add = add + " "
-        prompts = prompt.split(KBRK)
-        out_p.append([add + p for p in prompts])
-    out = [None] * batch * len(out_p[0]) * len(out_p)
-    for p, prs in enumerate(out_p):  # inputs prompts
-        for r, pr in enumerate(prs):  # prompts for regions
-            start = (p + r * plen) * batch
-            out[start : start + batch] = [pr] * batch  # P1R1B1,P1R1B2...,P1R2B1,P1R2B2...,P2R1B1...
-    return out, out_p
-
-
-### make regions from ratios
-### ";" makes outercells, "," makes inner cells
-def make_cells(ratios):
-    if ";" not in ratios and "," in ratios:
-        ratios = ratios.replace(",", ";")
-    ratios = ratios.split(";")
-    ratios = [inratios.split(",") for inratios in ratios]
-
-    icells = []
-    ocells = []
-
-    def startend(cells, array):
-        current_start = 0
-        array = [float(x) for x in array]
-        for value in array:
-            end = current_start + (value / sum(array))
-            cells.append([current_start, end])
-            current_start = end
-
-    startend(ocells, [r[0] for r in ratios])
-
-    for inratios in ratios:
-        if 2 > len(inratios):
-            icells.append([[0, 1]])
-        else:
-            add = []
-            startend(add, inratios[1:])
-            icells.append(add)
-
-    return ocells, icells, sum(len(cell) for cell in icells)
-
-
-def make_emblist(self, prompts):
-    with torch.no_grad():
-        tokens = self.tokenizer(
-            prompts,
-            max_length=self.tokenizer.model_max_length,
-            padding=True,
-            truncation=True,
-            return_tensors="pt",
-        ).input_ids.to(self.device)
-        embs = self.text_encoder(tokens, output_hidden_states=True).last_hidden_state.to(self.device, dtype=self.dtype)
-    return embs
-
-
-def split_dims(xs, height, width):
-    xs = xs
-
-    def repeat_div(x, y):
-        while y > 0:
-            x = math.ceil(x / 2)
-            y = y - 1
-        return x
-
-    scale = math.ceil(math.log2(math.sqrt(height * width / xs)))
-    dsh = repeat_div(height, scale)
-    dsw = repeat_div(width, scale)
-    return dsh, dsw
-
-
-##### for prompt mode
-def get_attn_maps(self, attn):
-    height, width = self.hw
-    target_tokens = self.target_tokens
-    if (height, width) not in self.attnmaps_sizes:
-        self.attnmaps_sizes.append((height, width))
-
-    for b in range(self.batch):
-        for t in target_tokens:
-            power = self.power
-            add = attn[b, :, :, t[0] : t[0] + len(t)] ** (power) * (self.attnmaps_sizes.index((height, width)) + 1)
-            add = torch.sum(add, dim=2)
-            key = f"{t}-{b}"
-            if key not in self.attnmaps:
-                self.attnmaps[key] = add
-            else:
-                if self.attnmaps[key].shape[1] != add.shape[1]:
-                    add = add.view(8, height, width)
-                    add = FF.resize(add, self.attnmaps_sizes[0], antialias=None)
-                    add = add.reshape_as(self.attnmaps[key])
-
-                self.attnmaps[key] = self.attnmaps[key] + add
-
-
-def reset_attnmaps(self):  # init parameters in every batch
-    self.step = 0
-    self.attnmaps = {}  # maked from attention maps
-    self.attnmaps_sizes = []  # height,width set of u-net blocks
-    self.attnmasks = {}  # maked from attnmaps for regions
-    self.maskready = False
-    self.history = {}
-
-
-def saveattnmaps(self, output, h, w, th, step, regions):
-    masks = []
-    for i, mask in enumerate(self.history[step].values()):
-        img, _, mask = makepmask(self, mask, h, w, th[i % len(th)], step)
-        if self.ex:
-            masks = [x - mask for x in masks]
-            masks.append(mask)
-            if len(masks) == regions - 1:
-                output.images.extend([FF.to_pil_image(mask) for mask in masks])
-                masks = []
-        else:
-            output.images.append(img)
-
-
-def makepmask(
-    self, mask, h, w, th, step
-):  # make masks from attention cache return [for preview, for attention, for Latent]
-    th = th - step * 0.005
-    if 0.05 >= th:
-        th = 0.05
-    mask = torch.mean(mask, dim=0)
-    mask = mask / mask.max().item()
-    mask = torch.where(mask > th, 1, 0)
-    mask = mask.float()
-    mask = mask.view(1, *self.attnmaps_sizes[0])
-    img = FF.to_pil_image(mask)
-    img = img.resize((w, h))
-    mask = FF.resize(mask, (h, w), interpolation=FF.InterpolationMode.NEAREST, antialias=None)
-    lmask = mask
-    mask = mask.reshape(h * w)
-    mask = torch.where(mask > 0.1, 1, 0)
-    return img, mask, lmask
-
-
-def tokendealer(self, all_prompts):
-    for prompts in all_prompts:
-        targets = [p.split(",")[-1] for p in prompts[1:]]
-        tt = []
-
-        for target in targets:
-            ptokens = (
-                self.tokenizer(
-                    prompts,
-                    max_length=self.tokenizer.model_max_length,
-                    padding=True,
-                    truncation=True,
-                    return_tensors="pt",
-                ).input_ids
-            )[0]
-            ttokens = (
-                self.tokenizer(
-                    target,
-                    max_length=self.tokenizer.model_max_length,
-                    padding=True,
-                    truncation=True,
-                    return_tensors="pt",
-                ).input_ids
-            )[0]
-
-            tlist = []
-
-            for t in range(ttokens.shape[0] - 2):
-                for p in range(ptokens.shape[0]):
-                    if ttokens[t + 1] == ptokens[p]:
-                        tlist.append(p)
-            if tlist != []:
-                tt.append(tlist)
-
-    return tt
-
-
-def scaled_dot_product_attention(
-    self,
-    query,
-    key,
-    value,
-    attn_mask=None,
-    dropout_p=0.0,
-    is_causal=False,
-    scale=None,
-    getattn=False,
-) -> torch.Tensor:
-    # Efficient implementation equivalent to the following:
-    L, S = query.size(-2), key.size(-2)
-    scale_factor = 1 / math.sqrt(query.size(-1)) if scale is None else scale
-    attn_bias = torch.zeros(L, S, dtype=query.dtype, device=self.device)
-    if is_causal:
-        assert attn_mask is None
-        temp_mask = torch.ones(L, S, dtype=torch.bool).tril(diagonal=0)
-        attn_bias.masked_fill_(temp_mask.logical_not(), float("-inf"))
-        attn_bias.to(query.dtype)
-
-    if attn_mask is not None:
-        if attn_mask.dtype == torch.bool:
-            attn_mask.masked_fill_(attn_mask.logical_not(), float("-inf"))
-        else:
-            attn_bias += attn_mask
-    attn_weight = query @ key.transpose(-2, -1) * scale_factor
-    attn_weight += attn_bias
-    attn_weight = torch.softmax(attn_weight, dim=-1)
-    if getattn:
-        get_attn_maps(self, attn_weight)
-    attn_weight = torch.dropout(attn_weight, dropout_p, train=True)
-    return attn_weight @ value+# tested for diffusers >=0.28.0
+import math
+from typing import Dict, List, Optional, Union
+
+import torch
+import torchvision.transforms.functional as FF
+from packaging import version
+from transformers import CLIPImageProcessor, CLIPTextModel, CLIPTokenizer
+
+from diffusers import AutoencoderKL, DiffusionPipeline, StableDiffusionPipeline, UNet2DConditionModel
+from diffusers.configuration_utils import FrozenDict, deprecate
+from diffusers.image_processor import VaeImageProcessor
+from diffusers.loaders import FromSingleFileMixin, IPAdapterMixin, LoraLoaderMixin, TextualInversionLoaderMixin
+from diffusers.models.lora import adjust_lora_scale_text_encoder
+from diffusers.pipelines.stable_diffusion.safety_checker import StableDiffusionSafetyChecker
+from diffusers.schedulers import KarrasDiffusionSchedulers
+from diffusers.utils import (
+    USE_PEFT_BACKEND,
+    logging,
+    scale_lora_layers,
+    unscale_lora_layers,
+)
+
+
+logger = logging.get_logger(__name__)  # pylint: disable=invalid-name
+
+try:
+    from compel import Compel
+except ImportError:
+    Compel = None
+
+KCOMM = "ADDCOMM"
+KBRK = "BREAK"
+
+
+class RegionalPromptingStableDiffusionPipeline(
+    DiffusionPipeline, TextualInversionLoaderMixin, LoraLoaderMixin, IPAdapterMixin, FromSingleFileMixin
+):
+    r"""
+    Args for Regional Prompting Pipeline:
+        rp_args:dict
+        Required
+            rp_args["mode"]: cols, rows, prompt, prompt-ex
+        for cols, rows mode
+            rp_args["div"]: ex) 1;1;1(Divide into 3 regions)
+        for prompt, prompt-ex mode
+            rp_args["th"]: ex) 0.5,0.5,0.6 (threshold for prompt mode)
+
+        Optional
+            rp_args["save_mask"]: True/False (save masks in prompt mode)
+
+    Pipeline for text-to-image generation using Stable Diffusion.
+
+    This model inherits from [`DiffusionPipeline`]. Check the superclass documentation for the generic methods the
+    library implements for all the pipelines (such as downloading or saving, running on a particular device, etc.)
+
+    Args:
+        vae ([`AutoencoderKL`]):
+            Variational Auto-Encoder (VAE) Model to encode and decode images to and from latent representations.
+        text_encoder ([`CLIPTextModel`]):
+            Frozen text-encoder. Stable Diffusion uses the text portion of
+            [CLIP](https://huggingface.co/docs/transformers/model_doc/clip#transformers.CLIPTextModel), specifically
+            the [clip-vit-large-patch14](https://huggingface.co/openai/clip-vit-large-patch14) variant.
+        tokenizer (`CLIPTokenizer`):
+            Tokenizer of class
+            [CLIPTokenizer](https://huggingface.co/docs/transformers/v4.21.0/en/model_doc/clip#transformers.CLIPTokenizer).
+        unet ([`UNet2DConditionModel`]): Conditional U-Net architecture to denoise the encoded image latents.
+        scheduler ([`SchedulerMixin`]):
+            A scheduler to be used in combination with `unet` to denoise the encoded image latents. Can be one of
+            [`DDIMScheduler`], [`LMSDiscreteScheduler`], or [`PNDMScheduler`].
+        safety_checker ([`StableDiffusionSafetyChecker`]):
+            Classification module that estimates whether generated images could be considered offensive or harmful.
+            Please, refer to the [model card](https://huggingface.co/CompVis/stable-diffusion-v1-4) for details.
+        feature_extractor ([`CLIPImageProcessor`]):
+            Model that extracts features from generated images to be used as inputs for the `safety_checker`.
+    """
+
+    def __init__(
+        self,
+        vae: AutoencoderKL,
+        text_encoder: CLIPTextModel,
+        tokenizer: CLIPTokenizer,
+        unet: UNet2DConditionModel,
+        scheduler: KarrasDiffusionSchedulers,
+        safety_checker: StableDiffusionSafetyChecker,
+        feature_extractor: CLIPImageProcessor,
+        requires_safety_checker: bool = True,
+    ):
+        # super().__init__(
+        #     vae,
+        #     text_encoder,
+        #     tokenizer,
+        #     unet,
+        #     scheduler,
+        #     safety_checker,
+        #     feature_extractor,
+        #     requires_safety_checker,
+        # )
+
+        super().__init__()
+
+        if hasattr(scheduler.config, "steps_offset") and scheduler.config.steps_offset != 1:
+            deprecation_message = (
+                f"The configuration file of this scheduler: {scheduler} is outdated. `steps_offset`"
+                f" should be set to 1 instead of {scheduler.config.steps_offset}. Please make sure "
+                "to update the config accordingly as leaving `steps_offset` might led to incorrect results"
+                " in future versions. If you have downloaded this checkpoint from the Hugging Face Hub,"
+                " it would be very nice if you could open a Pull request for the `scheduler/scheduler_config.json`"
+                " file"
+            )
+            deprecate("steps_offset!=1", "1.0.0", deprecation_message, standard_warn=False)
+            new_config = dict(scheduler.config)
+            new_config["steps_offset"] = 1
+            scheduler._internal_dict = FrozenDict(new_config)
+
+        if hasattr(scheduler.config, "skip_prk_steps") and scheduler.config.skip_prk_steps is False:
+            deprecation_message = (
+                f"The configuration file of this scheduler: {scheduler} has not set the configuration"
+                " `skip_prk_steps`. `skip_prk_steps` should be set to True in the configuration file. Please make"
+                " sure to update the config accordingly as not setting `skip_prk_steps` in the config might lead to"
+                " incorrect results in future versions. If you have downloaded this checkpoint from the Hugging Face"
+                " Hub, it would be very nice if you could open a Pull request for the"
+                " `scheduler/scheduler_config.json` file"
+            )
+            deprecate(
+                "skip_prk_steps not set",
+                "1.0.0",
+                deprecation_message,
+                standard_warn=False,
+            )
+            new_config = dict(scheduler.config)
+            new_config["skip_prk_steps"] = True
+            scheduler._internal_dict = FrozenDict(new_config)
+
+        if safety_checker is None and requires_safety_checker:
+            logger.warning(
+                f"You have disabled the safety checker for {self.__class__} by passing `safety_checker=None`. Ensure"
+                " that you abide to the conditions of the Stable Diffusion license and do not expose unfiltered"
+                " results in services or applications open to the public. Both the diffusers team and Hugging Face"
+                " strongly recommend to keep the safety filter enabled in all public facing circumstances, disabling"
+                " it only for use-cases that involve analyzing network behavior or auditing its results. For more"
+                " information, please have a look at https://github.com/huggingface/diffusers/pull/254 ."
+            )
+
+        if safety_checker is not None and feature_extractor is None:
+            raise ValueError(
+                "Make sure to define a feature extractor when loading {self.__class__} if you want to use the safety"
+                " checker. If you do not want to use the safety checker, you can pass `'safety_checker=None'` instead."
+            )
+
+        is_unet_version_less_0_9_0 = hasattr(unet.config, "_diffusers_version") and version.parse(
+            version.parse(unet.config._diffusers_version).base_version
+        ) < version.parse("0.9.0.dev0")
+        is_unet_sample_size_less_64 = hasattr(unet.config, "sample_size") and unet.config.sample_size < 64
+        if is_unet_version_less_0_9_0 and is_unet_sample_size_less_64:
+            deprecation_message = (
+                "The configuration file of the unet has set the default `sample_size` to smaller than"
+                " 64 which seems highly unlikely .If you're checkpoint is a fine-tuned version of any of the"
+                " following: \n- CompVis/stable-diffusion-v1-4 \n- CompVis/stable-diffusion-v1-3 \n-"
+                " CompVis/stable-diffusion-v1-2 \n- CompVis/stable-diffusion-v1-1 \n- runwayml/stable-diffusion-v1-5"
+                " \n- runwayml/stable-diffusion-inpainting \n you should change 'sample_size' to 64 in the"
+                " configuration file. Please make sure to update the config accordingly as leaving `sample_size=32`"
+                " in the config might lead to incorrect results in future versions. If you have downloaded this"
+                " checkpoint from the Hugging Face Hub, it would be very nice if you could open a Pull request for"
+                " the `unet/config.json` file"
+            )
+            deprecate("sample_size<64", "1.0.0", deprecation_message, standard_warn=False)
+            new_config = dict(unet.config)
+            new_config["sample_size"] = 64
+            unet._internal_dict = FrozenDict(new_config)
+        # Check shapes, assume num_channels_latents == 4, num_channels_mask == 1, num_channels_masked == 4
+        if unet.config.in_channels != 4:
+            logger.warning(
+                f"You have loaded a UNet with {unet.config.in_channels} input channels, whereas by default,"
+                f" {self.__class__} assumes that `pipeline.unet` has 4 input channels: 4 for `num_channels_latents`,"
+                ". If you did not intend to modify"
+                " this behavior, please check whether you have loaded the right checkpoint."
+            )
+
+        self.register_modules(
+            vae=vae,
+            text_encoder=text_encoder,
+            tokenizer=tokenizer,
+            unet=unet,
+            scheduler=scheduler,
+            safety_checker=safety_checker,
+            feature_extractor=feature_extractor,
+        )
+        self.vae_scale_factor = 2 ** (len(self.vae.config.block_out_channels) - 1)
+        self.image_processor = VaeImageProcessor(vae_scale_factor=self.vae_scale_factor)
+        self.register_to_config(requires_safety_checker=requires_safety_checker)
+
+    # Copied from diffusers.pipelines.stable_diffusion.pipeline_stable_diffusion.StableDiffusionPipeline.check_inputs
+    def check_inputs(
+        self,
+        prompt: Optional[Union[str, List[str]]],
+        height: int,
+        width: int,
+        callback_steps: Optional[int],
+        negative_prompt: Optional[str] = None,
+        prompt_embeds: Optional[torch.FloatTensor] = None,
+        negative_prompt_embeds: Optional[torch.FloatTensor] = None,
+        ip_adapter_image: Optional[torch.Tensor] = None,
+        ip_adapter_image_embeds: Optional[torch.FloatTensor] = None,
+        callback_on_step_end_tensor_inputs: Optional[List[str]] = None,
+    ) -> None:
+        """
+        Check the validity of the input arguments for the diffusion model.
+        Args:
+            prompt (Optional[Union[str, List[str]]]): The prompt text or list of prompt texts.
+            height (int): The height of the input image.
+            width (int): The width of the input image.
+            callback_steps (Optional[int]): The number of steps to perform the callback on.
+            negative_prompt (Optional[str]): The negative prompt text.
+            prompt_embeds (Optional[torch.FloatTensor]): The prompt embeddings.
+            negative_prompt_embeds (Optional[torch.FloatTensor]): The negative prompt embeddings.
+            ip_adapter_image (Optional[torch.Tensor]): The input adapter image.
+            ip_adapter_image_embeds (Optional[torch.FloatTensor]): The input adapter image embeddings.
+            callback_on_step_end_tensor_inputs (Optional[List[str]]): The list of tensor inputs to perform the callback on.
+        Raises:
+            ValueError: If `height` or `width` is not divisible by 8.
+            ValueError: If `callback_steps` is not a positive integer.
+            ValueError: If `callback_on_step_end_tensor_inputs` contains invalid tensor inputs.
+            ValueError: If both `prompt` and `prompt_embeds` are provided.
+            ValueError: If neither `prompt` nor `prompt_embeds` are provided.
+            ValueError: If `prompt` is not of type `str` or `list`.
+            ValueError: If both `negative_prompt` and `negative_prompt_embeds` are provided.
+            ValueError: If both `prompt_embeds` and `negative_prompt_embeds` are provided and have different shapes.
+            ValueError: If both `ip_adapter_image` and `ip_adapter_image_embeds` are provided.
+        Returns:
+            None
+        """
+        if height % 8 != 0 or width % 8 != 0:
+            raise ValueError(f"`height` and `width` have to be divisible by 8 but are {height} and {width}.")
+
+        if callback_steps is not None and (not isinstance(callback_steps, int) or callback_steps <= 0):
+            raise ValueError(
+                f"`callback_steps` has to be a positive integer but is {callback_steps} of type"
+                f" {type(callback_steps)}."
+            )
+        if callback_on_step_end_tensor_inputs is not None and not all(
+            k in self._callback_tensor_inputs for k in callback_on_step_end_tensor_inputs
+        ):
+            raise ValueError(
+                f"`callback_on_step_end_tensor_inputs` has to be in {self._callback_tensor_inputs}, but found {[k for k in callback_on_step_end_tensor_inputs if k not in self._callback_tensor_inputs]}"
+            )
+
+        if prompt is not None and prompt_embeds is not None:
+            raise ValueError(
+                f"Cannot forward both `prompt`: {prompt} and `prompt_embeds`: {prompt_embeds}. Please make sure to"
+                " only forward one of the two."
+            )
+        elif prompt is None and prompt_embeds is None:
+            raise ValueError(
+                "Provide either `prompt` or `prompt_embeds`. Cannot leave both `prompt` and `prompt_embeds` undefined."
+            )
+        elif prompt is not None and (not isinstance(prompt, str) and not isinstance(prompt, list)):
+            raise ValueError(f"`prompt` has to be of type `str` or `list` but is {type(prompt)}")
+
+        if negative_prompt is not None and negative_prompt_embeds is not None:
+            raise ValueError(
+                f"Cannot forward both `negative_prompt`: {negative_prompt} and `negative_prompt_embeds`:"
+                f" {negative_prompt_embeds}. Please make sure to only forward one of the two."
+            )
+
+        if prompt_embeds is not None and negative_prompt_embeds is not None:
+            if prompt_embeds.shape != negative_prompt_embeds.shape:
+                raise ValueError(
+                    "`prompt_embeds` and `negative_prompt_embeds` must have the same shape when passed directly, but"
+                    f" got: `prompt_embeds` {prompt_embeds.shape} != `negative_prompt_embeds`"
+                    f" {negative_prompt_embeds.shape}."
+                )
+
+        if ip_adapter_image is not None and ip_adapter_image_embeds is not None:
+            raise ValueError(
+                "Provide either `ip_adapter_image` or `ip_adapter_image_embeds`. Cannot leave both `ip_adapter_image` and `ip_adapter_image_embeds` defined."
+            )
+
+    # Copied from diffusers.pipelines.stable_diffusion.pipeline_stable_diffusion.StableDiffusionPipeline.encode_prompt
+    def encode_prompt(
+        self,
+        prompt: Optional[str],
+        device: torch.device,
+        num_images_per_prompt: int,
+        do_classifier_free_guidance: bool,
+        negative_prompt: Optional[str] = None,
+        prompt_embeds: Optional[torch.FloatTensor] = None,
+        negative_prompt_embeds: Optional[torch.FloatTensor] = None,
+        lora_scale: Optional[float] = None,
+        clip_skip: Optional[int] = None,
+    ) -> torch.FloatTensor:
+        r"""
+        Encodes the prompt into text encoder hidden states.
+        Args:
+            prompt (`str` or `List[str]`, *optional*):
+                prompt to be encoded
+            device: (`torch.device`):
+                torch device
+            num_images_per_prompt (`int`):
+                number of images that should be generated per prompt
+            do_classifier_free_guidance (`bool`):
+                whether to use classifier free guidance or not
+            negative_prompt (`str` or `List[str]`, *optional*):
+                The prompt or prompts not to guide the image generation. If not defined, one has to pass
+                `negative_prompt_embeds` instead. Ignored when not using guidance (i.e., ignored if `guidance_scale` is
+                less than `1`).
+            prompt_embeds (`torch.FloatTensor`, *optional*):
+                Pre-generated text embeddings. Can be used to easily tweak text inputs, *e.g.* prompt weighting. If not
+                provided, text embeddings will be generated from `prompt` input argument.
+            negative_prompt_embeds (`torch.FloatTensor`, *optional*):
+                Pre-generated negative text embeddings. Can be used to easily tweak text inputs, *e.g.* prompt
+                weighting. If not provided, negative_prompt_embeds will be generated from `negative_prompt` input
+                argument.
+            lora_scale (`float`, *optional*):
+                A LoRA scale that will be applied to all LoRA layers of the text encoder if LoRA layers are loaded.
+            clip_skip (`int`, *optional*):
+                Number of layers to be skipped from CLIP while computing the prompt embeddings. A value of 1 means that
+                the output of the pre-final layer will be used for computing the prompt embeddings.
+        """
+        # set lora scale so that monkey patched LoRA
+        # function of text encoder can correctly access it
+        if lora_scale is not None and isinstance(self, LoraLoaderMixin):
+            self._lora_scale = lora_scale
+
+            # dynamically adjust the LoRA scale
+            if not USE_PEFT_BACKEND:
+                adjust_lora_scale_text_encoder(self.text_encoder, lora_scale)
+            else:
+                scale_lora_layers(self.text_encoder, lora_scale)
+
+        if prompt is not None and isinstance(prompt, str):
+            batch_size = 1
+        elif prompt is not None and isinstance(prompt, list):
+            batch_size = len(prompt)
+        else:
+            batch_size = prompt_embeds.shape[0]
+
+        if prompt_embeds is None:
+            # textual inversion: process multi-vector tokens if necessary
+            if isinstance(self, TextualInversionLoaderMixin):
+                prompt = self.maybe_convert_prompt(prompt, self.tokenizer)
+
+            text_inputs = self.tokenizer(
+                prompt,
+                padding="max_length",
+                max_length=self.tokenizer.model_max_length,
+                truncation=True,
+                return_tensors="pt",
+            )
+            text_input_ids = text_inputs.input_ids
+            untruncated_ids = self.tokenizer(prompt, padding="longest", return_tensors="pt").input_ids
+
+            if untruncated_ids.shape[-1] >= text_input_ids.shape[-1] and not torch.equal(
+                text_input_ids, untruncated_ids
+            ):
+                removed_text = self.tokenizer.batch_decode(
+                    untruncated_ids[:, self.tokenizer.model_max_length - 1 : -1]
+                )
+                logger.warning(
+                    "The following part of your input was truncated because CLIP can only handle sequences up to"
+                    f" {self.tokenizer.model_max_length} tokens: {removed_text}"
+                )
+
+            if hasattr(self.text_encoder.config, "use_attention_mask") and self.text_encoder.config.use_attention_mask:
+                attention_mask = text_inputs.attention_mask.to(device)
+            else:
+                attention_mask = None
+
+            if clip_skip is None:
+                prompt_embeds = self.text_encoder(text_input_ids.to(device), attention_mask=attention_mask)
+                prompt_embeds = prompt_embeds[0]
+            else:
+                prompt_embeds = self.text_encoder(
+                    text_input_ids.to(device), attention_mask=attention_mask, output_hidden_states=True
+                )
+                # Access the `hidden_states` first, that contains a tuple of
+                # all the hidden states from the encoder layers. Then index into
+                # the tuple to access the hidden states from the desired layer.
+                prompt_embeds = prompt_embeds[-1][-(clip_skip + 1)]
+                # We also need to apply the final LayerNorm here to not mess with the
+                # representations. The `last_hidden_states` that we typically use for
+                # obtaining the final prompt representations passes through the LayerNorm
+                # layer.
+                prompt_embeds = self.text_encoder.text_model.final_layer_norm(prompt_embeds)
+
+        if self.text_encoder is not None:
+            prompt_embeds_dtype = self.text_encoder.dtype
+        elif self.unet is not None:
+            prompt_embeds_dtype = self.unet.dtype
+        else:
+            prompt_embeds_dtype = prompt_embeds.dtype
+
+        prompt_embeds = prompt_embeds.to(dtype=prompt_embeds_dtype, device=device)
+
+        bs_embed, seq_len, _ = prompt_embeds.shape
+        # duplicate text embeddings for each generation per prompt, using mps friendly method
+        prompt_embeds = prompt_embeds.repeat(1, num_images_per_prompt, 1)
+        prompt_embeds = prompt_embeds.view(bs_embed * num_images_per_prompt, seq_len, -1)
+
+        # get unconditional embeddings for classifier free guidance
+        if do_classifier_free_guidance and negative_prompt_embeds is None:
+            uncond_tokens: List[str]
+            if negative_prompt is None:
+                uncond_tokens = [""] * batch_size
+            elif prompt is not None and type(prompt) is not type(negative_prompt):
+                raise TypeError(
+                    f"`negative_prompt` should be the same type to `prompt`, but got {type(negative_prompt)} !="
+                    f" {type(prompt)}."
+                )
+            elif isinstance(negative_prompt, str):
+                uncond_tokens = [negative_prompt]
+            elif batch_size != len(negative_prompt):
+                raise ValueError(
+                    f"`negative_prompt`: {negative_prompt} has batch size {len(negative_prompt)}, but `prompt`:"
+                    f" {prompt} has batch size {batch_size}. Please make sure that passed `negative_prompt` matches"
+                    " the batch size of `prompt`."
+                )
+            else:
+                uncond_tokens = negative_prompt
+
+            # textual inversion: process multi-vector tokens if necessary
+            if isinstance(self, TextualInversionLoaderMixin):
+                uncond_tokens = self.maybe_convert_prompt(uncond_tokens, self.tokenizer)
+
+            max_length = prompt_embeds.shape[1]
+            uncond_input = self.tokenizer(
+                uncond_tokens,
+                padding="max_length",
+                max_length=max_length,
+                truncation=True,
+                return_tensors="pt",
+            )
+
+            if hasattr(self.text_encoder.config, "use_attention_mask") and self.text_encoder.config.use_attention_mask:
+                attention_mask = uncond_input.attention_mask.to(device)
+            else:
+                attention_mask = None
+
+            negative_prompt_embeds = self.text_encoder(
+                uncond_input.input_ids.to(device),
+                attention_mask=attention_mask,
+            )
+            negative_prompt_embeds = negative_prompt_embeds[0]
+
+        if do_classifier_free_guidance:
+            # duplicate unconditional embeddings for each generation per prompt, using mps friendly method
+            seq_len = negative_prompt_embeds.shape[1]
+
+            negative_prompt_embeds = negative_prompt_embeds.to(dtype=prompt_embeds_dtype, device=device)
+
+            negative_prompt_embeds = negative_prompt_embeds.repeat(1, num_images_per_prompt, 1)
+            negative_prompt_embeds = negative_prompt_embeds.view(batch_size * num_images_per_prompt, seq_len, -1)
+
+        if isinstance(self, LoraLoaderMixin) and USE_PEFT_BACKEND:
+            # Retrieve the original scale by scaling back the LoRA layers
+            unscale_lora_layers(self.text_encoder, lora_scale)
+
+        return prompt_embeds, negative_prompt_embeds
+
+    @torch.no_grad()
+    def __call__(
+        self,
+        prompt: str,
+        height: int = 512,
+        width: int = 512,
+        num_inference_steps: int = 50,
+        guidance_scale: float = 7.5,
+        negative_prompt: str = None,
+        num_images_per_prompt: Optional[int] = 1,
+        eta: float = 0.0,
+        generator: Optional[torch.Generator] = None,
+        latents: Optional[torch.Tensor] = None,
+        output_type: Optional[str] = "pil",
+        return_dict: bool = True,
+        rp_args: Dict[str, str] = None,
+    ):
+        active = KBRK in prompt[0] if isinstance(prompt, list) else KBRK in prompt
+        if negative_prompt is None:
+            negative_prompt = "" if isinstance(prompt, str) else [""] * len(prompt)
+
+        device = self._execution_device
+        regions = 0
+
+        self.power = int(rp_args["power"]) if "power" in rp_args else 1
+
+        prompts = prompt if isinstance(prompt, list) else [prompt]
+        n_prompts = negative_prompt if isinstance(negative_prompt, list) else [negative_prompt]
+        self.batch = batch = num_images_per_prompt * len(prompts)
+        all_prompts_cn, all_prompts_p = promptsmaker(prompts, num_images_per_prompt)
+        all_n_prompts_cn, _ = promptsmaker(n_prompts, num_images_per_prompt)
+
+        equal = len(all_prompts_cn) == len(all_n_prompts_cn)
+
+        if Compel:
+            compel = Compel(tokenizer=self.tokenizer, text_encoder=self.text_encoder)
+
+            def getcompelembs(prps):
+                embl = []
+                for prp in prps:
+                    embl.append(compel.build_conditioning_tensor(prp))
+                return torch.cat(embl)
+
+            conds = getcompelembs(all_prompts_cn)
+            unconds = getcompelembs(all_n_prompts_cn)
+            embs = getcompelembs(prompts)
+            n_embs = getcompelembs(n_prompts)
+            prompt = negative_prompt = None
+        else:
+            conds = self.encode_prompt(prompts, device, 1, True)[0]
+            unconds = (
+                self.encode_prompt(n_prompts, device, 1, True)[0]
+                if equal
+                else self.encode_prompt(all_n_prompts_cn, device, 1, True)[0]
+            )
+            embs = n_embs = None
+
+        if not active:
+            pcallback = None
+            mode = None
+        else:
+            if any(x in rp_args["mode"].upper() for x in ["COL", "ROW"]):
+                mode = "COL" if "COL" in rp_args["mode"].upper() else "ROW"
+                ocells, icells, regions = make_cells(rp_args["div"])
+
+            elif "PRO" in rp_args["mode"].upper():
+                regions = len(all_prompts_p[0])
+                mode = "PROMPT"
+                reset_attnmaps(self)
+                self.ex = "EX" in rp_args["mode"].upper()
+                self.target_tokens = target_tokens = tokendealer(self, all_prompts_p)
+                thresholds = [float(x) for x in rp_args["th"].split(",")]
+
+            orig_hw = (height, width)
+            revers = True
+
+            def pcallback(s_self, step: int, timestep: int, latents: torch.Tensor, selfs=None):
+                if "PRO" in mode:  # in Prompt mode, make masks from sum of attension maps
+                    self.step = step
+
+                    if len(self.attnmaps_sizes) > 3:
+                        self.history[step] = self.attnmaps.copy()
+                        for hw in self.attnmaps_sizes:
+                            allmasks = []
+                            basemasks = [None] * batch
+                            for tt, th in zip(target_tokens, thresholds):
+                                for b in range(batch):
+                                    key = f"{tt}-{b}"
+                                    _, mask, _ = makepmask(self, self.attnmaps[key], hw[0], hw[1], th, step)
+                                    mask = mask.unsqueeze(0).unsqueeze(-1)
+                                    if self.ex:
+                                        allmasks[b::batch] = [x - mask for x in allmasks[b::batch]]
+                                        allmasks[b::batch] = [torch.where(x > 0, 1, 0) for x in allmasks[b::batch]]
+                                    allmasks.append(mask)
+                                    basemasks[b] = mask if basemasks[b] is None else basemasks[b] + mask
+                            basemasks = [1 - mask for mask in basemasks]
+                            basemasks = [torch.where(x > 0, 1, 0) for x in basemasks]
+                            allmasks = basemasks + allmasks
+
+                            self.attnmasks[hw] = torch.cat(allmasks)
+                        self.maskready = True
+                return latents
+
+            def hook_forward(module):
+                # diffusers==0.23.2
+                def forward(
+                    hidden_states: torch.Tensor,
+                    encoder_hidden_states: Optional[torch.Tensor] = None,
+                    attention_mask: Optional[torch.Tensor] = None,
+                    temb: Optional[torch.Tensor] = None,
+                    scale: float = 1.0,
+                ) -> torch.Tensor:
+                    attn = module
+                    xshape = hidden_states.shape
+                    self.hw = (h, w) = split_dims(xshape[1], *orig_hw)
+
+                    if revers:
+                        nx, px = hidden_states.chunk(2)
+                    else:
+                        px, nx = hidden_states.chunk(2)
+
+                    if equal:
+                        hidden_states = torch.cat(
+                            [px for i in range(regions)] + [nx for i in range(regions)],
+                            0,
+                        )
+                        encoder_hidden_states = torch.cat([conds] + [unconds])
+                    else:
+                        hidden_states = torch.cat([px for i in range(regions)] + [nx], 0)
+                        encoder_hidden_states = torch.cat([conds] + [unconds])
+
+                    residual = hidden_states
+
+                    args = () if USE_PEFT_BACKEND else (scale,)
+
+                    if attn.spatial_norm is not None:
+                        hidden_states = attn.spatial_norm(hidden_states, temb)
+
+                    input_ndim = hidden_states.ndim
+
+                    if input_ndim == 4:
+                        batch_size, channel, height, width = hidden_states.shape
+                        hidden_states = hidden_states.view(batch_size, channel, height * width).transpose(1, 2)
+
+                    batch_size, sequence_length, _ = (
+                        hidden_states.shape if encoder_hidden_states is None else encoder_hidden_states.shape
+                    )
+
+                    if attention_mask is not None:
+                        attention_mask = attn.prepare_attention_mask(attention_mask, sequence_length, batch_size)
+                        attention_mask = attention_mask.view(batch_size, attn.heads, -1, attention_mask.shape[-1])
+
+                    if attn.group_norm is not None:
+                        hidden_states = attn.group_norm(hidden_states.transpose(1, 2)).transpose(1, 2)
+
+                    args = () if USE_PEFT_BACKEND else (scale,)
+                    query = attn.to_q(hidden_states, *args)
+
+                    if encoder_hidden_states is None:
+                        encoder_hidden_states = hidden_states
+                    elif attn.norm_cross:
+                        encoder_hidden_states = attn.norm_encoder_hidden_states(encoder_hidden_states)
+
+                    key = attn.to_k(encoder_hidden_states, *args)
+                    value = attn.to_v(encoder_hidden_states, *args)
+
+                    inner_dim = key.shape[-1]
+                    head_dim = inner_dim // attn.heads
+
+                    query = query.view(batch_size, -1, attn.heads, head_dim).transpose(1, 2)
+
+                    key = key.view(batch_size, -1, attn.heads, head_dim).transpose(1, 2)
+                    value = value.view(batch_size, -1, attn.heads, head_dim).transpose(1, 2)
+
+                    # the output of sdp = (batch, num_heads, seq_len, head_dim)
+                    # TODO: add support for attn.scale when we move to Torch 2.1
+                    hidden_states = scaled_dot_product_attention(
+                        self,
+                        query,
+                        key,
+                        value,
+                        attn_mask=attention_mask,
+                        dropout_p=0.0,
+                        is_causal=False,
+                        getattn="PRO" in mode,
+                    )
+
+                    hidden_states = hidden_states.transpose(1, 2).reshape(batch_size, -1, attn.heads * head_dim)
+                    hidden_states = hidden_states.to(query.dtype)
+
+                    # linear proj
+                    hidden_states = attn.to_out[0](hidden_states, *args)
+                    # dropout
+                    hidden_states = attn.to_out[1](hidden_states)
+
+                    if input_ndim == 4:
+                        hidden_states = hidden_states.transpose(-1, -2).reshape(batch_size, channel, height, width)
+
+                    if attn.residual_connection:
+                        hidden_states = hidden_states + residual
+
+                    hidden_states = hidden_states / attn.rescale_output_factor
+
+                    #### Regional Prompting Col/Row mode
+                    if any(x in mode for x in ["COL", "ROW"]):
+                        reshaped = hidden_states.reshape(hidden_states.size()[0], h, w, hidden_states.size()[2])
+                        center = reshaped.shape[0] // 2
+                        px = reshaped[0:center] if equal else reshaped[0:-batch]
+                        nx = reshaped[center:] if equal else reshaped[-batch:]
+                        outs = [px, nx] if equal else [px]
+                        for out in outs:
+                            c = 0
+                            for i, ocell in enumerate(ocells):
+                                for icell in icells[i]:
+                                    if "ROW" in mode:
+                                        out[
+                                            0:batch,
+                                            int(h * ocell[0]) : int(h * ocell[1]),
+                                            int(w * icell[0]) : int(w * icell[1]),
+                                            :,
+                                        ] = out[
+                                            c * batch : (c + 1) * batch,
+                                            int(h * ocell[0]) : int(h * ocell[1]),
+                                            int(w * icell[0]) : int(w * icell[1]),
+                                            :,
+                                        ]
+                                    else:
+                                        out[
+                                            0:batch,
+                                            int(h * icell[0]) : int(h * icell[1]),
+                                            int(w * ocell[0]) : int(w * ocell[1]),
+                                            :,
+                                        ] = out[
+                                            c * batch : (c + 1) * batch,
+                                            int(h * icell[0]) : int(h * icell[1]),
+                                            int(w * ocell[0]) : int(w * ocell[1]),
+                                            :,
+                                        ]
+                                    c += 1
+                        px, nx = (px[0:batch], nx[0:batch]) if equal else (px[0:batch], nx)
+                        hidden_states = torch.cat([nx, px], 0) if revers else torch.cat([px, nx], 0)
+                        hidden_states = hidden_states.reshape(xshape)
+
+                    #### Regional Prompting Prompt mode
+                    elif "PRO" in mode:
+                        px, nx = (
+                            torch.chunk(hidden_states) if equal else hidden_states[0:-batch],
+                            hidden_states[-batch:],
+                        )
+
+                        if (h, w) in self.attnmasks and self.maskready:
+
+                            def mask(input):
+                                out = torch.multiply(input, self.attnmasks[(h, w)])
+                                for b in range(batch):
+                                    for r in range(1, regions):
+                                        out[b] = out[b] + out[r * batch + b]
+                                return out
+
+                            px, nx = (mask(px), mask(nx)) if equal else (mask(px), nx)
+                        px, nx = (px[0:batch], nx[0:batch]) if equal else (px[0:batch], nx)
+                        hidden_states = torch.cat([nx, px], 0) if revers else torch.cat([px, nx], 0)
+                    return hidden_states
+
+                return forward
+
+            def hook_forwards(root_module: torch.nn.Module):
+                for name, module in root_module.named_modules():
+                    if "attn2" in name and module.__class__.__name__ == "Attention":
+                        module.forward = hook_forward(module)
+
+            hook_forwards(self.unet)
+
+        output = StableDiffusionPipeline(**self.components)(
+            prompt=prompt,
+            prompt_embeds=embs,
+            negative_prompt=negative_prompt,
+            negative_prompt_embeds=n_embs,
+            height=height,
+            width=width,
+            num_inference_steps=num_inference_steps,
+            guidance_scale=guidance_scale,
+            num_images_per_prompt=num_images_per_prompt,
+            eta=eta,
+            generator=generator,
+            latents=latents,
+            output_type=output_type,
+            return_dict=return_dict,
+            callback_on_step_end=pcallback,
+        )
+
+        if "save_mask" in rp_args:
+            save_mask = rp_args["save_mask"]
+        else:
+            save_mask = False
+
+        if mode == "PROMPT" and save_mask:
+            saveattnmaps(
+                self,
+                output,
+                height,
+                width,
+                thresholds,
+                num_inference_steps // 2,
+                regions,
+            )
+
+        return output
+
+
+### Make prompt list for each regions
+def promptsmaker(prompts, batch):
+    out_p = []
+    plen = len(prompts)
+    for prompt in prompts:
+        add = ""
+        if KCOMM in prompt:
+            add, prompt = prompt.split(KCOMM)
+            add = add + " "
+        prompts = prompt.split(KBRK)
+        out_p.append([add + p for p in prompts])
+    out = [None] * batch * len(out_p[0]) * len(out_p)
+    for p, prs in enumerate(out_p):  # inputs prompts
+        for r, pr in enumerate(prs):  # prompts for regions
+            start = (p + r * plen) * batch
+            out[start : start + batch] = [pr] * batch  # P1R1B1,P1R1B2...,P1R2B1,P1R2B2...,P2R1B1...
+    return out, out_p
+
+
+### make regions from ratios
+### ";" makes outercells, "," makes inner cells
+def make_cells(ratios):
+    if ";" not in ratios and "," in ratios:
+        ratios = ratios.replace(",", ";")
+    ratios = ratios.split(";")
+    ratios = [inratios.split(",") for inratios in ratios]
+
+    icells = []
+    ocells = []
+
+    def startend(cells, array):
+        current_start = 0
+        array = [float(x) for x in array]
+        for value in array:
+            end = current_start + (value / sum(array))
+            cells.append([current_start, end])
+            current_start = end
+
+    startend(ocells, [r[0] for r in ratios])
+
+    for inratios in ratios:
+        if 2 > len(inratios):
+            icells.append([[0, 1]])
+        else:
+            add = []
+            startend(add, inratios[1:])
+            icells.append(add)
+
+    return ocells, icells, sum(len(cell) for cell in icells)
+
+
+def make_emblist(self, prompts):
+    with torch.no_grad():
+        tokens = self.tokenizer(
+            prompts,
+            max_length=self.tokenizer.model_max_length,
+            padding=True,
+            truncation=True,
+            return_tensors="pt",
+        ).input_ids.to(self.device)
+        embs = self.text_encoder(tokens, output_hidden_states=True).last_hidden_state.to(self.device, dtype=self.dtype)
+    return embs
+
+
+def split_dims(xs, height, width):
+    xs = xs
+
+    def repeat_div(x, y):
+        while y > 0:
+            x = math.ceil(x / 2)
+            y = y - 1
+        return x
+
+    scale = math.ceil(math.log2(math.sqrt(height * width / xs)))
+    dsh = repeat_div(height, scale)
+    dsw = repeat_div(width, scale)
+    return dsh, dsw
+
+
+##### for prompt mode
+def get_attn_maps(self, attn):
+    height, width = self.hw
+    target_tokens = self.target_tokens
+    if (height, width) not in self.attnmaps_sizes:
+        self.attnmaps_sizes.append((height, width))
+
+    for b in range(self.batch):
+        for t in target_tokens:
+            power = self.power
+            add = attn[b, :, :, t[0] : t[0] + len(t)] ** (power) * (self.attnmaps_sizes.index((height, width)) + 1)
+            add = torch.sum(add, dim=2)
+            key = f"{t}-{b}"
+            if key not in self.attnmaps:
+                self.attnmaps[key] = add
+            else:
+                if self.attnmaps[key].shape[1] != add.shape[1]:
+                    add = add.view(8, height, width)
+                    add = FF.resize(add, self.attnmaps_sizes[0], antialias=None)
+                    add = add.reshape_as(self.attnmaps[key])
+
+                self.attnmaps[key] = self.attnmaps[key] + add
+
+
+def reset_attnmaps(self):  # init parameters in every batch
+    self.step = 0
+    self.attnmaps = {}  # maked from attention maps
+    self.attnmaps_sizes = []  # height,width set of u-net blocks
+    self.attnmasks = {}  # maked from attnmaps for regions
+    self.maskready = False
+    self.history = {}
+
+
+def saveattnmaps(self, output, h, w, th, step, regions):
+    masks = []
+    for i, mask in enumerate(self.history[step].values()):
+        img, _, mask = makepmask(self, mask, h, w, th[i % len(th)], step)
+        if self.ex:
+            masks = [x - mask for x in masks]
+            masks.append(mask)
+            if len(masks) == regions - 1:
+                output.images.extend([FF.to_pil_image(mask) for mask in masks])
+                masks = []
+        else:
+            output.images.append(img)
+
+
+def makepmask(
+    self, mask, h, w, th, step
+):  # make masks from attention cache return [for preview, for attention, for Latent]
+    th = th - step * 0.005
+    if 0.05 >= th:
+        th = 0.05
+    mask = torch.mean(mask, dim=0)
+    mask = mask / mask.max().item()
+    mask = torch.where(mask > th, 1, 0)
+    mask = mask.float()
+    mask = mask.view(1, *self.attnmaps_sizes[0])
+    img = FF.to_pil_image(mask)
+    img = img.resize((w, h))
+    mask = FF.resize(mask, (h, w), interpolation=FF.InterpolationMode.NEAREST, antialias=None)
+    lmask = mask
+    mask = mask.reshape(h * w)
+    mask = torch.where(mask > 0.1, 1, 0)
+    return img, mask, lmask
+
+
+def tokendealer(self, all_prompts):
+    for prompts in all_prompts:
+        targets = [p.split(",")[-1] for p in prompts[1:]]
+        tt = []
+
+        for target in targets:
+            ptokens = (
+                self.tokenizer(
+                    prompts,
+                    max_length=self.tokenizer.model_max_length,
+                    padding=True,
+                    truncation=True,
+                    return_tensors="pt",
+                ).input_ids
+            )[0]
+            ttokens = (
+                self.tokenizer(
+                    target,
+                    max_length=self.tokenizer.model_max_length,
+                    padding=True,
+                    truncation=True,
+                    return_tensors="pt",
+                ).input_ids
+            )[0]
+
+            tlist = []
+
+            for t in range(ttokens.shape[0] - 2):
+                for p in range(ptokens.shape[0]):
+                    if ttokens[t + 1] == ptokens[p]:
+                        tlist.append(p)
+            if tlist != []:
+                tt.append(tlist)
+
+    return tt
+
+
+def scaled_dot_product_attention(
+    self,
+    query,
+    key,
+    value,
+    attn_mask=None,
+    dropout_p=0.0,
+    is_causal=False,
+    scale=None,
+    getattn=False,
+) -> torch.Tensor:
+    # Efficient implementation equivalent to the following:
+    L, S = query.size(-2), key.size(-2)
+    scale_factor = 1 / math.sqrt(query.size(-1)) if scale is None else scale
+    attn_bias = torch.zeros(L, S, dtype=query.dtype, device=self.device)
+    if is_causal:
+        assert attn_mask is None
+        temp_mask = torch.ones(L, S, dtype=torch.bool).tril(diagonal=0)
+        attn_bias.masked_fill_(temp_mask.logical_not(), float("-inf"))
+        attn_bias.to(query.dtype)
+
+    if attn_mask is not None:
+        if attn_mask.dtype == torch.bool:
+            attn_mask.masked_fill_(attn_mask.logical_not(), float("-inf"))
+        else:
+            attn_bias += attn_mask
+    attn_weight = query @ key.transpose(-2, -1) * scale_factor
+    attn_weight += attn_bias
+    attn_weight = torch.softmax(attn_weight, dim=-1)
+    if getattn:
+        get_attn_maps(self, attn_weight)
+    attn_weight = torch.dropout(attn_weight, dropout_p, train=True)
+    return attn_weight @ value