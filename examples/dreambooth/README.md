--- conflicted
+++ resolved
@@ -34,10 +34,7 @@
 Before running the scripts, make sure to install the library's training dependencies:
 
 ```bash
-<<<<<<< HEAD
 pip install git+https://github.com/ShivamShrirao/diffusers.git
-=======
->>>>>>> 9bca4029
 pip install -U -r requirements.txt
 ```
 
