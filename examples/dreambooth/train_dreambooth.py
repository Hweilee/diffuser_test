import argparse
<<<<<<< HEAD
import hashlib
=======
import itertools
>>>>>>> 7674a36a
import math
import os
from pathlib import Path
from typing import Optional

import torch
import torch.nn.functional as F
import torch.utils.checkpoint
from torch.utils.data import Dataset

from accelerate import Accelerator
from accelerate.logging import get_logger
from accelerate.utils import set_seed
from diffusers import AutoencoderKL, DDPMScheduler, StableDiffusionPipeline, UNet2DConditionModel
from diffusers.optimization import get_scheduler
from huggingface_hub import HfFolder, Repository, whoami
from PIL import Image
from torchvision import transforms
from tqdm.auto import tqdm
from transformers import CLIPTextModel, CLIPTokenizer


logger = get_logger(__name__)


def parse_args():
    parser = argparse.ArgumentParser(description="Simple example of a training script.")
    parser.add_argument(
        "--pretrained_model_name_or_path",
        type=str,
        default=None,
        required=True,
        help="Path to pretrained model or model identifier from huggingface.co/models.",
    )
    parser.add_argument(
        "--tokenizer_name",
        type=str,
        default=None,
        help="Pretrained tokenizer name or path if not the same as model_name",
    )
    parser.add_argument(
        "--instance_data_dir",
        type=str,
        default=None,
        required=True,
        help="A folder containing the training data of instance images.",
    )
    parser.add_argument(
        "--class_data_dir",
        type=str,
        default=None,
        required=False,
        help="A folder containing the training data of class images.",
    )
    parser.add_argument(
        "--instance_prompt",
        type=str,
        default=None,
        help="The prompt with identifier specifying the instance",
    )
    parser.add_argument(
        "--class_prompt",
        type=str,
        default=None,
        help="The prompt to specify images in the same class as provided instance images.",
    )
    parser.add_argument(
        "--with_prior_preservation",
        default=False,
        action="store_true",
        help="Flag to add prior preservation loss.",
    )
    parser.add_argument("--prior_loss_weight", type=float, default=1.0, help="The weight of prior preservation loss.")
    parser.add_argument(
        "--num_class_images",
        type=int,
        default=100,
        help=(
            "Minimal class images for prior preservation loss. If not have enough images, additional images will be"
            " sampled with class_prompt."
        ),
    )
    parser.add_argument(
        "--output_dir",
        type=str,
        default="text-inversion-model",
        help="The output directory where the model predictions and checkpoints will be written.",
    )
    parser.add_argument("--seed", type=int, default=None, help="A seed for reproducible training.")
    parser.add_argument(
        "--resolution",
        type=int,
        default=512,
        help=(
            "The resolution for input images, all the images in the train/validation dataset will be resized to this"
            " resolution"
        ),
    )
    parser.add_argument(
        "--center_crop", action="store_true", help="Whether to center crop images before resizing to resolution"
    )
    parser.add_argument("--train_text_encoder", action="store_true", help="Whether to train the text encoder")
    parser.add_argument(
        "--train_batch_size", type=int, default=4, help="Batch size (per device) for the training dataloader."
    )
    parser.add_argument(
        "--sample_batch_size", type=int, default=4, help="Batch size (per device) for sampling images."
    )
    parser.add_argument("--num_train_epochs", type=int, default=1)
    parser.add_argument(
        "--max_train_steps",
        type=int,
        default=None,
        help="Total number of training steps to perform.  If provided, overrides num_train_epochs.",
    )
    parser.add_argument(
        "--gradient_accumulation_steps",
        type=int,
        default=1,
        help="Number of updates steps to accumulate before performing a backward/update pass.",
    )
    parser.add_argument(
        "--gradient_checkpointing",
        action="store_true",
        help="Whether or not to use gradient checkpointing to save memory at the expense of slower backward pass.",
    )
    parser.add_argument(
        "--learning_rate",
        type=float,
        default=5e-6,
        help="Initial learning rate (after the potential warmup period) to use.",
    )
    parser.add_argument(
        "--scale_lr",
        action="store_true",
        default=False,
        help="Scale the learning rate by the number of GPUs, gradient accumulation steps, and batch size.",
    )
    parser.add_argument(
        "--lr_scheduler",
        type=str,
        default="constant",
        help=(
            'The scheduler type to use. Choose between ["linear", "cosine", "cosine_with_restarts", "polynomial",'
            ' "constant", "constant_with_warmup"]'
        ),
    )
    parser.add_argument(
        "--lr_warmup_steps", type=int, default=500, help="Number of steps for the warmup in the lr scheduler."
    )
    parser.add_argument(
        "--use_8bit_adam", action="store_true", help="Whether or not to use 8-bit Adam from bitsandbytes."
    )
    parser.add_argument("--adam_beta1", type=float, default=0.9, help="The beta1 parameter for the Adam optimizer.")
    parser.add_argument("--adam_beta2", type=float, default=0.999, help="The beta2 parameter for the Adam optimizer.")
    parser.add_argument("--adam_weight_decay", type=float, default=1e-2, help="Weight decay to use.")
    parser.add_argument("--adam_epsilon", type=float, default=1e-08, help="Epsilon value for the Adam optimizer")
    parser.add_argument("--max_grad_norm", default=1.0, type=float, help="Max gradient norm.")
    parser.add_argument("--push_to_hub", action="store_true", help="Whether or not to push the model to the Hub.")
    parser.add_argument("--hub_token", type=str, default=None, help="The token to use to push to the Model Hub.")
    parser.add_argument(
        "--hub_model_id",
        type=str,
        default=None,
        help="The name of the repository to keep in sync with the local `output_dir`.",
    )
    parser.add_argument(
        "--logging_dir",
        type=str,
        default="logs",
        help=(
            "[TensorBoard](https://www.tensorflow.org/tensorboard) log directory. Will default to"
            " *output_dir/runs/**CURRENT_DATETIME_HOSTNAME***."
        ),
    )
    parser.add_argument(
        "--mixed_precision",
        type=str,
        default="no",
        choices=["no", "fp16", "bf16"],
        help=(
            "Whether to use mixed precision. Choose"
            "between fp16 and bf16 (bfloat16). Bf16 requires PyTorch >= 1.10."
            "and an Nvidia Ampere GPU."
        ),
    )
    parser.add_argument("--local_rank", type=int, default=-1, help="For distributed training: local_rank")

    args = parser.parse_args()
    env_local_rank = int(os.environ.get("LOCAL_RANK", -1))
    if env_local_rank != -1 and env_local_rank != args.local_rank:
        args.local_rank = env_local_rank

    if args.instance_data_dir is None:
        raise ValueError("You must specify a train data directory.")

    if args.with_prior_preservation:
        if args.class_data_dir is None:
            raise ValueError("You must specify a data directory for class images.")
        if args.class_prompt is None:
            raise ValueError("You must specify prompt for class images.")

    return args


class DreamBoothDataset(Dataset):
    """
    A dataset to prepare the instance and class images with the prompts for fine-tuning the model.
    It pre-processes the images and the tokenizes prompts.
    """

    def __init__(
        self,
        instance_data_root,
        instance_prompt,
        tokenizer,
        class_data_root=None,
        class_prompt=None,
        size=512,
        center_crop=False,
    ):
        self.size = size
        self.center_crop = center_crop
        self.tokenizer = tokenizer

        self.instance_data_root = Path(instance_data_root)
        if not self.instance_data_root.exists():
            raise ValueError("Instance images root doesn't exists.")

        self.instance_images_path = list(Path(instance_data_root).iterdir())
        self.num_instance_images = len(self.instance_images_path)
        self.instance_prompt = instance_prompt
        self._length = self.num_instance_images

        if class_data_root is not None:
            self.class_data_root = Path(class_data_root)
            self.class_data_root.mkdir(parents=True, exist_ok=True)
            self.class_images_path = list(self.class_data_root.iterdir())
            self.num_class_images = len(self.class_images_path)
            self._length = max(self.num_class_images, self.num_instance_images)
            self.class_prompt = class_prompt
        else:
            self.class_data_root = None

        self.image_transforms = transforms.Compose(
            [
                transforms.Resize(size, interpolation=transforms.InterpolationMode.BILINEAR),
                transforms.CenterCrop(size) if center_crop else transforms.RandomCrop(size),
                transforms.ToTensor(),
                transforms.Normalize([0.5], [0.5]),
            ]
        )

    def __len__(self):
        return self._length

    def __getitem__(self, index):
        example = {}
        instance_image = Image.open(self.instance_images_path[index % self.num_instance_images])
        if not instance_image.mode == "RGB":
            instance_image = instance_image.convert("RGB")
        example["instance_images"] = self.image_transforms(instance_image)
        example["instance_prompt_ids"] = self.tokenizer(
            self.instance_prompt,
            padding="do_not_pad",
            truncation=True,
            max_length=self.tokenizer.model_max_length,
        ).input_ids

        if self.class_data_root:
            class_image = Image.open(self.class_images_path[index % self.num_class_images])
            if not class_image.mode == "RGB":
                class_image = class_image.convert("RGB")
            example["class_images"] = self.image_transforms(class_image)
            example["class_prompt_ids"] = self.tokenizer(
                self.class_prompt,
                padding="do_not_pad",
                truncation=True,
                max_length=self.tokenizer.model_max_length,
            ).input_ids

        return example


class PromptDataset(Dataset):
    "A simple dataset to prepare the prompts to generate class images on multiple GPUs."

    def __init__(self, prompt, num_samples):
        self.prompt = prompt
        self.num_samples = num_samples

    def __len__(self):
        return self.num_samples

    def __getitem__(self, index):
        example = {}
        example["prompt"] = self.prompt
        example["index"] = index
        return example


def get_full_repo_name(model_id: str, organization: Optional[str] = None, token: Optional[str] = None):
    if token is None:
        token = HfFolder.get_token()
    if organization is None:
        username = whoami(token)["name"]
        return f"{username}/{model_id}"
    else:
        return f"{organization}/{model_id}"


def main():
    args = parse_args()
    logging_dir = Path(args.output_dir, args.logging_dir)

    accelerator = Accelerator(
        gradient_accumulation_steps=args.gradient_accumulation_steps,
        mixed_precision=args.mixed_precision,
        log_with="tensorboard",
        logging_dir=logging_dir,
    )

    # Currently, it's not possible to do gradient accumulation when training two models with accelerate.accumulate
    # This will be enabled soon in accelerate. For now, we don't allow gradient accumulation when training two models.
    # TODO (patil-suraj): Remove this check when gradient accumulation with two models is enabled in accelerate.
    if args.train_text_encoder and args.gradient_accumulation_steps > 1 and accelerator.num_processes > 1:
        raise ValueError(
            "Gradient accumulation is not supported when training the text encoder in distributed training. "
            "Please set gradient_accumulation_steps to 1. This feature will be supported in the future."
        )

    if args.seed is not None:
        set_seed(args.seed)

    if args.with_prior_preservation:
        class_images_dir = Path(args.class_data_dir)
        if not class_images_dir.exists():
            class_images_dir.mkdir(parents=True)
        cur_class_images = len(list(class_images_dir.iterdir()))

        if cur_class_images < args.num_class_images:
            torch_dtype = torch.float16 if accelerator.device.type == "cuda" else torch.float32
            pipeline = StableDiffusionPipeline.from_pretrained(
                args.pretrained_model_name_or_path, torch_dtype=torch_dtype, safety_checker=None
            )
            pipeline.set_progress_bar_config(disable=True)

            num_new_images = args.num_class_images - cur_class_images
            logger.info(f"Number of class images to sample: {num_new_images}.")

            sample_dataset = PromptDataset(args.class_prompt, num_new_images)
            sample_dataloader = torch.utils.data.DataLoader(sample_dataset, batch_size=args.sample_batch_size)

            sample_dataloader = accelerator.prepare(sample_dataloader)
            pipeline.to(accelerator.device)

            for example in tqdm(
                sample_dataloader, desc="Generating class images", disable=not accelerator.is_local_main_process
            ):
                images = pipeline(example["prompt"]).images

                for i, image in enumerate(images):
                    hash_image = hashlib.sha1(image.tobytes()).hexdigest()
                    image_filename = class_images_dir / f"{example['index'][i] + cur_class_images}-{hash_image}.jpg"
                    image.save(image_filename)

            del pipeline
            if torch.cuda.is_available():
                torch.cuda.empty_cache()

    # Handle the repository creation
    if accelerator.is_main_process:
        if args.push_to_hub:
            if args.hub_model_id is None:
                repo_name = get_full_repo_name(Path(args.output_dir).name, token=args.hub_token)
            else:
                repo_name = args.hub_model_id
            repo = Repository(args.output_dir, clone_from=repo_name)

            with open(os.path.join(args.output_dir, ".gitignore"), "w+") as gitignore:
                if "step_*" not in gitignore:
                    gitignore.write("step_*\n")
                if "epoch_*" not in gitignore:
                    gitignore.write("epoch_*\n")
        elif args.output_dir is not None:
            os.makedirs(args.output_dir, exist_ok=True)

    # Load the tokenizer
    if args.tokenizer_name:
        tokenizer = CLIPTokenizer.from_pretrained(args.tokenizer_name)
    elif args.pretrained_model_name_or_path:
        tokenizer = CLIPTokenizer.from_pretrained(args.pretrained_model_name_or_path, subfolder="tokenizer")

    # Load models and create wrapper for stable diffusion
    text_encoder = CLIPTextModel.from_pretrained(args.pretrained_model_name_or_path, subfolder="text_encoder")
    vae = AutoencoderKL.from_pretrained(args.pretrained_model_name_or_path, subfolder="vae")
    unet = UNet2DConditionModel.from_pretrained(args.pretrained_model_name_or_path, subfolder="unet")

    vae.requires_grad_(False)
    if not args.train_text_encoder:
        text_encoder.requires_grad_(False)

    if args.gradient_checkpointing:
        unet.enable_gradient_checkpointing()
        if args.train_text_encoder:
            text_encoder.gradient_checkpointing_enable()

    if args.scale_lr:
        args.learning_rate = (
            args.learning_rate * args.gradient_accumulation_steps * args.train_batch_size * accelerator.num_processes
        )

    # Use 8-bit Adam for lower memory usage or to fine-tune the model in 16GB GPUs
    if args.use_8bit_adam:
        try:
            import bitsandbytes as bnb
        except ImportError:
            raise ImportError(
                "To use 8-bit Adam, please install the bitsandbytes library: `pip install bitsandbytes`."
            )

        optimizer_class = bnb.optim.AdamW8bit
    else:
        optimizer_class = torch.optim.AdamW

    params_to_optimize = (
        itertools.chain(unet.parameters(), text_encoder.parameters()) if args.train_text_encoder else unet.parameters()
    )
    optimizer = optimizer_class(
        params_to_optimize,
        lr=args.learning_rate,
        betas=(args.adam_beta1, args.adam_beta2),
        weight_decay=args.adam_weight_decay,
        eps=args.adam_epsilon,
    )

    noise_scheduler = DDPMScheduler(
        beta_start=0.00085, beta_end=0.012, beta_schedule="scaled_linear", num_train_timesteps=1000
    )

    train_dataset = DreamBoothDataset(
        instance_data_root=args.instance_data_dir,
        instance_prompt=args.instance_prompt,
        class_data_root=args.class_data_dir if args.with_prior_preservation else None,
        class_prompt=args.class_prompt,
        tokenizer=tokenizer,
        size=args.resolution,
        center_crop=args.center_crop,
    )

    def collate_fn(examples):
        input_ids = [example["instance_prompt_ids"] for example in examples]
        pixel_values = [example["instance_images"] for example in examples]

        # Concat class and instance examples for prior preservation.
        # We do this to avoid doing two forward passes.
        if args.with_prior_preservation:
            input_ids += [example["class_prompt_ids"] for example in examples]
            pixel_values += [example["class_images"] for example in examples]

        pixel_values = torch.stack(pixel_values)
        pixel_values = pixel_values.to(memory_format=torch.contiguous_format).float()

        input_ids = tokenizer.pad({"input_ids": input_ids}, padding=True, return_tensors="pt").input_ids

        batch = {
            "input_ids": input_ids,
            "pixel_values": pixel_values,
        }
        return batch

    train_dataloader = torch.utils.data.DataLoader(
        train_dataset, batch_size=args.train_batch_size, shuffle=True, collate_fn=collate_fn
    )

    # Scheduler and math around the number of training steps.
    overrode_max_train_steps = False
    num_update_steps_per_epoch = math.ceil(len(train_dataloader) / args.gradient_accumulation_steps)
    if args.max_train_steps is None:
        args.max_train_steps = args.num_train_epochs * num_update_steps_per_epoch
        overrode_max_train_steps = True

    lr_scheduler = get_scheduler(
        args.lr_scheduler,
        optimizer=optimizer,
        num_warmup_steps=args.lr_warmup_steps * args.gradient_accumulation_steps,
        num_training_steps=args.max_train_steps * args.gradient_accumulation_steps,
    )

    if args.train_text_encoder:
        unet, text_encoder, optimizer, train_dataloader, lr_scheduler = accelerator.prepare(
            unet, text_encoder, optimizer, train_dataloader, lr_scheduler
        )
    else:
        unet, optimizer, train_dataloader, lr_scheduler = accelerator.prepare(
            unet, optimizer, train_dataloader, lr_scheduler
        )

    weight_dtype = torch.float32
    if args.mixed_precision == "fp16":
        weight_dtype = torch.float16
    elif args.mixed_precision == "bf16":
        weight_dtype = torch.bfloat16

    # Move text_encode and vae to gpu.
    # For mixed precision training we cast the text_encoder and vae weights to half-precision
    # as these models are only used for inference, keeping weights in full precision is not required.
    vae.to(accelerator.device, dtype=weight_dtype)
    if not args.train_text_encoder:
        text_encoder.to(accelerator.device, dtype=weight_dtype)

    # We need to recalculate our total training steps as the size of the training dataloader may have changed.
    num_update_steps_per_epoch = math.ceil(len(train_dataloader) / args.gradient_accumulation_steps)
    if overrode_max_train_steps:
        args.max_train_steps = args.num_train_epochs * num_update_steps_per_epoch
    # Afterwards we recalculate our number of training epochs
    args.num_train_epochs = math.ceil(args.max_train_steps / num_update_steps_per_epoch)

    # We need to initialize the trackers we use, and also store our configuration.
    # The trackers initializes automatically on the main process.
    if accelerator.is_main_process:
        accelerator.init_trackers("dreambooth", config=vars(args))

    # Train!
    total_batch_size = args.train_batch_size * accelerator.num_processes * args.gradient_accumulation_steps

    logger.info("***** Running training *****")
    logger.info(f"  Num examples = {len(train_dataset)}")
    logger.info(f"  Num batches each epoch = {len(train_dataloader)}")
    logger.info(f"  Num Epochs = {args.num_train_epochs}")
    logger.info(f"  Instantaneous batch size per device = {args.train_batch_size}")
    logger.info(f"  Total train batch size (w. parallel, distributed & accumulation) = {total_batch_size}")
    logger.info(f"  Gradient Accumulation steps = {args.gradient_accumulation_steps}")
    logger.info(f"  Total optimization steps = {args.max_train_steps}")
    # Only show the progress bar once on each machine.
    progress_bar = tqdm(range(args.max_train_steps), disable=not accelerator.is_local_main_process)
    progress_bar.set_description("Steps")
    global_step = 0

    for epoch in range(args.num_train_epochs):
        unet.train()
        for step, batch in enumerate(train_dataloader):
            with accelerator.accumulate(unet):
                # Convert images to latent space
                latents = vae.encode(batch["pixel_values"].to(dtype=weight_dtype)).latent_dist.sample()
                latents = latents * 0.18215

                # Sample noise that we'll add to the latents
                noise = torch.randn_like(latents)
                bsz = latents.shape[0]
                # Sample a random timestep for each image
                timesteps = torch.randint(0, noise_scheduler.config.num_train_timesteps, (bsz,), device=latents.device)
                timesteps = timesteps.long()

                # Add noise to the latents according to the noise magnitude at each timestep
                # (this is the forward diffusion process)
                noisy_latents = noise_scheduler.add_noise(latents, noise, timesteps)

                # Get the text embedding for conditioning
                encoder_hidden_states = text_encoder(batch["input_ids"])[0]

                # Predict the noise residual
                noise_pred = unet(noisy_latents, timesteps, encoder_hidden_states).sample

                if args.with_prior_preservation:
                    # Chunk the noise and noise_pred into two parts and compute the loss on each part separately.
                    noise_pred, noise_pred_prior = torch.chunk(noise_pred, 2, dim=0)
                    noise, noise_prior = torch.chunk(noise, 2, dim=0)

                    # Compute instance loss
                    loss = F.mse_loss(noise_pred.float(), noise.float(), reduction="none").mean([1, 2, 3]).mean()

                    # Compute prior loss
                    prior_loss = F.mse_loss(noise_pred_prior.float(), noise_prior.float(), reduction="mean")

                    # Add the prior loss to the instance loss.
                    loss = loss + args.prior_loss_weight * prior_loss
                else:
                    loss = F.mse_loss(noise_pred.float(), noise.float(), reduction="mean")

                accelerator.backward(loss)
                if accelerator.sync_gradients:
                    params_to_clip = (
                        itertools.chain(unet.parameters(), text_encoder.parameters())
                        if args.train_text_encoder
                        else unet.parameters()
                    )
                    accelerator.clip_grad_norm_(params_to_clip, args.max_grad_norm)
                optimizer.step()
                lr_scheduler.step()
                optimizer.zero_grad()

            # Checks if the accelerator has performed an optimization step behind the scenes
            if accelerator.sync_gradients:
                progress_bar.update(1)
                global_step += 1

            logs = {"loss": loss.detach().item(), "lr": lr_scheduler.get_last_lr()[0]}
            progress_bar.set_postfix(**logs)
            accelerator.log(logs, step=global_step)

            if global_step >= args.max_train_steps:
                break

        accelerator.wait_for_everyone()

    # Create the pipeline using using the trained modules and save it.
    if accelerator.is_main_process:
        pipeline = StableDiffusionPipeline.from_pretrained(
            args.pretrained_model_name_or_path,
            unet=accelerator.unwrap_model(unet),
            text_encoder=accelerator.unwrap_model(text_encoder),
        )
        pipeline.save_pretrained(args.output_dir)

        if args.push_to_hub:
            repo.push_to_hub(commit_message="End of training", blocking=False, auto_lfs_prune=True)

    accelerator.end_training()


if __name__ == "__main__":
    main()<|MERGE_RESOLUTION|>--- conflicted
+++ resolved
@@ -1,9 +1,6 @@
 import argparse
-<<<<<<< HEAD
 import hashlib
-=======
 import itertools
->>>>>>> 7674a36a
 import math
 import os
 from pathlib import Path
