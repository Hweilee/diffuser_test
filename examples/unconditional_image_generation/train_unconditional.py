--- conflicted
+++ resolved
@@ -259,9 +259,6 @@
             "UpBlock2D",
         ),
     )
-<<<<<<< HEAD
-    noise_scheduler = DDPMScheduler(num_train_timesteps=1000)
-=======
     accepts_prediction_type = "prediction_type" in set(inspect.signature(DDPMScheduler.__init__).parameters.keys())
 
     if accepts_prediction_type:
@@ -273,7 +270,6 @@
     else:
         noise_scheduler = DDPMScheduler(num_train_timesteps=args.ddpm_num_steps, beta_schedule=args.ddpm_beta_schedule)
 
->>>>>>> 31444f57
     optimizer = torch.optim.AdamW(
         model.parameters(),
         lr=args.learning_rate,
