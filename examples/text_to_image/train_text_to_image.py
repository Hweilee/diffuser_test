--- conflicted
+++ resolved
@@ -37,16 +37,11 @@
 from diffusers import AutoencoderKL, DDPMScheduler, StableDiffusionPipeline, UNet2DConditionModel
 from diffusers.optimization import get_scheduler
 from diffusers.training_utils import EMAModel
-<<<<<<< HEAD
 from diffusers.utils import check_min_version, deprecate
 from diffusers.utils.import_utils import is_xformers_available
-from huggingface_hub import HfFolder, Repository, whoami
+from huggingface_hub import HfFolder, Repository, create_repo, whoami
 from packaging import version
-=======
-from diffusers.utils import check_min_version
-from diffusers.utils.import_utils import is_xformers_available
-from huggingface_hub import HfFolder, Repository, create_repo, whoami
->>>>>>> a6610db7
+
 from torchvision import transforms
 from tqdm.auto import tqdm
 from transformers import CLIPTextModel, CLIPTokenizer
@@ -662,25 +657,20 @@
             accelerator.load_state(os.path.join(args.output_dir, path))
             global_step = int(path.split("-")[1])
 
-<<<<<<< HEAD
-        if args.use_ema:
-            ema_model = UNet2DConditionModel.from_pretrained(os.path.join(args.output_dir, path, "unet_ema"))
-            ema_model = EMAModel(
-                ema_model,
-                inv_gamma=args.ema_inv_gamma,
-                power=args.ema_power,
-                max_value=args.ema_max_decay,
-                device=accelerator.unwrap_model(unet).device,
-                optimization_step=global_step,
-            )
-
-        first_epoch = global_step // num_update_steps_per_epoch
-        resume_step = global_step % num_update_steps_per_epoch
-=======
+            if args.use_ema:
+                ema_model = UNet2DConditionModel.from_pretrained(os.path.join(args.output_dir, path, "unet_ema"))
+                ema_model = EMAModel(
+                    ema_model,
+                    inv_gamma=args.ema_inv_gamma,
+                    power=args.ema_power,
+                    max_value=args.ema_max_decay,
+                    device=accelerator.unwrap_model(unet).device,
+                    optimization_step=global_step,
+                )
+
             resume_global_step = global_step * args.gradient_accumulation_steps
             first_epoch = global_step // num_update_steps_per_epoch
             resume_step = resume_global_step % (num_update_steps_per_epoch * args.gradient_accumulation_steps)
->>>>>>> a6610db7
 
     # Only show the progress bar once on each machine.
     progress_bar = tqdm(range(global_step, args.max_train_steps), disable=not accelerator.is_local_main_process)
