--- conflicted
+++ resolved
@@ -469,7 +469,6 @@
         args.pretrained_model_name_or_path, subfolder="unet", revision=args.non_ema_revision
     )
 
-<<<<<<< HEAD
     # Freeze vae and text_encoder
     vae.requires_grad_(False)
     text_encoder.requires_grad_(False)
@@ -481,12 +480,8 @@
         )
         ema_unet = EMAModel(ema_unet.parameters())
 
-    if is_xformers_available():
-        try:
-=======
     if args.enable_xformers_memory_efficient_attention:
         if is_xformers_available():
->>>>>>> 29b2c93c
             unet.enable_xformers_memory_efficient_attention()
         else:
             raise ValueError("xformers is not available. Make sure it is installed correctly")
