--- conflicted
+++ resolved
@@ -59,337 +59,6 @@
 }
 
 
-def parse_args():
-    parser = argparse.ArgumentParser(description="Simple example of a training script.")
-    parser.add_argument(
-        "--pretrained_model_name_or_path",
-        type=str,
-        default=None,
-        required=True,
-        help="Path to pretrained model or model identifier from huggingface.co/models.",
-    )
-    parser.add_argument(
-        "--revision",
-        type=str,
-        default=None,
-        required=False,
-        help="Revision of pretrained model identifier from huggingface.co/models.",
-    )
-    parser.add_argument(
-        "--dataset_name",
-        type=str,
-        default=None,
-        help=(
-            "The name of the Dataset (from the HuggingFace hub) to train on (could be your own, possibly private,"
-            " dataset). It can also be a path pointing to a local copy of a dataset in your filesystem,"
-            " or to a folder containing files that 🤗 Datasets can understand."
-        ),
-    )
-    parser.add_argument(
-        "--dataset_config_name",
-        type=str,
-        default=None,
-        help="The config of the Dataset, leave as None if there's only one config.",
-    )
-    parser.add_argument(
-        "--train_data_dir",
-        type=str,
-        default=None,
-        help=(
-            "A folder containing the training data. Folder contents must follow the structure described in"
-            " https://huggingface.co/docs/datasets/image_dataset#imagefolder. In particular, a `metadata.jsonl` file"
-            " must exist to provide the captions for the images. Ignored if `dataset_name` is specified."
-        ),
-    )
-    parser.add_argument(
-        "--image_column", type=str, default="image", help="The column of the dataset containing an image."
-    )
-    parser.add_argument(
-        "--caption_column",
-        type=str,
-        default="text",
-        help="The column of the dataset containing a caption or a list of captions.",
-    )
-    parser.add_argument(
-        "--max_train_samples",
-        type=int,
-        default=None,
-        help=(
-            "For debugging purposes or quicker training, truncate the number of training examples to this "
-            "value if set."
-        ),
-    )
-    parser.add_argument(
-        "--validation_prompts",
-        type=str,
-        default=None,
-        nargs="+",
-        help=("A set of prompts evaluated every `--validation_epochs` and logged to `--report_to`."),
-    )
-    parser.add_argument(
-        "--output_dir",
-        type=str,
-        default="sd-model-finetuned",
-        help="The output directory where the model predictions and checkpoints will be written.",
-    )
-    parser.add_argument(
-        "--cache_dir",
-        type=str,
-        default=None,
-        help="The directory where the downloaded models and datasets will be stored.",
-    )
-    parser.add_argument("--seed", type=int, default=None, help="A seed for reproducible training.")
-    parser.add_argument(
-        "--resolution",
-        type=int,
-        default=512,
-        help=(
-            "The resolution for input images, all the images in the train/validation dataset will be resized to this"
-            " resolution"
-        ),
-    )
-    parser.add_argument(
-        "--center_crop",
-        default=False,
-        action="store_true",
-        help=(
-            "Whether to center crop the input images to the resolution. If not set, the images will be randomly"
-            " cropped. The images will be resized to the resolution first before cropping."
-        ),
-    )
-    parser.add_argument(
-        "--random_flip",
-        action="store_true",
-        help="whether to randomly flip images horizontally",
-    )
-    parser.add_argument(
-        "--train_batch_size", type=int, default=16, help="Batch size (per device) for the training dataloader."
-    )
-    parser.add_argument("--num_train_epochs", type=int, default=100)
-    parser.add_argument(
-        "--max_train_steps",
-        type=int,
-        default=None,
-        help="Total number of training steps to perform.  If provided, overrides num_train_epochs.",
-    )
-    parser.add_argument(
-        "--gradient_accumulation_steps",
-        type=int,
-        default=1,
-        help="Number of updates steps to accumulate before performing a backward/update pass.",
-    )
-    parser.add_argument(
-        "--gradient_checkpointing",
-        action="store_true",
-        help="Whether or not to use gradient checkpointing to save memory at the expense of slower backward pass.",
-    )
-    parser.add_argument(
-        "--learning_rate",
-        type=float,
-        default=1e-4,
-        help="Initial learning rate (after the potential warmup period) to use.",
-    )
-    parser.add_argument(
-        "--scale_lr",
-        action="store_true",
-        default=False,
-        help="Scale the learning rate by the number of GPUs, gradient accumulation steps, and batch size.",
-    )
-    parser.add_argument(
-        "--lr_scheduler",
-        type=str,
-        default="constant",
-        help=(
-            'The scheduler type to use. Choose between ["linear", "cosine", "cosine_with_restarts", "polynomial",'
-            ' "constant", "constant_with_warmup"]'
-        ),
-    )
-    parser.add_argument(
-        "--lr_warmup_steps", type=int, default=500, help="Number of steps for the warmup in the lr scheduler."
-    )
-    parser.add_argument(
-        "--snr_gamma",
-        type=float,
-        default=None,
-        help="SNR weighting gamma to be used if rebalancing the loss. Recommended value is 5.0. "
-        "More details here: https://arxiv.org/abs/2303.09556.",
-    )
-    parser.add_argument(
-        "--use_8bit_adam", action="store_true", help="Whether or not to use 8-bit Adam from bitsandbytes."
-    )
-    parser.add_argument(
-        "--allow_tf32",
-        action="store_true",
-        help=(
-            "Whether or not to allow TF32 on Ampere GPUs. Can be used to speed up training. For more information, see"
-            " https://pytorch.org/docs/stable/notes/cuda.html#tensorfloat-32-tf32-on-ampere-devices"
-        ),
-    )
-    parser.add_argument("--use_ema", action="store_true", help="Whether to use EMA model.")
-    parser.add_argument(
-        "--non_ema_revision",
-        type=str,
-        default=None,
-        required=False,
-        help=(
-            "Revision of pretrained non-ema model identifier. Must be a branch, tag or git identifier of the local or"
-            " remote repository specified with --pretrained_model_name_or_path."
-        ),
-    )
-    parser.add_argument(
-        "--dataloader_num_workers",
-        type=int,
-        default=0,
-        help=(
-            "Number of subprocesses to use for data loading. 0 means that the data will be loaded in the main process."
-        ),
-    )
-    parser.add_argument("--adam_beta1", type=float, default=0.9, help="The beta1 parameter for the Adam optimizer.")
-    parser.add_argument("--adam_beta2", type=float, default=0.999, help="The beta2 parameter for the Adam optimizer.")
-    parser.add_argument("--adam_weight_decay", type=float, default=1e-2, help="Weight decay to use.")
-    parser.add_argument("--adam_epsilon", type=float, default=1e-08, help="Epsilon value for the Adam optimizer")
-    parser.add_argument("--max_grad_norm", default=1.0, type=float, help="Max gradient norm.")
-    parser.add_argument("--push_to_hub", action="store_true", help="Whether or not to push the model to the Hub.")
-    parser.add_argument("--hub_token", type=str, default=None, help="The token to use to push to the Model Hub.")
-    parser.add_argument(
-        "--hub_model_id",
-        type=str,
-        default=None,
-        help="The name of the repository to keep in sync with the local `output_dir`.",
-    )
-    parser.add_argument(
-        "--logging_dir",
-        type=str,
-        default="logs",
-        help=(
-            "[TensorBoard](https://www.tensorflow.org/tensorboard) log directory. Will default to"
-            " *output_dir/runs/**CURRENT_DATETIME_HOSTNAME***."
-        ),
-    )
-    parser.add_argument(
-        "--mixed_precision",
-        type=str,
-        default=None,
-        choices=["no", "fp16", "bf16"],
-        help=(
-            "Whether to use mixed precision. Choose between fp16 and bf16 (bfloat16). Bf16 requires PyTorch >="
-            " 1.10.and an Nvidia Ampere GPU.  Default to the value of accelerate config of the current system or the"
-            " flag passed with the `accelerate.launch` command. Use this argument to override the accelerate config."
-        ),
-    )
-    parser.add_argument(
-        "--report_to",
-        type=str,
-        default="tensorboard",
-        help=(
-            'The integration to report the results and logs to. Supported platforms are `"tensorboard"`'
-            ' (default), `"wandb"` and `"comet_ml"`. Use `"all"` to report to all integrations.'
-        ),
-    )
-    parser.add_argument("--local_rank", type=int, default=-1, help="For distributed training: local_rank")
-    parser.add_argument(
-        "--checkpointing_steps",
-        type=int,
-        default=500,
-        help=(
-            "Save a checkpoint of the training state every X updates. These checkpoints are only suitable for resuming"
-            " training using `--resume_from_checkpoint`."
-        ),
-    )
-    parser.add_argument(
-        "--checkpoints_total_limit",
-        type=int,
-        default=None,
-        help=(
-            "Max number of checkpoints to store. Passed as `total_limit` to the `Accelerator` `ProjectConfiguration`."
-            " See Accelerator::save_state https://huggingface.co/docs/accelerate/package_reference/accelerator#accelerate.Accelerator.save_state"
-            " for more docs"
-        ),
-    )
-    parser.add_argument(
-        "--resume_from_checkpoint",
-        type=str,
-        default=None,
-        help=(
-            "Whether training should be resumed from a previous checkpoint. Use a path saved by"
-            ' `--checkpointing_steps`, or `"latest"` to automatically select the last available checkpoint.'
-        ),
-    )
-    parser.add_argument(
-        "--enable_xformers_memory_efficient_attention", action="store_true", help="Whether or not to use xformers."
-    )
-    parser.add_argument("--noise_offset", type=float, default=0, help="The scale of noise offset.")
-    parser.add_argument(
-        "--validation_epochs",
-        type=int,
-        default=5,
-        help="Run validation every X epochs.",
-    )
-    parser.add_argument(
-        "--tracker_project_name",
-        type=str,
-        default="text2image-fine-tune",
-        help=(
-            "The `project_name` argument passed to Accelerator.init_trackers for"
-            " more information see https://huggingface.co/docs/accelerate/v0.17.0/en/package_reference/accelerator#accelerate.Accelerator"
-        ),
-    )
-
-    args = parser.parse_args()
-    env_local_rank = int(os.environ.get("LOCAL_RANK", -1))
-    if env_local_rank != -1 and env_local_rank != args.local_rank:
-        args.local_rank = env_local_rank
-
-    # Sanity checks
-    if args.dataset_name is None and args.train_data_dir is None:
-        raise ValueError("Need either a dataset name or a training folder.")
-
-    # default to using the same revision for the non-ema model if not specified
-    if args.non_ema_revision is None:
-        args.non_ema_revision = args.revision
-
-    return args
-
-
-<<<<<<< HEAD
-def get_full_repo_name(model_id: str, organization: Optional[str] = None, token: Optional[str] = None):
-    if token is None:
-        token = HfFolder.get_token()
-    if organization is None:
-        username = whoami(token)["name"]
-        return f"{username}/{model_id}"
-    else:
-        return f"{organization}/{model_id}"
-
-
-def expand_tensor(arr, timesteps, broadcast_shape):
-    """
-    Extract values from a 1-D numpy array for a batch of indices.
-    Adapted from https://github.com/TiankaiHang/Min-SNR-Diffusion-Training/blob/521b624bd70c67cee4bdf49225915f5945a872e3/guided_diffusion/gaussian_diffusion.py#L1026
-    """
-    res = arr.to(device=timesteps.device)[timesteps].float()
-    while len(res.shape) < len(broadcast_shape):
-        res = res[..., None]
-    return res.expand(broadcast_shape)
-
-
-def compute_snr(noise_scheduler):
-    """
-    Computes SNR as per https://github.com/TiankaiHang/Min-SNR-Diffusion-Training/blob/521b624bd70c67cee4bdf49225915f5945a872e3/guided_diffusion/gaussian_diffusion.py#L847-L849
-    """
-    alphas_cumprod = noise_scheduler.alphas_cumprod
-    sqrt_alphas_cumprod = alphas_cumprod**0.5
-    sqrt_one_minus_alphas_cumprod = (1.0 - alphas_cumprod) ** 0.5
-
-    def fn(timesteps):
-        alpha = expand_tensor(sqrt_alphas_cumprod, timesteps, timesteps.shape)
-        sigma = expand_tensor(sqrt_one_minus_alphas_cumprod, timesteps, timesteps.shape)
-        snr = (alpha / sigma) ** 2
-        return snr
-
-    return fn
-
-
 def log_validation(vae, text_encoder, tokenizer, unet, args, accelerator, weight_dtype, epoch):
     logger.info("Running validation... ")
 
@@ -439,11 +108,298 @@
 
     del pipeline
     torch.cuda.empty_cache()
-=======
-dataset_name_mapping = {
-    "lambdalabs/pokemon-blip-captions": ("image", "text"),
-}
->>>>>>> bf837f51
+
+
+def parse_args():
+    parser = argparse.ArgumentParser(description="Simple example of a training script.")
+    parser.add_argument(
+        "--pretrained_model_name_or_path",
+        type=str,
+        default=None,
+        required=True,
+        help="Path to pretrained model or model identifier from huggingface.co/models.",
+    )
+    parser.add_argument(
+        "--revision",
+        type=str,
+        default=None,
+        required=False,
+        help="Revision of pretrained model identifier from huggingface.co/models.",
+    )
+    parser.add_argument(
+        "--dataset_name",
+        type=str,
+        default=None,
+        help=(
+            "The name of the Dataset (from the HuggingFace hub) to train on (could be your own, possibly private,"
+            " dataset). It can also be a path pointing to a local copy of a dataset in your filesystem,"
+            " or to a folder containing files that 🤗 Datasets can understand."
+        ),
+    )
+    parser.add_argument(
+        "--dataset_config_name",
+        type=str,
+        default=None,
+        help="The config of the Dataset, leave as None if there's only one config.",
+    )
+    parser.add_argument(
+        "--train_data_dir",
+        type=str,
+        default=None,
+        help=(
+            "A folder containing the training data. Folder contents must follow the structure described in"
+            " https://huggingface.co/docs/datasets/image_dataset#imagefolder. In particular, a `metadata.jsonl` file"
+            " must exist to provide the captions for the images. Ignored if `dataset_name` is specified."
+        ),
+    )
+    parser.add_argument(
+        "--image_column", type=str, default="image", help="The column of the dataset containing an image."
+    )
+    parser.add_argument(
+        "--caption_column",
+        type=str,
+        default="text",
+        help="The column of the dataset containing a caption or a list of captions.",
+    )
+    parser.add_argument(
+        "--max_train_samples",
+        type=int,
+        default=None,
+        help=(
+            "For debugging purposes or quicker training, truncate the number of training examples to this "
+            "value if set."
+        ),
+    )
+    parser.add_argument(
+        "--validation_prompts",
+        type=str,
+        default=None,
+        nargs="+",
+        help=("A set of prompts evaluated every `--validation_epochs` and logged to `--report_to`."),
+    )
+    parser.add_argument(
+        "--output_dir",
+        type=str,
+        default="sd-model-finetuned",
+        help="The output directory where the model predictions and checkpoints will be written.",
+    )
+    parser.add_argument(
+        "--cache_dir",
+        type=str,
+        default=None,
+        help="The directory where the downloaded models and datasets will be stored.",
+    )
+    parser.add_argument("--seed", type=int, default=None, help="A seed for reproducible training.")
+    parser.add_argument(
+        "--resolution",
+        type=int,
+        default=512,
+        help=(
+            "The resolution for input images, all the images in the train/validation dataset will be resized to this"
+            " resolution"
+        ),
+    )
+    parser.add_argument(
+        "--center_crop",
+        default=False,
+        action="store_true",
+        help=(
+            "Whether to center crop the input images to the resolution. If not set, the images will be randomly"
+            " cropped. The images will be resized to the resolution first before cropping."
+        ),
+    )
+    parser.add_argument(
+        "--random_flip",
+        action="store_true",
+        help="whether to randomly flip images horizontally",
+    )
+    parser.add_argument(
+        "--train_batch_size", type=int, default=16, help="Batch size (per device) for the training dataloader."
+    )
+    parser.add_argument("--num_train_epochs", type=int, default=100)
+    parser.add_argument(
+        "--max_train_steps",
+        type=int,
+        default=None,
+        help="Total number of training steps to perform.  If provided, overrides num_train_epochs.",
+    )
+    parser.add_argument(
+        "--gradient_accumulation_steps",
+        type=int,
+        default=1,
+        help="Number of updates steps to accumulate before performing a backward/update pass.",
+    )
+    parser.add_argument(
+        "--gradient_checkpointing",
+        action="store_true",
+        help="Whether or not to use gradient checkpointing to save memory at the expense of slower backward pass.",
+    )
+    parser.add_argument(
+        "--learning_rate",
+        type=float,
+        default=1e-4,
+        help="Initial learning rate (after the potential warmup period) to use.",
+    )
+    parser.add_argument(
+        "--scale_lr",
+        action="store_true",
+        default=False,
+        help="Scale the learning rate by the number of GPUs, gradient accumulation steps, and batch size.",
+    )
+    parser.add_argument(
+        "--lr_scheduler",
+        type=str,
+        default="constant",
+        help=(
+            'The scheduler type to use. Choose between ["linear", "cosine", "cosine_with_restarts", "polynomial",'
+            ' "constant", "constant_with_warmup"]'
+        ),
+    )
+    parser.add_argument(
+        "--lr_warmup_steps", type=int, default=500, help="Number of steps for the warmup in the lr scheduler."
+    )
+    parser.add_argument(
+        "--snr_gamma",
+        type=float,
+        default=None,
+        help="SNR weighting gamma to be used if rebalancing the loss. Recommended value is 5.0. "
+        "More details here: https://arxiv.org/abs/2303.09556.",
+    )
+    parser.add_argument(
+        "--use_8bit_adam", action="store_true", help="Whether or not to use 8-bit Adam from bitsandbytes."
+    )
+    parser.add_argument(
+        "--allow_tf32",
+        action="store_true",
+        help=(
+            "Whether or not to allow TF32 on Ampere GPUs. Can be used to speed up training. For more information, see"
+            " https://pytorch.org/docs/stable/notes/cuda.html#tensorfloat-32-tf32-on-ampere-devices"
+        ),
+    )
+    parser.add_argument("--use_ema", action="store_true", help="Whether to use EMA model.")
+    parser.add_argument(
+        "--non_ema_revision",
+        type=str,
+        default=None,
+        required=False,
+        help=(
+            "Revision of pretrained non-ema model identifier. Must be a branch, tag or git identifier of the local or"
+            " remote repository specified with --pretrained_model_name_or_path."
+        ),
+    )
+    parser.add_argument(
+        "--dataloader_num_workers",
+        type=int,
+        default=0,
+        help=(
+            "Number of subprocesses to use for data loading. 0 means that the data will be loaded in the main process."
+        ),
+    )
+    parser.add_argument("--adam_beta1", type=float, default=0.9, help="The beta1 parameter for the Adam optimizer.")
+    parser.add_argument("--adam_beta2", type=float, default=0.999, help="The beta2 parameter for the Adam optimizer.")
+    parser.add_argument("--adam_weight_decay", type=float, default=1e-2, help="Weight decay to use.")
+    parser.add_argument("--adam_epsilon", type=float, default=1e-08, help="Epsilon value for the Adam optimizer")
+    parser.add_argument("--max_grad_norm", default=1.0, type=float, help="Max gradient norm.")
+    parser.add_argument("--push_to_hub", action="store_true", help="Whether or not to push the model to the Hub.")
+    parser.add_argument("--hub_token", type=str, default=None, help="The token to use to push to the Model Hub.")
+    parser.add_argument(
+        "--hub_model_id",
+        type=str,
+        default=None,
+        help="The name of the repository to keep in sync with the local `output_dir`.",
+    )
+    parser.add_argument(
+        "--logging_dir",
+        type=str,
+        default="logs",
+        help=(
+            "[TensorBoard](https://www.tensorflow.org/tensorboard) log directory. Will default to"
+            " *output_dir/runs/**CURRENT_DATETIME_HOSTNAME***."
+        ),
+    )
+    parser.add_argument(
+        "--mixed_precision",
+        type=str,
+        default=None,
+        choices=["no", "fp16", "bf16"],
+        help=(
+            "Whether to use mixed precision. Choose between fp16 and bf16 (bfloat16). Bf16 requires PyTorch >="
+            " 1.10.and an Nvidia Ampere GPU.  Default to the value of accelerate config of the current system or the"
+            " flag passed with the `accelerate.launch` command. Use this argument to override the accelerate config."
+        ),
+    )
+    parser.add_argument(
+        "--report_to",
+        type=str,
+        default="tensorboard",
+        help=(
+            'The integration to report the results and logs to. Supported platforms are `"tensorboard"`'
+            ' (default), `"wandb"` and `"comet_ml"`. Use `"all"` to report to all integrations.'
+        ),
+    )
+    parser.add_argument("--local_rank", type=int, default=-1, help="For distributed training: local_rank")
+    parser.add_argument(
+        "--checkpointing_steps",
+        type=int,
+        default=500,
+        help=(
+            "Save a checkpoint of the training state every X updates. These checkpoints are only suitable for resuming"
+            " training using `--resume_from_checkpoint`."
+        ),
+    )
+    parser.add_argument(
+        "--checkpoints_total_limit",
+        type=int,
+        default=None,
+        help=(
+            "Max number of checkpoints to store. Passed as `total_limit` to the `Accelerator` `ProjectConfiguration`."
+            " See Accelerator::save_state https://huggingface.co/docs/accelerate/package_reference/accelerator#accelerate.Accelerator.save_state"
+            " for more docs"
+        ),
+    )
+    parser.add_argument(
+        "--resume_from_checkpoint",
+        type=str,
+        default=None,
+        help=(
+            "Whether training should be resumed from a previous checkpoint. Use a path saved by"
+            ' `--checkpointing_steps`, or `"latest"` to automatically select the last available checkpoint.'
+        ),
+    )
+    parser.add_argument(
+        "--enable_xformers_memory_efficient_attention", action="store_true", help="Whether or not to use xformers."
+    )
+    parser.add_argument("--noise_offset", type=float, default=0, help="The scale of noise offset.")
+    parser.add_argument(
+        "--validation_epochs",
+        type=int,
+        default=5,
+        help="Run validation every X epochs.",
+    )
+    parser.add_argument(
+        "--tracker_project_name",
+        type=str,
+        default="text2image-fine-tune",
+        help=(
+            "The `project_name` argument passed to Accelerator.init_trackers for"
+            " more information see https://huggingface.co/docs/accelerate/v0.17.0/en/package_reference/accelerator#accelerate.Accelerator"
+        ),
+    )
+
+    args = parser.parse_args()
+    env_local_rank = int(os.environ.get("LOCAL_RANK", -1))
+    if env_local_rank != -1 and env_local_rank != args.local_rank:
+        args.local_rank = env_local_rank
+
+    # Sanity checks
+    if args.dataset_name is None and args.train_data_dir is None:
+        raise ValueError("Need either a dataset name or a training folder.")
+
+    # default to using the same revision for the non-ema model if not specified
+    if args.non_ema_revision is None:
+        args.non_ema_revision = args.revision
+
+    return args
 
 
 def main():
@@ -492,26 +448,7 @@
 
     # Handle the repository creation
     if accelerator.is_main_process:
-<<<<<<< HEAD
-        if args.push_to_hub:
-            if args.hub_model_id is None:
-                repo_name = get_full_repo_name(Path(args.output_dir).name, token=args.hub_token)
-            else:
-                repo_name = args.hub_model_id
-            create_repo(repo_name, exist_ok=True, token=args.hub_token)
-            repo = Repository(args.output_dir, clone_from=repo_name, token=args.hub_token)
-
-            with open(os.path.join(args.output_dir, ".gitignore"), "w+") as gitignore:
-                if "step_*" not in gitignore:
-                    gitignore.write("step_*\n")
-                if "epoch_*" not in gitignore:
-                    gitignore.write("epoch_*\n")
-                if "checkpoint-*" not in gitignore:
-                    gitignore.write("checkpoint-*\n")
-        elif args.output_dir is not None:
-=======
         if args.output_dir is not None:
->>>>>>> bf837f51
             os.makedirs(args.output_dir, exist_ok=True)
 
         if args.push_to_hub:
@@ -978,16 +915,12 @@
         pipeline.save_pretrained(args.output_dir)
 
         if args.push_to_hub:
-<<<<<<< HEAD
-            repo.push_to_hub(commit_message="End of training", blocking=True, auto_lfs_prune=True)
-=======
             upload_folder(
                 repo_id=repo_id,
                 folder_path=args.output_dir,
                 commit_message="End of training",
                 ignore_patterns=["step_*", "epoch_*"],
             )
->>>>>>> bf837f51
 
     accelerator.end_training()
 
