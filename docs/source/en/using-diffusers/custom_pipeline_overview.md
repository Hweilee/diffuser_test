--- conflicted
+++ resolved
@@ -108,11 +108,7 @@
 unet = ShowOneUNet3DConditionModel.from_pretrained(pipe_id, subfolder="unet")
 ```
 
-<<<<<<< HEAD
-Then implement the custom `TextToVideoIFPipeline` in another Python script: `pipeline_t2v_base_pixel.py`. This is already available [here](https://github.com/showlab/Show-1/blob/main/showone/pipelines/pipeline_t2v_base_pixel.py).
-=======
 5. Finally, you'll load the custom pipeline code. For this example, it has already been created for you in the `pipeline_t2v_base_pixel.py` [script](https://huggingface.co/sayakpaul/show-1-base-with-code/blob/main/pipeline_t2v_base_pixel.py). This script contains a custom `TextToVideoIFPipeline` class for generating videos from text. Just like the custom UNet, any code needed for the custom pipeline to work should go in the `pipeline_t2v_base_pixel.py` script. 
->>>>>>> ded93f79
 
 Once everything is in place, you can initialize the `TextToVideoIFPipeline` with the `ShowOneUNet3DConditionModel`:
 
