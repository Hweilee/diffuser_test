- sections:
  - local: index
    title: 🧨 Diffusers
  - local: quicktour
    title: Quicktour
  - local: stable_diffusion
    title: Stable Diffusion
  - local: installation
    title: Installation
  title: Get started
- sections:
  - sections:
    - local: using-diffusers/loading
      title: Loading Pipelines, Models, and Schedulers
    - local: using-diffusers/schedulers
      title: Using different Schedulers
    - local: using-diffusers/configuration
      title: Configuring Pipelines, Models, and Schedulers
    - local: using-diffusers/custom_pipeline_overview
      title: Loading and Adding Custom Pipelines
    - local: using-diffusers/kerascv
      title: Using KerasCV Stable Diffusion Checkpoints in Diffusers
    title: Loading & Hub
  - sections:
    - local: using-diffusers/unconditional_image_generation
      title: Unconditional Image Generation
    - local: using-diffusers/conditional_image_generation
      title: Text-to-Image Generation
    - local: using-diffusers/img2img
      title: Text-Guided Image-to-Image
    - local: using-diffusers/inpaint
      title: Text-Guided Image-Inpainting
    - local: using-diffusers/depth2img
      title: Text-Guided Depth-to-Image
    - local: using-diffusers/controlling_generation
      title: Controlling generation
    - local: using-diffusers/reusing_seeds
      title: Reusing seeds for deterministic generation
    - local: using-diffusers/reproducibility
      title: Reproducibility
    - local: using-diffusers/custom_pipeline_examples
      title: Community Pipelines
    - local: using-diffusers/contribute_pipeline
      title: How to contribute a Pipeline
    - local: using-diffusers/using_safetensors
      title: Using safetensors
    title: Pipelines for Inference
  - sections:
    - local: using-diffusers/rl
      title: Reinforcement Learning
    - local: using-diffusers/audio
      title: Audio
    - local: using-diffusers/other-modalities
      title: Other Modalities
    title: Taking Diffusers Beyond Images
  title: Using Diffusers
- sections:
  - local: optimization/fp16
    title: Memory and Speed
  - local: optimization/torch2.0
    title: Torch2.0 support
  - local: optimization/xformers
    title: xFormers
  - local: optimization/onnx
    title: ONNX
  - local: optimization/open_vino
    title: OpenVINO
  - local: optimization/mps
    title: MPS
  - local: optimization/habana
    title: Habana Gaudi
  title: Optimization/Special Hardware
- sections:
  - local: training/overview
    title: Overview
  - local: training/unconditional_training
    title: Unconditional Image Generation
  - local: training/text_inversion
    title: Textual Inversion
  - local: training/dreambooth
    title: Dreambooth
  - local: training/text2image
    title: Text-to-image fine-tuning
  - local: training/lora
    title: LoRA Support in Diffusers
  title: Training
- sections:
  - local: conceptual/philosophy
    title: Philosophy
  - local: conceptual/contribution
    title: How to contribute?
  - local: conceptual/ethical_guidelines
    title: Diffusers' Ethical Guidelines
  title: Conceptual Guides
- sections:
  - sections:
    - local: api/models
      title: Models
    - local: api/diffusion_pipeline
      title: Diffusion Pipeline
    - local: api/logging
      title: Logging
    - local: api/configuration
      title: Configuration
    - local: api/outputs
      title: Outputs
    - local: api/loaders
      title: Loaders
    title: Main Classes
  - sections:
    - local: api/pipelines/overview
      title: Overview
    - local: api/pipelines/alt_diffusion
      title: AltDiffusion
    - local: api/pipelines/audio_diffusion
      title: Audio Diffusion
    - local: api/pipelines/cycle_diffusion
      title: Cycle Diffusion
    - local: api/pipelines/dance_diffusion
      title: Dance Diffusion
    - local: api/pipelines/ddim
      title: DDIM
    - local: api/pipelines/ddpm
      title: DDPM
    - local: api/pipelines/dit
      title: DiT
    - local: api/pipelines/latent_diffusion
      title: Latent Diffusion
    - local: api/pipelines/paint_by_example
      title: PaintByExample
    - local: api/pipelines/pndm
      title: PNDM
    - local: api/pipelines/repaint
      title: RePaint
    - local: api/pipelines/stable_diffusion_safe
      title: Safe Stable Diffusion
    - local: api/pipelines/score_sde_ve
      title: Score SDE VE
<<<<<<< HEAD
    - local: api/pipelines/spectrogram_diffusion
      title: "Spectrogram Diffusion"
=======
    - local: api/pipelines/semantic_stable_diffusion
      title: Semantic Guidance
>>>>>>> 80148484
    - sections:
      - local: api/pipelines/stable_diffusion/overview
        title: Overview
      - local: api/pipelines/stable_diffusion/text2img
        title: Text-to-Image
      - local: api/pipelines/stable_diffusion/img2img
        title: Image-to-Image
      - local: api/pipelines/stable_diffusion/inpaint
        title: Inpaint
      - local: api/pipelines/stable_diffusion/depth2img
        title: Depth-to-Image
      - local: api/pipelines/stable_diffusion/image_variation
        title: Image-Variation
      - local: api/pipelines/stable_diffusion/upscale
        title: Super-Resolution
      - local: api/pipelines/stable_diffusion/latent_upscale
        title: Stable-Diffusion-Latent-Upscaler
      - local: api/pipelines/stable_diffusion/pix2pix
        title: InstructPix2Pix
      - local: api/pipelines/stable_diffusion/attend_and_excite
        title: Attend and Excite
      - local: api/pipelines/stable_diffusion/pix2pix_zero
        title: Pix2Pix Zero
      - local: api/pipelines/stable_diffusion/self_attention_guidance
        title: Self-Attention Guidance
      - local: api/pipelines/stable_diffusion/panorama
        title: MultiDiffusion Panorama
      - local: api/pipelines/stable_diffusion/controlnet
        title: Text-to-Image Generation with ControlNet Conditioning
      title: Stable Diffusion
    - local: api/pipelines/stable_diffusion_2
      title: Stable Diffusion 2
    - local: api/pipelines/stable_unclip
      title: Stable unCLIP
    - local: api/pipelines/stochastic_karras_ve
      title: Stochastic Karras VE
    - local: api/pipelines/unclip
      title: UnCLIP
    - local: api/pipelines/latent_diffusion_uncond
      title: Unconditional Latent Diffusion
    - local: api/pipelines/versatile_diffusion
      title: Versatile Diffusion
    - local: api/pipelines/vq_diffusion
      title: VQ Diffusion
    title: Pipelines
  - sections:
    - local: api/schedulers/overview
      title: Overview
    - local: api/schedulers/ddim
      title: DDIM
    - local: api/schedulers/ddim_inverse
      title: DDIMInverse
    - local: api/schedulers/ddpm
      title: DDPM
    - local: api/schedulers/deis
      title: DEIS
    - local: api/schedulers/dpm_discrete
      title: DPM Discrete Scheduler
    - local: api/schedulers/dpm_discrete_ancestral
      title: DPM Discrete Scheduler with ancestral sampling
    - local: api/schedulers/euler_ancestral
      title: Euler Ancestral Scheduler
    - local: api/schedulers/euler
      title: Euler scheduler
    - local: api/schedulers/heun
      title: Heun Scheduler
    - local: api/schedulers/ipndm
      title: IPNDM
    - local: api/schedulers/lms_discrete
      title: Linear Multistep
    - local: api/schedulers/multistep_dpm_solver
      title: Multistep DPM-Solver
    - local: api/schedulers/pndm
      title: PNDM
    - local: api/schedulers/repaint
      title: RePaint Scheduler
    - local: api/schedulers/singlestep_dpm_solver
      title: Singlestep DPM-Solver
    - local: api/schedulers/stochastic_karras_ve
      title: Stochastic Kerras VE
    - local: api/schedulers/unipc
      title: UniPCMultistepScheduler
    - local: api/schedulers/score_sde_ve
      title: VE-SDE
    - local: api/schedulers/score_sde_vp
      title: VP-SDE
    - local: api/schedulers/vq_diffusion
      title: VQDiffusionScheduler
    title: Schedulers
  - sections:
    - local: api/experimental/rl
      title: RL Planning
    title: Experimental Features
  title: API<|MERGE_RESOLUTION|>--- conflicted
+++ resolved
@@ -136,13 +136,10 @@
       title: Safe Stable Diffusion
     - local: api/pipelines/score_sde_ve
       title: Score SDE VE
-<<<<<<< HEAD
+    - local: api/pipelines/semantic_stable_diffusion
+      title: Semantic Guidance
     - local: api/pipelines/spectrogram_diffusion
       title: "Spectrogram Diffusion"
-=======
-    - local: api/pipelines/semantic_stable_diffusion
-      title: Semantic Guidance
->>>>>>> 80148484
     - sections:
       - local: api/pipelines/stable_diffusion/overview
         title: Overview
