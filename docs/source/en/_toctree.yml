- sections:
  - local: index
    title: 🧨 Diffusers
  - local: quicktour
    title: Quicktour
  - local: stable_diffusion
    title: Effective and efficient diffusion
  - local: installation
    title: Installation
  title: Get started
- sections:
  - local: tutorials/tutorial_overview
    title: Overview
  - local: using-diffusers/write_own_pipeline
    title: Understanding models and schedulers
  - local: tutorials/basic_training
    title: Train a diffusion model
  title: Tutorials
- sections:
  - sections:
    - local: using-diffusers/loading_overview
      title: Overview
    - local: using-diffusers/loading
      title: Load pipelines, models, and schedulers
    - local: using-diffusers/schedulers
      title: Load and compare different schedulers
    - local: using-diffusers/custom_pipeline_overview
      title: Load and add custom pipelines
    - local: using-diffusers/kerascv
      title: Load KerasCV Stable Diffusion checkpoints
    title: Loading & Hub
  - sections:
    - local: using-diffusers/pipeline_overview
      title: Overview
    - local: using-diffusers/unconditional_image_generation
      title: Unconditional image generation
    - local: using-diffusers/conditional_image_generation
      title: Text-to-image generation
    - local: using-diffusers/img2img
      title: Text-guided image-to-image
    - local: using-diffusers/inpaint
      title: Text-guided image-inpainting
    - local: using-diffusers/depth2img
      title: Text-guided depth-to-image
    - local: using-diffusers/reusing_seeds
      title: Improve image quality with deterministic generation
    - local: using-diffusers/reproducibility
      title: Create reproducible pipelines
    - local: using-diffusers/custom_pipeline_examples
      title: Community Pipelines
    - local: using-diffusers/contribute_pipeline
      title: How to contribute a Pipeline
    - local: using-diffusers/using_safetensors
      title: Using safetensors
<<<<<<< HEAD
    - local: using-diffusers/stable_diffusion_jax_how_to
      title: Stable Diffusion in JAX/Flax
=======
    - local: using-diffusers/weighted_prompts
      title: Weighting Prompts
>>>>>>> a937e1b5
    title: Pipelines for Inference
  - sections:
    - local: training/overview
      title: Overview
    - local: training/unconditional_training
      title: Unconditional image generation
    - local: training/text_inversion
      title: Textual Inversion
    - local: training/dreambooth
      title: DreamBooth
    - local: training/text2image
      title: Text-to-image
    - local: training/lora
      title: Low-Rank Adaptation of Large Language Models (LoRA)
    - local: training/controlnet
      title: ControlNet
    - local: training/instructpix2pix
      title: InstructPix2Pix Training
    title: Training
  - sections:
    - local: using-diffusers/rl
      title: Reinforcement Learning
    - local: using-diffusers/audio
      title: Audio
    - local: using-diffusers/other-modalities
      title: Other Modalities
    title: Taking Diffusers Beyond Images
  title: Using Diffusers
- sections:
  - local: optimization/opt_overview
    title: Overview
  - local: optimization/fp16
    title: Memory and Speed
  - local: optimization/torch2.0
    title: Torch2.0 support
  - local: optimization/xformers
    title: xFormers
  - local: optimization/onnx
    title: ONNX
  - local: optimization/open_vino
    title: OpenVINO
  - local: optimization/mps
    title: MPS
  - local: optimization/habana
    title: Habana Gaudi
  title: Optimization/Special Hardware
- sections:
  - local: conceptual/philosophy
    title: Philosophy
  - local: using-diffusers/controlling_generation
    title: Controlled generation
  - local: conceptual/contribution
    title: How to contribute?
  - local: conceptual/ethical_guidelines
    title: Diffusers' Ethical Guidelines
  - local: conceptual/evaluation
    title: Evaluating Diffusion Models
  title: Conceptual Guides
- sections:
  - sections:
    - local: api/models
      title: Models
    - local: api/diffusion_pipeline
      title: Diffusion Pipeline
    - local: api/logging
      title: Logging
    - local: api/configuration
      title: Configuration
    - local: api/outputs
      title: Outputs
    - local: api/loaders
      title: Loaders
    title: Main Classes
  - sections:
    - local: api/pipelines/overview
      title: Overview
    - local: api/pipelines/alt_diffusion
      title: AltDiffusion
    - local: api/pipelines/audio_diffusion
      title: Audio Diffusion
    - local: api/pipelines/audioldm
      title: AudioLDM
    - local: api/pipelines/cycle_diffusion
      title: Cycle Diffusion
    - local: api/pipelines/dance_diffusion
      title: Dance Diffusion
    - local: api/pipelines/ddim
      title: DDIM
    - local: api/pipelines/ddpm
      title: DDPM
    - local: api/pipelines/dit
      title: DiT
    - local: api/pipelines/latent_diffusion
      title: Latent Diffusion
    - local: api/pipelines/paint_by_example
      title: PaintByExample
    - local: api/pipelines/pndm
      title: PNDM
    - local: api/pipelines/repaint
      title: RePaint
    - local: api/pipelines/stable_diffusion_safe
      title: Safe Stable Diffusion
    - local: api/pipelines/score_sde_ve
      title: Score SDE VE
    - local: api/pipelines/semantic_stable_diffusion
      title: Semantic Guidance
    - local: api/pipelines/spectrogram_diffusion
      title: "Spectrogram Diffusion"
    - sections:
      - local: api/pipelines/stable_diffusion/overview
        title: Overview
      - local: api/pipelines/stable_diffusion/text2img
        title: Text-to-Image
      - local: api/pipelines/stable_diffusion/img2img
        title: Image-to-Image
      - local: api/pipelines/stable_diffusion/inpaint
        title: Inpaint
      - local: api/pipelines/stable_diffusion/depth2img
        title: Depth-to-Image
      - local: api/pipelines/stable_diffusion/image_variation
        title: Image-Variation
      - local: api/pipelines/stable_diffusion/upscale
        title: Super-Resolution
      - local: api/pipelines/stable_diffusion/latent_upscale
        title: Stable-Diffusion-Latent-Upscaler
      - local: api/pipelines/stable_diffusion/pix2pix
        title: InstructPix2Pix
      - local: api/pipelines/stable_diffusion/attend_and_excite
        title: Attend and Excite
      - local: api/pipelines/stable_diffusion/pix2pix_zero
        title: Pix2Pix Zero
      - local: api/pipelines/stable_diffusion/self_attention_guidance
        title: Self-Attention Guidance
      - local: api/pipelines/stable_diffusion/panorama
        title: MultiDiffusion Panorama
      - local: api/pipelines/stable_diffusion/controlnet
        title: Text-to-Image Generation with ControlNet Conditioning
      - local: api/pipelines/stable_diffusion/model_editing
        title: Text-to-Image Model Editing
      title: Stable Diffusion
    - local: api/pipelines/stable_diffusion_2
      title: Stable Diffusion 2
    - local: api/pipelines/stable_unclip
      title: Stable unCLIP
    - local: api/pipelines/stochastic_karras_ve
      title: Stochastic Karras VE
    - local: api/pipelines/text_to_video
      title: Text-to-Video
    - local: api/pipelines/unclip
      title: UnCLIP
    - local: api/pipelines/latent_diffusion_uncond
      title: Unconditional Latent Diffusion
    - local: api/pipelines/versatile_diffusion
      title: Versatile Diffusion
    - local: api/pipelines/vq_diffusion
      title: VQ Diffusion
    title: Pipelines
  - sections:
    - local: api/schedulers/overview
      title: Overview
    - local: api/schedulers/ddim
      title: DDIM
    - local: api/schedulers/ddim_inverse
      title: DDIMInverse
    - local: api/schedulers/ddpm
      title: DDPM
    - local: api/schedulers/deis
      title: DEIS
    - local: api/schedulers/dpm_discrete
      title: DPM Discrete Scheduler
    - local: api/schedulers/dpm_discrete_ancestral
      title: DPM Discrete Scheduler with ancestral sampling
    - local: api/schedulers/euler_ancestral
      title: Euler Ancestral Scheduler
    - local: api/schedulers/euler
      title: Euler scheduler
    - local: api/schedulers/heun
      title: Heun Scheduler
    - local: api/schedulers/ipndm
      title: IPNDM
    - local: api/schedulers/lms_discrete
      title: Linear Multistep
    - local: api/schedulers/multistep_dpm_solver
      title: Multistep DPM-Solver
    - local: api/schedulers/pndm
      title: PNDM
    - local: api/schedulers/repaint
      title: RePaint Scheduler
    - local: api/schedulers/singlestep_dpm_solver
      title: Singlestep DPM-Solver
    - local: api/schedulers/stochastic_karras_ve
      title: Stochastic Kerras VE
    - local: api/schedulers/unipc
      title: UniPCMultistepScheduler
    - local: api/schedulers/score_sde_ve
      title: VE-SDE
    - local: api/schedulers/score_sde_vp
      title: VP-SDE
    - local: api/schedulers/vq_diffusion
      title: VQDiffusionScheduler
    title: Schedulers
  - sections:
    - local: api/experimental/rl
      title: RL Planning
    title: Experimental Features
  title: API<|MERGE_RESOLUTION|>--- conflicted
+++ resolved
@@ -52,13 +52,10 @@
       title: How to contribute a Pipeline
     - local: using-diffusers/using_safetensors
       title: Using safetensors
-<<<<<<< HEAD
     - local: using-diffusers/stable_diffusion_jax_how_to
       title: Stable Diffusion in JAX/Flax
-=======
     - local: using-diffusers/weighted_prompts
       title: Weighting Prompts
->>>>>>> a937e1b5
     title: Pipelines for Inference
   - sections:
     - local: training/overview
