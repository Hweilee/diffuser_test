- sections:
  - local: index
    title: 🧨 Diffusers
  - local: quicktour
    title: Quicktour
  - local: stable_diffusion
    title: Stable Diffusion
  - local: installation
    title: Installation
  title: Get started
- sections:
  - sections:
    - local: using-diffusers/loading
      title: Loading Pipelines, Models, and Schedulers
    - local: using-diffusers/schedulers
      title: Using different Schedulers
    - local: using-diffusers/configuration
      title: Configuring Pipelines, Models, and Schedulers
    - local: using-diffusers/custom_pipeline_overview
      title: Loading and Adding Custom Pipelines
    - local: using-diffusers/kerascv
      title: Using KerasCV Stable Diffusion Checkpoints in Diffusers
    title: Loading & Hub
  - sections:
    - local: using-diffusers/unconditional_image_generation
      title: Unconditional Image Generation
    - local: using-diffusers/conditional_image_generation
      title: Text-to-Image Generation
    - local: using-diffusers/img2img
      title: Text-Guided Image-to-Image
    - local: using-diffusers/inpaint
      title: Text-Guided Image-Inpainting
    - local: using-diffusers/depth2img
      title: Text-Guided Depth-to-Image
    - local: using-diffusers/reusing_seeds
      title: Reusing seeds for deterministic generation
    - local: using-diffusers/reproducibility
      title: Reproducibility
    - local: using-diffusers/custom_pipeline_examples
      title: Community Pipelines
    - local: using-diffusers/contribute_pipeline
      title: How to contribute a Pipeline
    - local: using-diffusers/using_safetensors
      title: Using safetensors
    title: Pipelines for Inference
  - sections:
    - local: using-diffusers/rl
      title: Reinforcement Learning
    - local: using-diffusers/audio
      title: Audio
    - local: using-diffusers/other-modalities
      title: Other Modalities
    title: Taking Diffusers Beyond Images
  title: Using Diffusers
- sections:
  - local: optimization/fp16
    title: Memory and Speed
  - local: optimization/xformers
    title: xFormers
  - local: optimization/onnx
    title: ONNX
  - local: optimization/open_vino
    title: OpenVINO
  - local: optimization/mps
    title: MPS
  - local: optimization/habana
    title: Habana Gaudi
  title: Optimization/Special Hardware
- sections:
  - local: training/overview
    title: Overview
  - local: training/unconditional_training
    title: Unconditional Image Generation
  - local: training/text_inversion
    title: Textual Inversion
  - local: training/dreambooth
    title: Dreambooth
  - local: training/text2image
    title: Text-to-image fine-tuning
  - local: training/lora
    title: LoRA Support in Diffusers
  title: Training
- sections:
  - local: conceptual/philosophy
    title: Philosophy
  - local: conceptual/contribution
    title: How to contribute?
  - local: conceptual/ethical_guidelines
    title: Diffusers' Ethical Guidelines
  title: Conceptual Guides
- sections:
  - sections:
    - local: api/models
      title: Models
    - local: api/diffusion_pipeline
      title: Diffusion Pipeline
    - local: api/logging
      title: Logging
    - local: api/configuration
      title: Configuration
    - local: api/outputs
      title: Outputs
    - local: api/loaders
      title: Loaders
    title: Main Classes
  - sections:
    - local: api/pipelines/overview
      title: Overview
    - local: api/pipelines/alt_diffusion
      title: AltDiffusion
    - local: api/pipelines/audio_diffusion
      title: Audio Diffusion
    - local: api/pipelines/cycle_diffusion
      title: Cycle Diffusion
    - local: api/pipelines/dance_diffusion
      title: Dance Diffusion
    - local: api/pipelines/ddim
      title: DDIM
    - local: api/pipelines/ddpm
      title: DDPM
    - local: api/pipelines/dit
      title: DiT
    - local: api/pipelines/latent_diffusion
      title: Latent Diffusion
    - local: api/pipelines/paint_by_example
      title: PaintByExample
    - local: api/pipelines/pndm
      title: PNDM
    - local: api/pipelines/repaint
      title: RePaint
    - local: api/pipelines/stable_diffusion_safe
      title: Safe Stable Diffusion
    - local: api/pipelines/score_sde_ve
      title: Score SDE VE
    - sections:
      - local: api/pipelines/stable_diffusion/overview
        title: Overview
      - local: api/pipelines/stable_diffusion/text2img
        title: Text-to-Image
      - local: api/pipelines/stable_diffusion/img2img
        title: Image-to-Image
      - local: api/pipelines/stable_diffusion/inpaint
        title: Inpaint
      - local: api/pipelines/stable_diffusion/depth2img
        title: Depth-to-Image
      - local: api/pipelines/stable_diffusion/image_variation
        title: Image-Variation
      - local: api/pipelines/stable_diffusion/upscale
        title: Super-Resolution
      - local: api/pipelines/stable_diffusion/latent_upscale
        title: Stable-Diffusion-Latent-Upscaler  
      - local: api/pipelines/stable_diffusion/pix2pix
        title: InstructPix2Pix
<<<<<<< HEAD
      - local: api/pipelines/stable_diffusion/attend_and_excite
        title: Attend and Excite
=======
      - local: api/pipelines/stable_diffusion/pix2pix_zero
        title: Pix2Pix Zero
      - local: api/pipelines/stable_diffusion/self_attention_guidance
        title: Self-Attention Guidance
>>>>>>> 6eaebe82
      title: Stable Diffusion
    - local: api/pipelines/stable_diffusion_2
      title: Stable Diffusion 2
    - local: api/pipelines/stable_unclip
      title: Stable unCLIP
    - local: api/pipelines/stochastic_karras_ve
      title: Stochastic Karras VE
    - local: api/pipelines/unclip
      title: UnCLIP
    - local: api/pipelines/latent_diffusion_uncond
      title: Unconditional Latent Diffusion
    - local: api/pipelines/versatile_diffusion
      title: Versatile Diffusion
    - local: api/pipelines/vq_diffusion
      title: VQ Diffusion
    title: Pipelines
  - sections:
    - local: api/schedulers/overview
      title: Overview
    - local: api/schedulers/ddim
      title: DDIM
    - local: api/schedulers/ddpm
      title: DDPM
    - local: api/schedulers/deis
      title: DEIS
    - local: api/schedulers/dpm_discrete
      title: DPM Discrete Scheduler
    - local: api/schedulers/dpm_discrete_ancestral
      title: DPM Discrete Scheduler with ancestral sampling
    - local: api/schedulers/euler_ancestral
      title: Euler Ancestral Scheduler
    - local: api/schedulers/euler
      title: Euler scheduler
    - local: api/schedulers/heun
      title: Heun Scheduler
    - local: api/schedulers/ipndm
      title: IPNDM
    - local: api/schedulers/lms_discrete
      title: Linear Multistep
    - local: api/schedulers/multistep_dpm_solver
      title: Multistep DPM-Solver
    - local: api/schedulers/pndm
      title: PNDM
    - local: api/schedulers/repaint
      title: RePaint Scheduler
    - local: api/schedulers/singlestep_dpm_solver
      title: Singlestep DPM-Solver
    - local: api/schedulers/stochastic_karras_ve
      title: Stochastic Kerras VE
    - local: api/schedulers/score_sde_ve
      title: VE-SDE
    - local: api/schedulers/score_sde_vp
      title: VP-SDE
    - local: api/schedulers/vq_diffusion
      title: VQDiffusionScheduler
    title: Schedulers
  - sections:
    - local: api/experimental/rl
      title: RL Planning
    title: Experimental Features
  title: API<|MERGE_RESOLUTION|>--- conflicted
+++ resolved
@@ -151,15 +151,12 @@
         title: Stable-Diffusion-Latent-Upscaler  
       - local: api/pipelines/stable_diffusion/pix2pix
         title: InstructPix2Pix
-<<<<<<< HEAD
       - local: api/pipelines/stable_diffusion/attend_and_excite
         title: Attend and Excite
-=======
       - local: api/pipelines/stable_diffusion/pix2pix_zero
         title: Pix2Pix Zero
       - local: api/pipelines/stable_diffusion/self_attention_guidance
         title: Self-Attention Guidance
->>>>>>> 6eaebe82
       title: Stable Diffusion
     - local: api/pipelines/stable_diffusion_2
       title: Stable Diffusion 2
