- sections:
  - local: index
    title: 🧨 Diffusers
  - local: quicktour
    title: Quicktour
  - local: stable_diffusion
    title: Stable Diffusion
  - local: installation
    title: Installation
  title: Get started
- sections:
  - local: tutorials/tutorial_overview
    title: Overview
  - local: using-diffusers/write_own_pipeline
    title: Understanding models and schedulers
  - local: tutorials/basic_training
    title: Train a diffusion model
  title: Tutorials
- sections:
  - sections:
    - local: using-diffusers/loading_overview
      title: Overview
    - local: using-diffusers/loading
      title: Load pipelines, models, and schedulers
    - local: using-diffusers/schedulers
      title: Load and compare different schedulers
    - local: using-diffusers/custom_pipeline_overview
      title: Load and add custom pipelines
    - local: using-diffusers/kerascv
      title: Load KerasCV Stable Diffusion checkpoints
    title: Loading & Hub
  - sections:
    - local: using-diffusers/pipeline_overview
      title: Overview
    - local: using-diffusers/unconditional_image_generation
      title: Unconditional Image Generation
    - local: using-diffusers/conditional_image_generation
      title: Text-to-Image Generation
    - local: using-diffusers/img2img
      title: Text-Guided Image-to-Image
    - local: using-diffusers/inpaint
      title: Text-Guided Image-Inpainting
    - local: using-diffusers/depth2img
      title: Text-Guided Depth-to-Image
    - local: using-diffusers/reusing_seeds
      title: Improve image quality with deterministic generation
    - local: using-diffusers/reproducibility
      title: Create reproducible pipelines
    - local: using-diffusers/custom_pipeline_examples
      title: Community Pipelines
    - local: using-diffusers/contribute_pipeline
      title: How to contribute a Pipeline
    - local: using-diffusers/using_safetensors
      title: Using safetensors
    - local: using-diffusers/weighted_prompts
      title: Weighting Prompts
    title: Pipelines for Inference
  - sections:
    - local: training/overview
      title: Overview
    - local: training/unconditional_training
      title: Unconditional image generation
    - local: training/text_inversion
      title: Textual Inversion
    - local: training/dreambooth
      title: DreamBooth
    - local: training/text2image
      title: Text-to-image
    - local: training/lora
      title: Low-Rank Adaptation of Large Language Models (LoRA)
    - local: training/controlnet
      title: ControlNet
    - local: training/instructpix2pix
      title: InstructPix2Pix Training
    title: Training
  - sections:
    - local: using-diffusers/rl
      title: Reinforcement Learning
    - local: using-diffusers/audio
      title: Audio
    - local: using-diffusers/other-modalities
      title: Other Modalities
    title: Taking Diffusers Beyond Images
  title: Using Diffusers
- sections:
  - local: optimization/opt_overview
    title: Overview
  - local: optimization/fp16
    title: Memory and Speed
  - local: optimization/torch2.0
    title: Torch2.0 support
  - local: optimization/xformers
    title: xFormers
  - local: optimization/onnx
    title: ONNX
  - local: optimization/open_vino
    title: OpenVINO
  - local: optimization/mps
    title: MPS
  - local: optimization/habana
    title: Habana Gaudi
  title: Optimization/Special Hardware
- sections:
  - local: conceptual/philosophy
    title: Philosophy
  - local: using-diffusers/controlling_generation
    title: Controlled generation
  - local: conceptual/contribution
    title: How to contribute?
  - local: conceptual/ethical_guidelines
    title: Diffusers' Ethical Guidelines
  - local: conceptual/evaluation
    title: Evaluating Diffusion Models
  title: Conceptual Guides
- sections:
  - sections:
    - local: api/models
      title: Models
    - local: api/diffusion_pipeline
      title: Diffusion Pipeline
    - local: api/logging
      title: Logging
    - local: api/configuration
      title: Configuration
    - local: api/outputs
      title: Outputs
    - local: api/loaders
      title: Loaders
    title: Main Classes
  - sections:
    - local: api/pipelines/overview
      title: Overview
    - local: api/pipelines/alt_diffusion
      title: AltDiffusion
    - local: api/pipelines/audio_diffusion
      title: Audio Diffusion
    - local: api/pipelines/cycle_diffusion
      title: Cycle Diffusion
    - local: api/pipelines/dance_diffusion
      title: Dance Diffusion
    - local: api/pipelines/ddim
      title: DDIM
    - local: api/pipelines/ddpm
      title: DDPM
    - local: api/pipelines/dit
      title: DiT
    - local: api/pipelines/latent_diffusion
      title: Latent Diffusion
    - local: api/pipelines/paint_by_example
      title: PaintByExample
    - local: api/pipelines/pndm
      title: PNDM
    - local: api/pipelines/repaint
      title: RePaint
    - local: api/pipelines/stable_diffusion_safe
      title: Safe Stable Diffusion
    - local: api/pipelines/score_sde_ve
      title: Score SDE VE
    - local: api/pipelines/semantic_stable_diffusion
      title: Semantic Guidance
    - sections:
      - local: api/pipelines/stable_diffusion/overview
        title: Overview
      - local: api/pipelines/stable_diffusion/text2img
        title: Text-to-Image
      - local: api/pipelines/stable_diffusion/img2img
        title: Image-to-Image
      - local: api/pipelines/stable_diffusion/inpaint
        title: Inpaint
      - local: api/pipelines/stable_diffusion/depth2img
        title: Depth-to-Image
      - local: api/pipelines/stable_diffusion/image_variation
        title: Image-Variation
      - local: api/pipelines/stable_diffusion/upscale
        title: Super-Resolution
      - local: api/pipelines/stable_diffusion/latent_upscale
        title: Stable-Diffusion-Latent-Upscaler
      - local: api/pipelines/stable_diffusion/pix2pix
        title: InstructPix2Pix
      - local: api/pipelines/stable_diffusion/attend_and_excite
        title: Attend and Excite
      - local: api/pipelines/stable_diffusion/pix2pix_zero
        title: Pix2Pix Zero
      - local: api/pipelines/stable_diffusion/self_attention_guidance
        title: Self-Attention Guidance
      - local: api/pipelines/stable_diffusion/panorama
        title: MultiDiffusion Panorama
      - local: api/pipelines/stable_diffusion/controlnet
        title: Text-to-Image Generation with ControlNet Conditioning
      - local: api/pipelines/stable_diffusion/model_editing
        title: Text-to-Image Model Editing
      title: Stable Diffusion
    - local: api/pipelines/stable_diffusion_2
      title: Stable Diffusion 2
    - local: api/pipelines/stable_unclip
      title: Stable unCLIP
    - local: api/pipelines/stochastic_karras_ve
      title: Stochastic Karras VE
<<<<<<< HEAD
    - local: api/pipelines/time_diffusion
      title: Text-to-Image Model Editing
=======
    - local: api/pipelines/text_to_video
      title: Text-to-Video
>>>>>>> a8315ce1
    - local: api/pipelines/unclip
      title: UnCLIP
    - local: api/pipelines/latent_diffusion_uncond
      title: Unconditional Latent Diffusion
    - local: api/pipelines/versatile_diffusion
      title: Versatile Diffusion
    - local: api/pipelines/vq_diffusion
      title: VQ Diffusion
    title: Pipelines
  - sections:
    - local: api/schedulers/overview
      title: Overview
    - local: api/schedulers/ddim
      title: DDIM
    - local: api/schedulers/ddim_inverse
      title: DDIMInverse
    - local: api/schedulers/ddpm
      title: DDPM
    - local: api/schedulers/deis
      title: DEIS
    - local: api/schedulers/dpm_discrete
      title: DPM Discrete Scheduler
    - local: api/schedulers/dpm_discrete_ancestral
      title: DPM Discrete Scheduler with ancestral sampling
    - local: api/schedulers/euler_ancestral
      title: Euler Ancestral Scheduler
    - local: api/schedulers/euler
      title: Euler scheduler
    - local: api/schedulers/heun
      title: Heun Scheduler
    - local: api/schedulers/ipndm
      title: IPNDM
    - local: api/schedulers/lms_discrete
      title: Linear Multistep
    - local: api/schedulers/multistep_dpm_solver
      title: Multistep DPM-Solver
    - local: api/schedulers/pndm
      title: PNDM
    - local: api/schedulers/repaint
      title: RePaint Scheduler
    - local: api/schedulers/singlestep_dpm_solver
      title: Singlestep DPM-Solver
    - local: api/schedulers/stochastic_karras_ve
      title: Stochastic Kerras VE
    - local: api/schedulers/unipc
      title: UniPCMultistepScheduler
    - local: api/schedulers/score_sde_ve
      title: VE-SDE
    - local: api/schedulers/score_sde_vp
      title: VP-SDE
    - local: api/schedulers/vq_diffusion
      title: VQDiffusionScheduler
    title: Schedulers
  - sections:
    - local: api/experimental/rl
      title: RL Planning
    title: Experimental Features
  title: API<|MERGE_RESOLUTION|>--- conflicted
+++ resolved
@@ -196,13 +196,8 @@
       title: Stable unCLIP
     - local: api/pipelines/stochastic_karras_ve
       title: Stochastic Karras VE
-<<<<<<< HEAD
-    - local: api/pipelines/time_diffusion
-      title: Text-to-Image Model Editing
-=======
     - local: api/pipelines/text_to_video
       title: Text-to-Video
->>>>>>> a8315ce1
     - local: api/pipelines/unclip
       title: UnCLIP
     - local: api/pipelines/latent_diffusion_uncond
