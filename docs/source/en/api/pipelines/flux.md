<!--Copyright 2024 The HuggingFace Team. All rights reserved.

Licensed under the Apache License, Version 2.0 (the "License"); you may not use this file except in compliance with
the License. You may obtain a copy of the License at

http://www.apache.org/licenses/LICENSE-2.0

Unless required by applicable law or agreed to in writing, software distributed under the License is distributed on
an "AS IS" BASIS, WITHOUT WARRANTIES OR CONDITIONS OF ANY KIND, either express or implied. See the License for the
specific language governing permissions and limitations under the License.
-->

# Flux

Flux is a series of text-to-image generation models based on diffusion transformers. To know more about Flux, check out the original [blog post](https://blackforestlabs.ai/announcing-black-forest-labs/) by the creators of Flux, Black Forest Labs.

Original model checkpoints for Flux can be found [here](https://huggingface.co/black-forest-labs). Original inference code can be found [here](https://github.com/black-forest-labs/flux).

<Tip>

Flux can be quite expensive to run on consumer hardware devices. However, you can perform a suite of optimizations to run it faster and in a more memory-friendly manner. Check out [this section](https://huggingface.co/blog/sd3#memory-optimizations-for-sd3) for more details. Additionally, Flux can benefit from quantization for memory efficiency with a trade-off in inference latency. Refer to [this blog post](https://huggingface.co/blog/quanto-diffusers) to learn more.  For an exhaustive list of resources, check out [this gist](https://gist.github.com/sayakpaul/b664605caf0aa3bf8585ab109dd5ac9c).

</Tip>

Flux comes in two variants:

* Timestep-distilled (`black-forest-labs/FLUX.1-schnell`)
* Guidance-distilled (`black-forest-labs/FLUX.1-dev`)

Both checkpoints have slightly difference usage which we detail below.

### Timestep-distilled

* `max_sequence_length` cannot be more than 256.
* `guidance_scale` needs to be 0.
* As this is a timestep-distilled model, it benefits from fewer sampling steps.

```python
import torch
from diffusers import FluxPipeline

pipe = FluxPipeline.from_pretrained("black-forest-labs/FLUX.1-schnell", torch_dtype=torch.bfloat16)
pipe.enable_model_cpu_offload()

prompt = "A cat holding a sign that says hello world"
out = pipe(
    prompt=prompt,
    guidance_scale=0.,
    height=768,
    width=1360,
    num_inference_steps=4,
    max_sequence_length=256,
).images[0]
out.save("image.png")
```

### Guidance-distilled

* The guidance-distilled variant takes about 50 sampling steps for good-quality generation.
* It doesn't have any limitations around the `max_sequence_length`.

```python
import torch
from diffusers import FluxPipeline

pipe = FluxPipeline.from_pretrained("black-forest-labs/FLUX.1-dev", torch_dtype=torch.bfloat16)
pipe.enable_model_cpu_offload()

prompt = "a tiny astronaut hatching from an egg on the moon"
out = pipe(
    prompt=prompt,
    guidance_scale=3.5,
    height=768,
    width=1360,
    num_inference_steps=50,
).images[0]
out.save("image.png")
```

<<<<<<< HEAD
### Running FP16 inference
Flux can generate high-quality images with FP16 (i.e. to accelerate inference on Turing/Volta GPUs) but produces different outputs compared to FP32/BF16. The issue is that some activations in the text encoders have to be clipped when running in FP16, which affects the overall image. Forcing text encoders to run with FP32 inference thus removes this output difference. See [here](https://github.com/huggingface/diffusers/pull/9097#issuecomment-2272292516) for details.

FP16 inference code:
```python
import torch
from diffusers import FluxPipeline

pipe = FluxPipeline.from_pretrained("black-forest-labs/FLUX.1-schnell", torch_dtype=torch.bfloat16) # can replace schnell with dev
# to run on low vram GPUs (i.e. between 4 and 32 GB VRAM)
pipe.enable_sequential_cpu_offload()
pipe.vae.enable_slicing()
pipe.vae.enable_tiling()

pipe.to(torch.float16) # casting here instead of in the pipeline constructor because doing so in the constructor loads all models into CPU memory at once

prompt = "A cat holding a sign that says hello world"
out = pipe(
    prompt=prompt,
    guidance_scale=0.,
    height=768,
    width=1360,
    num_inference_steps=4,
    max_sequence_length=256,
).images[0]
out.save("image.png")
=======
## Single File Loading for the `FluxTransformer2DModel`

The `FluxTransformer2DModel` supports loading checkpoints in the original format shipped by Black Forest Labs. This is also useful when trying to load finetunes or quantized versions of the models that have been published by the community.

<Tip>
`FP8` inference can be brittle depending on the GPU type, CUDA version, and `torch` version that you are using. It is recommended that you use the `optimum-quanto` library in order to run FP8 inference on your machine.
</Tip>

The following example demonstrates how to run Flux with less than 16GB of VRAM.

First install `optimum-quanto`

```shell
pip install optimum-quanto
```

Then run the following example

```python
import torch
from diffusers import FluxTransformer2DModel, FluxPipeline
from transformers import T5EncoderModel, CLIPTextModel
from optimum.quanto import freeze, qfloat8, quantize

bfl_repo = "black-forest-labs/FLUX.1-dev"
dtype = torch.bfloat16

transformer = FluxTransformer2DModel.from_single_file("https://huggingface.co/Kijai/flux-fp8/blob/main/flux1-dev-fp8.safetensors", torch_dtype=dtype)
quantize(transformer, weights=qfloat8)
freeze(transformer)

text_encoder_2 = T5EncoderModel.from_pretrained(bfl_repo, subfolder="text_encoder_2", torch_dtype=dtype)
quantize(text_encoder_2, weights=qfloat8)
freeze(text_encoder_2)

pipe = FluxPipeline.from_pretrained(bfl_repo, transformer=None, text_encoder_2=None, torch_dtype=dtype)
pipe.transformer = transformer
pipe.text_encoder_2 = text_encoder_2

pipe.enable_model_cpu_offload()

prompt = "A cat holding a sign that says hello world"
image = pipe(
    prompt,
    guidance_scale=3.5,
    output_type="pil",
    num_inference_steps=20,
    generator=torch.Generator("cpu").manual_seed(0)
).images[0]

image.save("flux-fp8-dev.png")
>>>>>>> 39e1f7ea
```

## FluxPipeline

[[autodoc]] FluxPipeline
	- all
	- __call__<|MERGE_RESOLUTION|>--- conflicted
+++ resolved
@@ -77,8 +77,7 @@
 out.save("image.png")
 ```
 
-<<<<<<< HEAD
-### Running FP16 inference
+## Running FP16 inference
 Flux can generate high-quality images with FP16 (i.e. to accelerate inference on Turing/Volta GPUs) but produces different outputs compared to FP32/BF16. The issue is that some activations in the text encoders have to be clipped when running in FP16, which affects the overall image. Forcing text encoders to run with FP32 inference thus removes this output difference. See [here](https://github.com/huggingface/diffusers/pull/9097#issuecomment-2272292516) for details.
 
 FP16 inference code:
@@ -104,7 +103,8 @@
     max_sequence_length=256,
 ).images[0]
 out.save("image.png")
-=======
+```
+
 ## Single File Loading for the `FluxTransformer2DModel`
 
 The `FluxTransformer2DModel` supports loading checkpoints in the original format shipped by Black Forest Labs. This is also useful when trying to load finetunes or quantized versions of the models that have been published by the community.
@@ -156,7 +156,6 @@
 ).images[0]
 
 image.save("flux-fp8-dev.png")
->>>>>>> 39e1f7ea
 ```
 
 ## FluxPipeline
