--- conflicted
+++ resolved
@@ -18,13 +18,10 @@
 
 <Tip warning={true}>
 
-<<<<<<< HEAD
-=======
 You shouldn't use the [`DiffusionPipeline`] class for training. Individual components (for example, [`UNet2DModel`] and [`UNet2DConditionModel`]) of diffusion pipelines are usually trained individually, so we suggest directly working with them instead.
 
 <br>
 
->>>>>>> de71fa59
 Pipelines do not offer any training functionality. You'll notice PyTorch's autograd is disabled by decorating the [`~DiffusionPipeline.__call__`] method with a [`torch.no_grad`](https://pytorch.org/docs/stable/generated/torch.no_grad.html) decorator because pipelines should not be used for training. If you're interested in training, please take a look at the [Training](../../training/overview) guides instead!
 
 </Tip>
