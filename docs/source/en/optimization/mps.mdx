--- conflicted
+++ resolved
@@ -35,11 +35,7 @@
 We strongly recommend you use PyTorch 2 or better, as it solves a number of problems like the one described in the previous tip.
 
 ```python
-<<<<<<< HEAD
-from diffusers import StableDiffusionPipeline
-=======
 from diffusers import DiffusionPipeline
->>>>>>> 8c530fc2
 
 pipe = DiffusionPipeline.from_pretrained("runwayml/stable-diffusion-v1-5")
 pipe = pipe.to("mps")
